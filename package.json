{
    "name": "waveterm",
    "author": {
        "name": "Command Line Inc",
        "email": "info@commandline.dev"
    },
    "productName": "Wave",
    "description": "Open-Source AI-Native Terminal Built for Seamless Workflows",
    "license": "Apache-2.0",
    "version": "0.11.0",
    "homepage": "https://waveterm.dev",
    "build": {
        "appId": "dev.commandline.waveterm"
    },
    "private": true,
    "main": "./dist/main/index.js",
    "type": "module",
    "browserslist": [
        "Chrome >= 128"
    ],
    "scripts": {
        "dev": "electron-vite dev",
        "start": "electron-vite preview",
        "build:dev": "electron-vite build --mode development",
        "build:prod": "electron-vite build --mode production",
        "storybook": "storybook dev -p 6006 --no-open",
        "build-storybook": "storybook build",
        "coverage": "vitest run --coverage",
        "test": "vitest",
        "postinstall": "electron-builder install-app-deps"
    },
    "devDependencies": {
        "@chromatic-com/storybook": "^3.2.4",
        "@eslint/js": "^9.19.0",
        "@rollup/plugin-node-resolve": "^16.0.0",
        "@storybook/addon-essentials": "^8.5.2",
        "@storybook/addon-interactions": "^8.5.2",
        "@storybook/addon-links": "^8.5.2",
        "@storybook/blocks": "^8.5.2",
        "@storybook/builder-vite": "^8.5.2",
        "@storybook/react": "^8.5.2",
        "@storybook/react-vite": "^8.5.2",
        "@storybook/test": "^8.5.2",
        "@storybook/theming": "^8.5.2",
        "@types/color": "^4.2.0",
        "@types/css-tree": "^2",
        "@types/debug": "^4",
        "@types/electron": "^1.6.12",
<<<<<<< HEAD
        "@types/node": "^22.10.7",
=======
        "@types/node": "^22.12.0",
>>>>>>> d7a9006f
        "@types/papaparse": "^5",
        "@types/pngjs": "^6.0.5",
        "@types/prop-types": "^15",
        "@types/react": "^18.3.13",
        "@types/react-dom": "^18.3.1",
        "@types/semver": "^7",
        "@types/shell-quote": "^1",
        "@types/sprintf-js": "^1",
        "@types/throttle-debounce": "^5",
        "@types/tinycolor2": "^1",
        "@types/uuid": "^10.0.0",
        "@types/ws": "^8",
        "@vitejs/plugin-react-swc": "^3.7.2",
<<<<<<< HEAD
        "@vitest/coverage-istanbul": "^2.1.8",
        "autoprefixer": "^10.4.20",
        "electron": "^33.2.1",
        "electron-builder": "^25.1.8",
        "electron-vite": "^2.3.0",
        "eslint": "^9.16.0",
        "eslint-config-prettier": "^9.1.0",
        "postcss": "^8.5.1",
=======
        "@vitest/coverage-istanbul": "^3.0.4",
        "electron": "^34.0.2",
        "electron-builder": "^25.1.8",
        "electron-vite": "^2.3.0",
        "eslint": "^9.19.0",
        "eslint-config-prettier": "^10.0.1",
>>>>>>> d7a9006f
        "prettier": "^3.4.2",
        "prettier-plugin-jsdoc": "^1.3.2",
        "prettier-plugin-organize-imports": "^4.1.0",
        "rollup-plugin-flow": "^1.1.1",
        "sass": "^1.83.4",
        "semver": "^7.7.0",
        "storybook": "^8.5.2",
        "storybook-dark-mode": "^4.0.2",
        "tailwindcss": "^3.4.17",
        "tailwindcss-animate": "^1.0.7",
        "ts-node": "^10.9.2",
        "tslib": "^2.8.1",
        "tsx": "^4.19.2",
        "typescript": "^5.7.3",
        "typescript-eslint": "^8.22.0",
        "vite": "^6.0.11",
        "vite-plugin-image-optimizer": "^1.1.8",
        "vite-plugin-static-copy": "^2.2.0",
        "vite-plugin-svgr": "^4.3.0",
        "vite-tsconfig-paths": "^5.1.4",
        "vitest": "^3.0.4"
    },
    "dependencies": {
        "@floating-ui/react": "^0.27.3",
        "@monaco-editor/loader": "^1.4.0",
        "@monaco-editor/react": "^4.6.0",
        "@observablehq/plot": "^0.6.16",
        "@react-hook/resize-observer": "^2.0.2",
        "@table-nav/core": "^0.0.7",
        "@table-nav/react": "^0.0.7",
        "@tanstack/react-table": "^8.20.6",
        "@xterm/addon-fit": "^0.10.0",
        "@xterm/addon-search": "^0.15.0",
        "@xterm/addon-serialize": "^0.13.0",
        "@xterm/addon-web-links": "^0.11.0",
        "@xterm/addon-webgl": "^0.18.0",
        "@xterm/xterm": "^5.5.0",
        "base64-js": "^1.5.1",
        "clsx": "^2.1.1",
        "color": "^4.2.3",
        "colord": "^2.9.3",
        "css-tree": "^3.1.0",
        "dayjs": "^1.11.13",
        "debug": "^4.4.0",
        "electron-updater": "6.3.9",
        "env-paths": "^3.0.0",
        "fast-average-color": "^9.4.0",
        "htl": "^0.3.1",
        "html-to-image": "^1.11.11",
        "immer": "^10.1.1",
        "jotai": "2.9.3",
        "monaco-editor": "^0.52.2",
        "monaco-yaml": "^5.2.3",
        "overlayscrollbars": "^2.10.1",
        "overlayscrollbars-react": "^0.5.6",
        "papaparse": "^5.5.2",
        "parse-srcset": "^1.0.2",
        "pngjs": "^7.0.0",
        "prop-types": "^15.8.1",
        "react": "^18.3.1",
        "react-dnd": "^16.0.1",
        "react-dnd-html5-backend": "^16.0.1",
        "react-dom": "^18.3.1",
        "react-frame-component": "^5.2.7",
        "react-gauge-chart": "^0.5.1",
<<<<<<< HEAD
        "react-markdown": "^9.0.1",
        "recharts": "^2.15.0",
=======
        "react-markdown": "^9.0.3",
        "react-zoom-pan-pinch": "^3.7.0",
>>>>>>> d7a9006f
        "rehype-highlight": "^7.0.1",
        "rehype-raw": "^7.0.0",
        "rehype-sanitize": "^6.0.0",
        "rehype-slug": "^6.0.0",
        "remark-flexible-toc": "^1.1.1",
        "remark-gfm": "^4.0.0",
        "remark-github-blockquote-alert": "^1.3.0",
        "rxjs": "^7.8.1",
        "sharp": "^0.33.5",
        "shell-quote": "^1.8.2",
        "sprintf-js": "^1.1.3",
        "throttle-debounce": "^5.0.2",
        "tinycolor2": "^1.6.0",
        "use-device-pixel-ratio": "^1.1.2",
        "winston": "^3.17.0",
        "ws": "^8.18.0",
        "yaml": "^2.7.0"
    },
    "resolutions": {
        "send@npm:0.18.0": "0.19.0",
        "cookie@0.6.0": "^0.7.0",
        "path-to-regexp@npm:0.1.10": "^0.1.12"
    },
    "packageManager": "yarn@4.6.0",
    "workspaces": [
        "docs"
    ]
}<|MERGE_RESOLUTION|>--- conflicted
+++ resolved
@@ -46,11 +46,7 @@
         "@types/css-tree": "^2",
         "@types/debug": "^4",
         "@types/electron": "^1.6.12",
-<<<<<<< HEAD
-        "@types/node": "^22.10.7",
-=======
         "@types/node": "^22.12.0",
->>>>>>> d7a9006f
         "@types/papaparse": "^5",
         "@types/pngjs": "^6.0.5",
         "@types/prop-types": "^15",
@@ -64,23 +60,13 @@
         "@types/uuid": "^10.0.0",
         "@types/ws": "^8",
         "@vitejs/plugin-react-swc": "^3.7.2",
-<<<<<<< HEAD
-        "@vitest/coverage-istanbul": "^2.1.8",
-        "autoprefixer": "^10.4.20",
-        "electron": "^33.2.1",
-        "electron-builder": "^25.1.8",
-        "electron-vite": "^2.3.0",
-        "eslint": "^9.16.0",
-        "eslint-config-prettier": "^9.1.0",
-        "postcss": "^8.5.1",
-=======
         "@vitest/coverage-istanbul": "^3.0.4",
         "electron": "^34.0.2",
         "electron-builder": "^25.1.8",
         "electron-vite": "^2.3.0",
         "eslint": "^9.19.0",
         "eslint-config-prettier": "^10.0.1",
->>>>>>> d7a9006f
+        "postcss": "^8.5.1",
         "prettier": "^3.4.2",
         "prettier-plugin-jsdoc": "^1.3.2",
         "prettier-plugin-organize-imports": "^4.1.0",
@@ -146,13 +132,9 @@
         "react-dom": "^18.3.1",
         "react-frame-component": "^5.2.7",
         "react-gauge-chart": "^0.5.1",
-<<<<<<< HEAD
-        "react-markdown": "^9.0.1",
-        "recharts": "^2.15.0",
-=======
         "react-markdown": "^9.0.3",
         "react-zoom-pan-pinch": "^3.7.0",
->>>>>>> d7a9006f
+        "recharts": "^2.15.0",
         "rehype-highlight": "^7.0.1",
         "rehype-raw": "^7.0.0",
         "rehype-sanitize": "^6.0.0",
