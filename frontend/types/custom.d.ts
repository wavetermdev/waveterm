// Copyright 2025, Command Line Inc.
// SPDX-License-Identifier: Apache-2.0

import { type Placement } from "@floating-ui/react";
import type * as jotai from "jotai";
import type * as rxjs from "rxjs";

declare global {
    type GlobalAtomsType = {
        clientId: jotai.Atom<string>; // readonly
        client: jotai.Atom<Client>; // driven from WOS
        uiContext: jotai.Atom<UIContext>; // driven from windowId, tabId
        waveWindow: jotai.Atom<WaveWindow>; // driven from WOS
        workspace: jotai.Atom<Workspace>; // driven from WOS
        fullConfigAtom: jotai.PrimitiveAtom<FullConfigType>; // driven from WOS, settings -- updated via WebSocket
        settingsAtom: jotai.Atom<SettingsType>; // derrived from fullConfig
        tabAtom: jotai.Atom<Tab>; // driven from WOS
        staticTabId: jotai.Atom<string>;
        isFullScreen: jotai.PrimitiveAtom<boolean>;
        controlShiftDelayAtom: jotai.PrimitiveAtom<boolean>;
        prefersReducedMotionAtom: jotai.Atom<boolean>;
        updaterStatusAtom: jotai.PrimitiveAtom<UpdaterStatus>;
        typeAheadModalAtom: jotai.PrimitiveAtom<TypeAheadModalType>;
        modalOpen: jotai.PrimitiveAtom<boolean>;
        allConnStatus: jotai.Atom<ConnStatus[]>;
        flashErrors: jotai.PrimitiveAtom<FlashErrorType[]>;
        notifications: jotai.PrimitiveAtom<NotificationType[]>;
        notificationPopoverMode: jotai.Atom<boolean>;
        reinitVersion: jotai.PrimitiveAtom<number>;
        isTermMultiInput: jotai.PrimitiveAtom<boolean>;
        waveAIRateLimitInfoAtom: jotai.PrimitiveAtom<RateLimitInfo>;
    };

    type WritableWaveObjectAtom<T extends WaveObj> = jotai.WritableAtom<T, [value: T], void>;

    type ThrottledValueAtom<T> = jotai.WritableAtom<T, [update: jotai.SetStateAction<T>], void>;

    type AtomWithThrottle<T> = {
        currentValueAtom: jotai.Atom<T>;
        throttledValueAtom: ThrottledValueAtom<T>;
    };

    type DebouncedValueAtom<T> = jotai.WritableAtom<T, [update: jotai.SetStateAction<T>], void>;

    type AtomWithDebounce<T> = {
        currentValueAtom: jotai.Atom<T>;
        debouncedValueAtom: DebouncedValueAtom<T>;
    };

    type SplitAtom<Item> = Atom<Atom<Item>[]>;
    type WritableSplitAtom<Item> = WritableAtom<PrimitiveAtom<Item>[], [SplitAtomAction<Item>], void>;

    type TabLayoutData = {
        blockId: string;
    };

    type WaveInitOpts = {
        tabId: string;
        clientId: string;
        windowId: string;
        activate: boolean;
    };

    type ElectronApi = {
        getAuthKey(): string; // get-auth-key
        getIsDev(): boolean; // get-is-dev
        getCursorPoint: () => Electron.Point; // get-cursor-point
        getPlatform: () => NodeJS.Platform; // get-platform
        getEnv: (varName: string) => string; // get-env
        getUserName: () => string; // get-user-name
        getHostName: () => string; // get-host-name
        getDataDir: () => string; // get-data-dir
        getConfigDir: () => string; // get-config-dir
        getWebviewPreload: () => string; // get-webview-preload
        getAboutModalDetails: () => AboutModalDetails; // get-about-modal-details
        getDocsiteUrl: () => string; // get-docsite-url
        getZoomFactor: () => number; // get-zoom-factor
        showContextMenu: (workspaceId: string, menu?: ElectronContextMenuItem[]) => void; // contextmenu-show
        onContextMenuClick: (callback: (id: string) => void) => void; // contextmenu-click
        onNavigate: (callback: (url: string) => void) => void;
        onIframeNavigate: (callback: (url: string) => void) => void;
<<<<<<< HEAD
        downloadFile: (path: string) => void;
        openExternal: (url: string) => void;
        onFullScreenChange: (callback: (isFullScreen: boolean) => void) => void;
        onUpdaterStatusChange: (callback: (status: UpdaterStatus) => void) => void;
        getUpdaterStatus: () => UpdaterStatus;
        getUpdaterChannel: () => string;
        installAppUpdate: () => void;
        onMenuItemAbout: (callback: () => void) => void;
        updateWindowControlsOverlay: (rect: Dimensions) => void;
        onReinjectKey: (callback: (waveEvent: WaveKeyboardEvent) => void) => void;
        setWebviewFocus: (focusedId: number) => void; // focusedId si the getWebContentsId of the webview
        registerGlobalWebviewKeys: (keys: string[]) => void;
        onControlShiftStateUpdate: (callback: (state: boolean) => void) => void;
        createWorkspace: () => void;
        switchWorkspace: (workspaceId: string) => void;
        deleteWorkspace: (workspaceId: string) => void;
        setActiveTab: (tabId: string) => void;
        createTab: () => void;
        closeTab: (workspaceId: string, tabId: string) => void;
        setWindowInitStatus: (status: "ready" | "wave-ready") => void;
        onWaveInit: (callback: (initOpts: WaveInitOpts) => void) => void;
        sendLog: (log: string) => void;
        onQuicklook: (filePath: string) => void;
        openNativePath(filePath: string): void;
        captureScreenshot(rect: Electron.Rectangle): Promise<string>;
        setKeyboardChordMode: () => void;
        clearWebviewStorage: (webContentsId: number) => Promise<void>;
=======
        downloadFile: (path: string) => void; // download
        openExternal: (url: string) => void; // open-external
        onFullScreenChange: (callback: (isFullScreen: boolean) => void) => void; // fullscreen-change
        onZoomFactorChange: (callback: (zoomFactor: number) => void) => void; // zoom-factor-change
        onUpdaterStatusChange: (callback: (status: UpdaterStatus) => void) => void; // app-update-status
        getUpdaterStatus: () => UpdaterStatus; // get-app-update-status
        getUpdaterChannel: () => string; // get-updater-channel
        installAppUpdate: () => void; // install-app-update
        onMenuItemAbout: (callback: () => void) => void; // menu-item-about
        updateWindowControlsOverlay: (rect: Dimensions) => void; // update-window-controls-overlay
        onReinjectKey: (callback: (waveEvent: WaveKeyboardEvent) => void) => void; // reinject-key
        setWebviewFocus: (focusedId: number) => void; // webview-focus, focusedId is the getWebContentsId of the webview
        registerGlobalWebviewKeys: (keys: string[]) => void; // register-global-webview-keys
        onControlShiftStateUpdate: (callback: (state: boolean) => void) => void; // control-shift-state-update
        createWorkspace: () => void; // create-workspace
        switchWorkspace: (workspaceId: string) => void; // switch-workspace
        deleteWorkspace: (workspaceId: string) => void; // delete-workspace
        setActiveTab: (tabId: string) => void; // set-active-tab
        createTab: () => void; // create-tab
        closeTab: (workspaceId: string, tabId: string) => void; // close-tab
        setWindowInitStatus: (status: "ready" | "wave-ready") => void; // set-window-init-status
        onWaveInit: (callback: (initOpts: WaveInitOpts) => void) => void; // wave-init
        sendLog: (log: string) => void; // fe-log
        onQuicklook: (filePath: string) => void; // quicklook
        openNativePath(filePath: string): void; // open-native-path
        captureScreenshot(rect: Electron.Rectangle): Promise<string>; // capture-screenshot
        setKeyboardChordMode: () => void; // set-keyboard-chord-mode
        setWaveAIOpen: (isOpen: boolean) => void; // set-waveai-open
>>>>>>> 308f3a97
    };

    type ElectronContextMenuItem = {
        id: string; // unique id, used for communication
        label: string;
        role?: string; // electron role (optional)
        type?: "separator" | "normal" | "submenu" | "checkbox" | "radio";
        submenu?: ElectronContextMenuItem[];
        checked?: boolean;
        visible?: boolean;
        enabled?: boolean;
        sublabel?: string;
    };

    type ContextMenuItem = {
        label?: string;
        type?: "separator" | "normal" | "submenu" | "checkbox" | "radio";
        role?: string; // electron role (optional)
        click?: () => void; // not required if role is set
        submenu?: ContextMenuItem[];
        checked?: boolean;
        visible?: boolean;
        enabled?: boolean;
        sublabel?: string;
    };

    type KeyPressDecl = {
        mods: {
            Cmd?: boolean;
            Option?: boolean;
            Shift?: boolean;
            Ctrl?: boolean;
            Alt?: boolean;
            Meta?: boolean;
        };
        key: string;
        keyType: string;
    };

    type SubjectWithRef<T> = rxjs.Subject<T> & { refCount: number; release: () => void };

    type HeaderElem =
        | IconButtonDecl
        | ToggleIconButtonDecl
        | HeaderText
        | HeaderInput
        | HeaderDiv
        | HeaderTextButton
        | ConnectionButton
        | MenuButton;

    type IconButtonCommon = {
        icon: string | React.ReactNode;
        iconColor?: string;
        iconSpin?: boolean;
        className?: string;
        title?: string;
        disabled?: boolean;
        noAction?: boolean;
    };

    type IconButtonDecl = IconButtonCommon & {
        elemtype: "iconbutton";
        click?: (e: React.MouseEvent<any>) => void;
        longClick?: (e: React.MouseEvent<any>) => void;
    };

    type ToggleIconButtonDecl = IconButtonCommon & {
        elemtype: "toggleiconbutton";
        active: jotai.WritableAtom<boolean, [boolean], void>;
    };

    type HeaderTextButton = {
        elemtype: "textbutton";
        text: string;
        className?: string;
        title?: string;
        onClick?: (e: React.MouseEvent<any>) => void;
    };

    type HeaderText = {
        elemtype: "text";
        text: string;
        ref?: React.MutableRefObject<HTMLDivElement>;
        className?: string;
        noGrow?: boolean;
        onClick?: (e: React.MouseEvent<any>) => void;
    };

    type HeaderInput = {
        elemtype: "input";
        value: string;
        className?: string;
        isDisabled?: boolean;
        ref?: React.MutableRefObject<HTMLInputElement>;
        onChange?: (e: React.ChangeEvent<HTMLInputElement>) => void;
        onKeyDown?: (e: React.KeyboardEvent<HTMLInputElement>) => void;
        onFocus?: (e: React.FocusEvent<HTMLInputElement>) => void;
        onBlur?: (e: React.FocusEvent<HTMLInputElement>) => void;
    };

    type HeaderDiv = {
        elemtype: "div";
        className?: string;
        children: HeaderElem[];
        onMouseOver?: (e: React.MouseEvent<any>) => void;
        onMouseOut?: (e: React.MouseEvent<any>) => void;
        onClick?: (e: React.MouseEvent<any>) => void;
    };

    type ConnectionButton = {
        elemtype: "connectionbutton";
        icon: string;
        text: string;
        iconColor: string;
        onClick?: (e: React.MouseEvent<any>) => void;
        connected: boolean;
    };

    type MenuItem = {
        label: string;
        icon?: string | React.ReactNode;
        subItems?: MenuItem[];
        onClick?: (e: React.MouseEvent<any>) => void;
    };

    type MenuButtonProps = {
        items: MenuItem[];
        className?: string;
        text: string;
        title?: string;
        menuPlacement?: Placement;
    };

    type MenuButton = {
        elemtype: "menubutton";
    } & MenuButtonProps;

    type SearchAtoms = {
        searchValue: PrimitiveAtom<string>;
        resultsIndex: PrimitiveAtom<number>;
        resultsCount: PrimitiveAtom<number>;
        isOpen: PrimitiveAtom<boolean>;
        regex?: PrimitiveAtom<boolean>;
        caseSensitive?: PrimitiveAtom<boolean>;
        wholeWord?: PrimitiveAtom<boolean>;
    };

    declare type ViewComponentProps<T extends ViewModel> = {
        blockId: string;
        blockRef: React.RefObject<HTMLDivElement>;
        contentRef: React.RefObject<HTMLDivElement>;
        model: T;
    };

    declare type ViewComponent = React.FC<ViewComponentProps>;

    type ViewModelClass = new (blockId: string, nodeModel: BlockNodeModel) => ViewModel;

    interface ViewModel {
        // The type of view, used for identifying and rendering the appropriate component.
        viewType: string;

        // Icon representing the view, can be a string or an IconButton declaration.
        viewIcon?: jotai.Atom<string | IconButtonDecl>;

        // Display name for the view, used in UI headers.
        viewName?: jotai.Atom<string>;

        // Optional header text or elements for the view.
        viewText?: jotai.Atom<string | HeaderElem[]>;

        // Icon button displayed before the title in the header.
        preIconButton?: jotai.Atom<IconButtonDecl>;

        // Icon buttons displayed at the end of the block header.
        endIconButtons?: jotai.Atom<IconButtonDecl[]>;

        // Background styling metadata for the block.
        blockBg?: jotai.Atom<MetaType>;

        noHeader?: jotai.Atom<boolean>;

        // Whether the block manages its own connection (e.g., for remote access).
        manageConnection?: jotai.Atom<boolean>;

        // If true, filters out 'nowsh' connections (when managing connections)
        filterOutNowsh?: jotai.Atom<boolean>;

        // if true, show s3 connections in picker
        showS3?: jotai.Atom<boolean>;

        // If true, removes padding inside the block content area.
        noPadding?: jotai.Atom<boolean>;

        // Atoms used for managing search functionality within the block.
        searchAtoms?: SearchAtoms;

        // The main view component associated with this ViewModel.
        viewComponent: ViewComponent<ViewModel>;

        // Function to determine if this is a basic terminal block.
        isBasicTerm?: (getFn: jotai.Getter) => boolean;

        // Returns menu items for the settings dropdown.
        getSettingsMenuItems?: () => ContextMenuItem[];

        // Attempts to give focus to the block, returning true if successful.
        giveFocus?: () => boolean;

        // Handles keydown events within the block.
        keyDownHandler?: (e: WaveKeyboardEvent) => boolean;

        // Cleans up resources when the block is disposed.
        dispose?: () => void;
    }

    type UpdaterStatus = "up-to-date" | "checking" | "downloading" | "ready" | "error" | "installing";

    // jotai doesn't export this type :/
    type Loadable<T> = { state: "loading" } | { state: "hasData"; data: T } | { state: "hasError"; error: unknown };

    interface Dimensions {
        width: number;
        height: number;
        left: number;
        top: number;
    }

    type TypeAheadModalType = { [key: string]: boolean };

    interface AboutModalDetails {
        version: string;
        buildTime: number;
    }

    type BlockComponentModel = {
        openSwitchConnection?: () => void;
        viewModel: ViewModel;
    };

    type ConnStatusType = "connected" | "connecting" | "disconnected" | "error" | "init";

    interface SuggestionBaseItem {
        label: string;
        value: string;
        icon?: string | React.ReactNode;
    }

    interface SuggestionConnectionItem extends SuggestionBaseItem {
        status: ConnStatusType;
        iconColor: string;
        onSelect?: (_: string) => void;
        current?: boolean;
    }

    interface SuggestionConnectionScope {
        headerText?: string;
        items: SuggestionConnectionItem[];
    }

    type SuggestionsType = SuggestionConnectionItem | SuggestionConnectionScope;

    type MarkdownResolveOpts = {
        connName: string;
        baseDir: string;
    };

    type FlashErrorType = {
        id: string;
        icon: string;
        title: string;
        message: string;
        expiration: number;
    };

    export type NotificationActionType = {
        label: string;
        actionKey: string;
        rightIcon?: string;
        color?: "green" | "grey";
        disabled?: boolean;
    };

    export type NotificationType = {
        id?: string;
        icon: string;
        title: string;
        message: string;
        timestamp: string;
        expiration?: number;
        hidden?: boolean;
        actions?: NotificationActionType[];
        persistent?: boolean;
        type?: "error" | "update" | "info" | "warning";
    };

    interface AbstractWshClient {
        recvRpcMessage(msg: RpcMessage): void;
    }

    type ClientRpcEntry = {
        reqId: string;
        startTs: number;
        command: string;
        msgFn: (msg: RpcMessage) => void;
    };

    type TimeSeriesMeta = {
        name?: string;
        color?: string;
        label?: string;
        maxy?: string | number;
        miny?: string | number;
        decimalPlaces?: number;
    };

    interface SuggestionRequestContext {
        widgetid: string;
        reqnum: number;
        dispose?: boolean;
    }

    type SuggestionsFnType = (query: string, reqContext: SuggestionRequestContext) => Promise<FetchSuggestionsResponse>;

    type DraggedFile = {
        uri: string;
        absParent: string;
        relName: string;
        isDir: boolean;
    };

    type ErrorButtonDef = {
        text: string;
        onClick: () => void;
    };

    type ErrorMsg = {
        status: string;
        text: string;
        level?: "error" | "warning";
        buttons?: Array<ErrorButtonDef>;
        closeAction?: () => void;
        showDismiss?: boolean;
    };

    type AIMessage = {
        messageid: string;
        parts: AIMessagePart[];
    };

    type AIMessagePart =
        | {
              type: "text";
              text: string;
          }
        | {
              type: "file";
              mimetype: string; // required
              filename?: string;
              data?: string; // base64 encoded data
              url?: string;
              size?: number;
              previewurl?: string;
          };
}

export {};<|MERGE_RESOLUTION|>--- conflicted
+++ resolved
@@ -79,35 +79,6 @@
         onContextMenuClick: (callback: (id: string) => void) => void; // contextmenu-click
         onNavigate: (callback: (url: string) => void) => void;
         onIframeNavigate: (callback: (url: string) => void) => void;
-<<<<<<< HEAD
-        downloadFile: (path: string) => void;
-        openExternal: (url: string) => void;
-        onFullScreenChange: (callback: (isFullScreen: boolean) => void) => void;
-        onUpdaterStatusChange: (callback: (status: UpdaterStatus) => void) => void;
-        getUpdaterStatus: () => UpdaterStatus;
-        getUpdaterChannel: () => string;
-        installAppUpdate: () => void;
-        onMenuItemAbout: (callback: () => void) => void;
-        updateWindowControlsOverlay: (rect: Dimensions) => void;
-        onReinjectKey: (callback: (waveEvent: WaveKeyboardEvent) => void) => void;
-        setWebviewFocus: (focusedId: number) => void; // focusedId si the getWebContentsId of the webview
-        registerGlobalWebviewKeys: (keys: string[]) => void;
-        onControlShiftStateUpdate: (callback: (state: boolean) => void) => void;
-        createWorkspace: () => void;
-        switchWorkspace: (workspaceId: string) => void;
-        deleteWorkspace: (workspaceId: string) => void;
-        setActiveTab: (tabId: string) => void;
-        createTab: () => void;
-        closeTab: (workspaceId: string, tabId: string) => void;
-        setWindowInitStatus: (status: "ready" | "wave-ready") => void;
-        onWaveInit: (callback: (initOpts: WaveInitOpts) => void) => void;
-        sendLog: (log: string) => void;
-        onQuicklook: (filePath: string) => void;
-        openNativePath(filePath: string): void;
-        captureScreenshot(rect: Electron.Rectangle): Promise<string>;
-        setKeyboardChordMode: () => void;
-        clearWebviewStorage: (webContentsId: number) => Promise<void>;
-=======
         downloadFile: (path: string) => void; // download
         openExternal: (url: string) => void; // open-external
         onFullScreenChange: (callback: (isFullScreen: boolean) => void) => void; // fullscreen-change
@@ -135,8 +106,8 @@
         openNativePath(filePath: string): void; // open-native-path
         captureScreenshot(rect: Electron.Rectangle): Promise<string>; // capture-screenshot
         setKeyboardChordMode: () => void; // set-keyboard-chord-mode
+        clearWebviewStorage: (webContentsId: number) => Promise<void>; // clear-webview-storage
         setWaveAIOpen: (isOpen: boolean) => void; // set-waveai-open
->>>>>>> 308f3a97
     };
 
     type ElectronContextMenuItem = {
