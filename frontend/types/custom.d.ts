--- conflicted
+++ resolved
@@ -373,7 +373,6 @@
         decimalPlaces?: number;
     };
 
-<<<<<<< HEAD
     interface SuggestionRequestContext {
         widgetid: string;
         reqnum: number;
@@ -381,13 +380,12 @@
     }
 
     type SuggestionsFnType = (query: string, reqContext: SuggestionRequestContext) => Promise<FetchSuggestionsResponse>;
-=======
+
     type DraggedFile = {
         uri: string;
         absParent: string;
         relName: string;
     };
->>>>>>> e018e7bb
 }
 
 export {};