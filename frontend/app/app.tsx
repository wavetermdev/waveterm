--- conflicted
+++ resolved
@@ -1,11 +1,6 @@
 // Copyright 2024, Command Line Inc.
 // SPDX-License-Identifier: Apache-2.0
 
-<<<<<<< HEAD
-import { useOnResize } from "@/app/hook/useDimensions";
-import { useWaveObjectValue } from "@/app/store/wos";
-=======
->>>>>>> 7628e667
 import { Workspace } from "@/app/workspace/workspace";
 import { ContextMenuModel } from "@/store/contextmenu";
 import { PLATFORM, atoms, createBlock, globalStore, removeFlashError, useSettingsPrefixAtom } from "@/store/global";
@@ -28,15 +23,10 @@
 const dlog = debug("wave:app");
 const focusLog = debug("wave:focus");
 
-<<<<<<< HEAD
 const App = ({ onFirstRender }: { onFirstRender: () => void }) => {
-    let Provider = jotai.Provider;
-    React.useEffect(() => {
+    useEffect(() => {
         onFirstRender();
     }, []);
-=======
-const App = () => {
->>>>>>> 7628e667
     return (
         <Provider store={globalStore}>
             <AppInner />
@@ -184,105 +174,6 @@
     return null;
 }
 
-<<<<<<< HEAD
-function encodeFileURL(file: string) {
-    const webEndpoint = getWebServerEndpoint();
-    return webEndpoint + `/wave/stream-file?path=${encodeURIComponent(file)}&no404=1`;
-}
-
-function processBackgroundUrls(cssText: string): string {
-    if (util.isBlank(cssText)) {
-        return null;
-    }
-    cssText = cssText.trim();
-    if (cssText.endsWith(";")) {
-        cssText = cssText.slice(0, -1);
-    }
-    const attrRe = /^background(-image):\s*/;
-    cssText = cssText.replace(attrRe, "");
-    const ast = csstree.parse("background: " + cssText, {
-        context: "declaration",
-    });
-    let hasJSUrl = false;
-    csstree.walk(ast, {
-        visit: "Url",
-        enter(node) {
-            const originalUrl = node.value.trim();
-            if (originalUrl.startsWith("javascript:")) {
-                hasJSUrl = true;
-                return;
-            }
-            if (originalUrl.startsWith("data:")) {
-                return;
-            }
-            const newUrl = encodeFileURL(originalUrl);
-            node.value = newUrl;
-        },
-    });
-    if (hasJSUrl) {
-        console.log("invalid background, contains a 'javascript' protocol url which is not allowed");
-        return null;
-    }
-    const rtnStyle = csstree.generate(ast);
-    if (rtnStyle == null) {
-        return null;
-    }
-    return rtnStyle.replace(/^background:\s*/, "");
-}
-
-function AppBackground() {
-    const bgRef = React.useRef<HTMLDivElement>(null);
-    const tabId = jotai.useAtomValue(atoms.staticTabId);
-    const [tabData] = useWaveObjectValue<Tab>(WOS.makeORef("tab", tabId));
-    const bgAttr = tabData?.meta?.bg;
-    const style: React.CSSProperties = {};
-    if (!util.isBlank(bgAttr)) {
-        try {
-            const processedBg = processBackgroundUrls(bgAttr);
-            if (!util.isBlank(processedBg)) {
-                const opacity = util.boundNumber(tabData?.meta?.["bg:opacity"], 0, 1) ?? 0.5;
-                style.opacity = opacity;
-                style.background = processedBg;
-                const blendMode = tabData?.meta?.["bg:blendmode"];
-                if (!util.isBlank(blendMode)) {
-                    style.backgroundBlendMode = blendMode;
-                }
-            }
-        } catch (e) {
-            console.error("error processing background", e);
-        }
-    }
-    const getAvgColor = React.useCallback(
-        debounce(30, () => {
-            if (
-                bgRef.current &&
-                PLATFORM !== "darwin" &&
-                bgRef.current &&
-                "windowControlsOverlay" in window.navigator
-            ) {
-                const titlebarRect: Dimensions = (window.navigator.windowControlsOverlay as any).getTitlebarAreaRect();
-                const bgRect = bgRef.current.getBoundingClientRect();
-                if (titlebarRect && bgRect) {
-                    const windowControlsLeft = titlebarRect.width - titlebarRect.height;
-                    const windowControlsRect: Dimensions = {
-                        top: titlebarRect.top,
-                        left: windowControlsLeft,
-                        height: titlebarRect.height,
-                        width: bgRect.width - bgRect.left - windowControlsLeft,
-                    };
-                    getApi().updateWindowControlsOverlay(windowControlsRect);
-                }
-            }
-        }),
-        [bgRef, style]
-    );
-    React.useLayoutEffect(getAvgColor, [getAvgColor]);
-    useOnResize(bgRef, getAvgColor);
-    return <div key={tabId} ref={bgRef} className="app-background" style={style} />;
-}
-
-=======
->>>>>>> 7628e667
 const AppKeyHandlers = () => {
     useEffect(() => {
         const staticKeyDownHandler = keyutil.keydownWrapper(appHandleKeyDown);
