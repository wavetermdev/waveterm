--- conflicted
+++ resolved
@@ -9,11 +9,8 @@
 import * as jotai from "jotai";
 import * as React from "react";
 
-<<<<<<< HEAD
+import { useDimensionsWithExistingRef } from "@/app/hook/useDimensions";
 import { ContextMenuModel } from "@/app/store/contextmenu";
-=======
-import { useDimensionsWithExistingRef } from "@/app/hook/useDimensions";
->>>>>>> a1693ade
 import { waveEventSubscribe } from "@/app/store/wps";
 import { RpcApi } from "@/app/store/wshclientapi";
 import { WindowRpcClient } from "@/app/store/wshrpcutil";
@@ -319,10 +316,11 @@
     defaultColor: string;
 };
 
-const SingleLinePlot = React.memo(({ plotData, yval, yvalMeta, blockId, defaultColor }: SingleLinePlotProps) => {
+function SingleLinePlot({ plotData, yval, yvalMeta, blockId, defaultColor }: SingleLinePlotProps) {
     const containerRef = React.useRef<HTMLInputElement>();
-    const parentHeight = useHeight(containerRef);
-    const parentWidth = useWidth(containerRef);
+    const domRect = useDimensionsWithExistingRef(containerRef, 300);
+    const plotHeight = domRect?.height ?? 0;
+    const plotWidth = domRect?.width ?? 0;
     const marks: Plot.Markish[] = [];
     let color = yvalMeta?.color;
     if (!color) {
@@ -354,14 +352,19 @@
             y: yval,
         })
     );
-    let maxY = yvalMeta?.maxy ?? 100;
-    let minY = yvalMeta?.miny ?? 0;
+    marks.push(
+        Plot.text([yvalMeta.name], {
+            frameAnchor: "top",
+        })
+    );
+    let maxY = resolveDomainBound(yvalMeta?.maxy, plotData[plotData.length - 1]) ?? 100;
+    let minY = resolveDomainBound(yvalMeta?.miny, plotData[plotData.length - 1]) ?? 0;
     const labelY = yvalMeta?.label ?? "?";
     const plot = Plot.plot({
         x: { grid: true, label: "time", tickFormat: (d) => `${dayjs.unix(d / 1000).format("HH:mm:ss")}` },
         y: { label: labelY, domain: [minY, maxY] },
-        width: parentWidth,
-        height: parentHeight,
+        width: plotWidth,
+        height: plotHeight,
         marks: marks,
     });
 
@@ -371,98 +374,33 @@
         return () => {
             plot.remove();
         };
-    }, [plot, parentHeight, parentWidth]);
-
-    return <div className="plot-view" ref={containerRef} />;
-});
+    }, [plot, plotWidth, plotHeight]);
+
+    return <div ref={containerRef} />;
+}
 
 const CpuPlotViewInner = React.memo(({ model }: CpuPlotViewProps) => {
-    const containerRef = React.useRef<HTMLInputElement>();
     const plotData = jotai.useAtomValue(model.dataAtom);
-    const domRect = useDimensionsWithExistingRef(containerRef, 30);
-    const parentHeight = domRect?.height ?? 0;
-    const parentWidth = domRect?.width ?? 0;
     const yvals = jotai.useAtomValue(model.metrics);
     const plotMeta = jotai.useAtomValue(model.plotMetaAtom);
 
-    React.useEffect(() => {
-        if (yvals.length == 0) {
-            // don't bother creating plots if none are selected
-            return;
-        }
-        const singleItem = yvals.length == 1;
-
-        const marks: Plot.Markish[] = [];
-        yvals.forEach((yval, idx) => {
-            // use rotating colors for
-            // color not configured
-            // plotting multiple items
-            let color = plotMeta.get(yval)?.color;
-            if (!color || !singleItem) {
-                color = plotColors[idx];
-            }
-            marks.push(
-                () => htl.svg`<defs>
-      <linearGradient id="gradient-${model.blockId}-${yval}" gradientTransform="rotate(90)">
-        <stop offset="0%" stop-color="${color}" stop-opacity="0.7" />
-        <stop offset="100%" stop-color="${color}" stop-opacity="0" />
-      </linearGradient>
-	      </defs>`
-            );
-
-            marks.push(
-                Plot.lineY(plotData, {
-                    stroke: color,
-                    strokeWidth: singleItem ? 2 : 1,
-                    x: "ts",
-                    y: yval,
-                })
-            );
-
-            // only add the gradient for single items
-            if (singleItem) {
-                marks.push(
-                    Plot.areaY(plotData, {
-                        fill: `url(#gradient-${model.blockId}-${yvals[0]})`,
-                        x: "ts",
-                        y: yval,
-                    })
+    return (
+        <div className="plot-view">
+            {yvals.map((yval, idx) => {
+                const defaultColor = plotColors[idx % plotColors.length];
+                return (
+                    <SingleLinePlot
+                        key={`plot-${model.blockId}-${yval}`}
+                        plotData={plotData}
+                        yval={yval}
+                        yvalMeta={plotMeta.get(yval)}
+                        blockId={model.blockId}
+                        defaultColor={defaultColor}
+                    />
                 );
-            }
-        });
-        // use the largest configured yval.maxYs. if none is found, use 100
-        const maxYs = yvals.map((yval) => resolveDomainBound(plotMeta.get(yval)?.maxy, plotData[plotData.length - 1]));
-        let maxY = Math.max(...maxYs.filter(Number.isFinite));
-        if (!Number.isFinite(maxY)) {
-            maxY = 100;
-        }
-        // use the smalles configured yval.minYs. if none is found, use 0
-        const minYs = yvals.map((yval) => resolveDomainBound(plotMeta.get(yval)?.miny, plotData[plotData.length - 1]));
-        let minY = Math.min(...minYs.filter(Number.isFinite));
-        if (!Number.isFinite(maxY)) {
-            minY = 0;
-        }
-        const labelY = plotMeta.get(yvals[0])?.label ?? "?";
-        const plot = Plot.plot({
-            x: { grid: true, label: "time", tickFormat: (d) => `${dayjs.unix(d / 1000).format("HH:mm:ss")}` },
-            y: { label: labelY, domain: [minY, maxY] },
-            width: parentWidth,
-            height: parentHeight,
-            marks: marks,
-        });
-
-        if (plot !== undefined) {
-            containerRef.current.append(plot);
-        }
-
-        return () => {
-            if (plot !== undefined) {
-                plot.remove();
-            }
-        };
-    }, [plotData, parentHeight, parentWidth, yvals, plotMeta, model.blockId]);
-
-    return <div className="plot-view" ref={containerRef} />;
+            })}
+        </div>
+    );
 });
 
 export { CpuPlotView, CpuPlotViewModel, makeCpuPlotViewModel };