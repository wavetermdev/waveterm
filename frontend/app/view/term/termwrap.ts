--- conflicted
+++ resolved
@@ -58,13 +58,10 @@
     heldData: Uint8Array[];
     handleResize_debounced: () => void;
     hasResized: boolean;
-<<<<<<< HEAD
     multiInputCallback: (data: string) => void;
     sendDataHandler: (data: string) => void;
-=======
     onSearchResultsDidChange?: (result: { resultIndex: number; resultCount: number }) => void;
     private toDispose: TermTypes.IDisposable[] = [];
->>>>>>> e4c1ab6e
 
     constructor(
         blockId: string,
@@ -151,21 +148,8 @@
 
     async initTerminal() {
         const copyOnSelectAtom = getSettingsKeyAtom("term:copyonselect");
-<<<<<<< HEAD
-        this.terminal.onData(this.handleTermData.bind(this));
-        this.terminal.onKey(this.onKeyHandler.bind(this));
-        this.terminal.onSelectionChange(
-            debounce(50, () => {
-                if (!globalStore.get(copyOnSelectAtom)) {
-                    return;
-                }
-                const selectedText = this.terminal.getSelection();
-                if (selectedText.length > 0) {
-                    navigator.clipboard.writeText(selectedText);
-                }
-            })
-=======
         this.toDispose.push(this.terminal.onData(this.handleTermData.bind(this)));
+        this.toDispose.push(this.terminal.onKey(this.onKeyHandler.bind(this)));
         this.toDispose.push(
             this.terminal.onSelectionChange(
                 debounce(50, () => {
@@ -178,7 +162,6 @@
                     }
                 })
             )
->>>>>>> e4c1ab6e
         );
         if (this.onSearchResultsDidChange != null) {
             this.toDispose.push(this.searchAddon.onDidChangeResults(this.onSearchResultsDidChange.bind(this)));
