// Copyright 2025, Command Line Inc.
// SPDX-License-Identifier: Apache-2.0

import { getFileSubject } from "@/app/store/wps";
import { sendWSCommand } from "@/app/store/ws";
import { RpcApi } from "@/app/store/wshclientapi";
import { TabRpcClient } from "@/app/store/wshrpcutil";
import { PLATFORM, WOS, atoms, fetchWaveFile, getSettingsKeyAtom, globalStore, openLink } from "@/store/global";
import * as services from "@/store/services";
import { base64ToArray, fireAndForget } from "@/util/util";
import { SearchAddon } from "@xterm/addon-search";
import { SerializeAddon } from "@xterm/addon-serialize";
import { WebLinksAddon } from "@xterm/addon-web-links";
import { WebglAddon } from "@xterm/addon-webgl";
import * as TermTypes from "@xterm/xterm";
import { Terminal } from "@xterm/xterm";
import debug from "debug";
import { debounce } from "throttle-debounce";
import { FitAddon } from "./fitaddon";

const dlog = debug("wave:termwrap");

const TermFileName = "term";
const TermCacheFileName = "cache:term:full";
const MinDataProcessedForCache = 100 * 1024;

// detect webgl support
function detectWebGLSupport(): boolean {
    try {
        const canvas = document.createElement("canvas");
        const ctx = canvas.getContext("webgl");
        return !!ctx;
    } catch (e) {
        return false;
    }
}

const WebGLSupported = detectWebGLSupport();
let loggedWebGL = false;

type TermWrapOptions = {
    keydownHandler?: (e: KeyboardEvent) => boolean;
    useWebGl?: boolean;
    sendDataHandler?: (data: string) => void;
};

function handleOscWaveCommand(data: string, blockId: string, loaded: boolean): boolean {
    if (!loaded) {
        return false;
    }
    if (!data || data.length === 0) {
        console.log("Invalid Wave OSC command received (empty)");
        return false;
    }

    // Expected formats:
    // "setmeta;{JSONDATA}"
    // "setmeta;[wave-id];{JSONDATA}"
    const parts = data.split(";");
    if (parts[0] !== "setmeta") {
        console.log("Invalid Wave OSC command received (bad command)", data);
        return false;
    }
    let jsonPayload: string;
    let waveId: string | undefined;
    if (parts.length === 2) {
        jsonPayload = parts[1];
    } else if (parts.length >= 3) {
        waveId = parts[1];
        jsonPayload = parts.slice(2).join(";");
    } else {
        console.log("Invalid Wave OSC command received (1 part)", data);
        return false;
    }

    let meta: any;
    try {
        meta = JSON.parse(jsonPayload);
    } catch (e) {
        console.error("Invalid JSON in Wave OSC command:", e);
        return false;
    }

    if (waveId) {
        // Resolve the wave id to an ORef using our ResolveIdsCommand.
        fireAndForget(() => {
            return RpcApi.ResolveIdsCommand(TabRpcClient, { blockid: blockId, ids: [waveId] })
                .then((response: { resolvedids: { [key: string]: any } }) => {
                    const oref = response.resolvedids[waveId];
                    if (!oref) {
                        console.error("Failed to resolve wave id:", waveId);
                        return;
                    }
                    services.ObjectService.UpdateObjectMeta(oref, meta);
                })
                .catch((err: any) => {
                    console.error("Error resolving wave id", waveId, err);
                });
        });
    } else {
        // No wave id provided; update using the current block id.
        fireAndForget(() => {
            return services.ObjectService.UpdateObjectMeta(WOS.makeORef("block", blockId), meta);
        });
    }
    return true;
}

function handleOsc7Command(data: string, blockId: string, loaded: boolean): boolean {
    if (!loaded) {
        return false;
    }
    if (data == null || data.length == 0) {
        console.log("Invalid OSC 7 command received (empty)");
        return false;
    }
    if (data.startsWith("file://")) {
        data = data.substring(7);
        const nextSlashIdx = data.indexOf("/");
        if (nextSlashIdx == -1) {
            console.log("Invalid OSC 7 command received (bad path)", data);
            return false;
        }
        data = data.substring(nextSlashIdx);
    }
    setTimeout(() => {
        fireAndForget(() =>
            services.ObjectService.UpdateObjectMeta(WOS.makeORef("block", blockId), {
                "cmd:cwd": data,
            })
        );
    }, 0);
    return true;
}

export class TermWrap {
    blockId: string;
    ptyOffset: number;
    pendingPtyOffset: number;
    dataBytesProcessed: number;
    terminal: Terminal;
    connectElem: HTMLDivElement;
    fitAddon: FitAddon;
    searchAddon: SearchAddon;
    serializeAddon: SerializeAddon;
    mainFileSubject: SubjectWithRef<WSFileEventData>;
    loaded: boolean;
    heldData: Uint8Array[];
    handleResize_debounced: () => void;
    hasResized: boolean;
<<<<<<< HEAD
    isLoadingCache: boolean;
=======
    multiInputCallback: (data: string) => void;
    sendDataHandler: (data: string) => void;
    onSearchResultsDidChange?: (result: { resultIndex: number; resultCount: number }) => void;
    private toDispose: TermTypes.IDisposable[] = [];
>>>>>>> cbb1a49f

    constructor(
        blockId: string,
        connectElem: HTMLDivElement,
        options: TermTypes.ITerminalOptions & TermTypes.ITerminalInitOnlyOptions,
        waveOptions: TermWrapOptions
    ) {
        this.loaded = false;
        this.isLoadingCache = false;
        this.blockId = blockId;
        this.sendDataHandler = waveOptions.sendDataHandler;
        this.ptyOffset = 0;
        this.dataBytesProcessed = 0;
        this.hasResized = false;
        this.terminal = new Terminal(options);
        this.fitAddon = new FitAddon();
        this.fitAddon.noScrollbar = PLATFORM == "darwin";
        this.serializeAddon = new SerializeAddon();
        this.searchAddon = new SearchAddon();
        this.terminal.loadAddon(this.searchAddon);
        this.terminal.loadAddon(this.fitAddon);
        this.terminal.loadAddon(this.serializeAddon);
        this.terminal.loadAddon(
            new WebLinksAddon((e, uri) => {
                e.preventDefault();
                switch (PLATFORM) {
                    case "darwin":
                        if (e.metaKey) {
                            fireAndForget(() => openLink(uri));
                        }
                        break;
                    default:
                        if (e.ctrlKey) {
                            fireAndForget(() => openLink(uri));
                        }
                        break;
                }
            })
        );
        if (WebGLSupported && waveOptions.useWebGl) {
            const webglAddon = new WebglAddon();
            this.toDispose.push(
                webglAddon.onContextLoss(() => {
                    webglAddon.dispose();
                })
            );
            this.terminal.loadAddon(webglAddon);
            if (!loggedWebGL) {
                console.log("loaded webgl!");
                loggedWebGL = true;
            }
        }
        // Register OSC 9283 handler
        this.terminal.parser.registerOscHandler(9283, (data: string) => {
            return handleOscWaveCommand(data, this.blockId, this.loaded);
        });
        this.terminal.parser.registerOscHandler(7, (data: string) => {
            return handleOsc7Command(data, this.blockId, this.loaded);
        });
        this.terminal.attachCustomKeyEventHandler(waveOptions.keydownHandler);
        this.connectElem = connectElem;
        this.mainFileSubject = null;
        this.heldData = [];
        this.handleResize_debounced = debounce(50, this.handleResize.bind(this));
        this.terminal.open(this.connectElem);
        this.handleResize();
    }

    async initTerminal() {
        const copyOnSelectAtom = getSettingsKeyAtom("term:copyonselect");
        this.toDispose.push(this.terminal.onData(this.handleTermData.bind(this)));
        this.toDispose.push(this.terminal.onKey(this.onKeyHandler.bind(this)));
        this.toDispose.push(
            this.terminal.onSelectionChange(
                debounce(50, () => {
                    if (!globalStore.get(copyOnSelectAtom)) {
                        return;
                    }
                    const selectedText = this.terminal.getSelection();
                    if (selectedText.length > 0) {
                        navigator.clipboard.writeText(selectedText);
                    }
                })
            )
        );
        if (this.onSearchResultsDidChange != null) {
            this.toDispose.push(this.searchAddon.onDidChangeResults(this.onSearchResultsDidChange.bind(this)));
        }
        this.mainFileSubject = getFileSubject(this.blockId, TermFileName);
        this.mainFileSubject.subscribe(this.handleNewFileSubjectData.bind(this));
        try {
            await this.loadInitialTerminalData();
        } finally {
            this.loaded = true;
        }
        this.runProcessIdleTimeout();
    }

    dispose() {
        this.terminal.dispose();
        this.toDispose.forEach((d) => {
            try {
                d.dispose();
            } catch (_) {}
        });
        this.mainFileSubject.release();
    }

    handleTermData(data: string) {
        if (this.isLoadingCache) {
            return;
        }
        if (!this.loaded) {
            return;
        }
<<<<<<< HEAD
        const b64data = util.stringToBase64(data);
        const actionId = util.getNextActionId();
        RpcApi.ControllerInputCommand(TabRpcClient, {
            blockid: this.blockId,
            inputdata64: b64data,
            feactionid: actionId,
            pendingptyoffset: this.pendingPtyOffset,
        });
=======
        this.sendDataHandler?.(data);
    }

    onKeyHandler(data: { key: string; domEvent: KeyboardEvent }) {
        if (this.multiInputCallback) {
            this.multiInputCallback(data.key);
        }
>>>>>>> cbb1a49f
    }

    addFocusListener(focusFn: () => void) {
        this.terminal.textarea.addEventListener("focus", focusFn);
    }

    handleNewFileSubjectData(msg: WSFileEventData) {
        if (msg.fileop == "truncate") {
            this.terminal.clear();
            this.heldData = [];
        } else if (msg.fileop == "append") {
            const decodedData = base64ToArray(msg.data64);
            if (this.loaded) {
                this.doTerminalWrite(decodedData, null);
            } else {
                this.heldData.push(decodedData);
            }
        } else {
            console.log("bad fileop for terminal", msg);
            return;
        }
    }

    doTerminalWrite(data: string | Uint8Array, setPtyOffset?: number): Promise<void> {
        let resolve: () => void = null;
        let prtn = new Promise<void>((presolve, _) => {
            resolve = presolve;
        });
        if (setPtyOffset != null) {
            this.pendingPtyOffset = setPtyOffset;
        } else {
            this.pendingPtyOffset = this.ptyOffset + data.length;
        }
        this.terminal.write(data, () => {
            this.ptyOffset = this.pendingPtyOffset;
            if (setPtyOffset == null) {
                this.dataBytesProcessed += data.length;
            }
            resolve();
        });
        return prtn;
    }

    async loadInitialTerminalData(): Promise<void> {
        let startTs = Date.now();
        const { data: cacheData, fileInfo: cacheFile } = await fetchWaveFile(this.blockId, TermCacheFileName);
        let ptyOffset = 0;
        if (cacheFile != null) {
            ptyOffset = cacheFile.meta["ptyoffset"] ?? 0;
            if (cacheData.byteLength > 0) {
                try {
                    this.isLoadingCache = true;
                    const curTermSize: TermSize = { rows: this.terminal.rows, cols: this.terminal.cols };
                    const fileTermSize: TermSize = cacheFile.meta["termsize"];
                    let didResize = false;
                    if (
                        fileTermSize != null &&
                        (fileTermSize.rows != curTermSize.rows || fileTermSize.cols != curTermSize.cols)
                    ) {
                        console.log("terminal restore size mismatch, temp resize", fileTermSize, curTermSize);
                        this.terminal.resize(fileTermSize.cols, fileTermSize.rows);
                        didResize = true;
                    }
                    await this.doTerminalWrite(cacheData, ptyOffset);
                    if (didResize) {
                        this.terminal.resize(curTermSize.cols, curTermSize.rows);
                    }
                } finally {
                    this.isLoadingCache = false;
                }
            }
        }
        const { data: mainData, fileInfo: mainFile } = await fetchWaveFile(this.blockId, TermFileName, ptyOffset);
        console.log(
            `terminal loaded cachefile:${cacheData?.byteLength ?? 0} main:${mainData?.byteLength ?? 0} bytes, ${Date.now() - startTs}ms`
        );
        if (mainFile != null) {
            await this.doTerminalWrite(mainData, null);
        }
    }

    async resyncController(reason: string) {
        dlog("resync controller", this.blockId, reason);
        const tabId = globalStore.get(atoms.staticTabId);
        const rtOpts: RuntimeOpts = { termsize: { rows: this.terminal.rows, cols: this.terminal.cols } };
        try {
            await RpcApi.ControllerResyncCommand(TabRpcClient, {
                tabid: tabId,
                blockid: this.blockId,
                rtopts: rtOpts,
            });
        } catch (e) {
            console.log(`error controller resync (${reason})`, this.blockId, e);
        }
    }

    handleResize() {
        const oldRows = this.terminal.rows;
        const oldCols = this.terminal.cols;
        this.fitAddon.fit();
        if (oldRows !== this.terminal.rows || oldCols !== this.terminal.cols) {
            const termSize: TermSize = { rows: this.terminal.rows, cols: this.terminal.cols };
            const wsCommand: SetBlockTermSizeWSCommand = {
                wscommand: "setblocktermsize",
                blockid: this.blockId,
                termsize: termSize,
            };
            sendWSCommand(wsCommand);
        }
        dlog("resize", `${this.terminal.rows}x${this.terminal.cols}`, `${oldRows}x${oldCols}`, this.hasResized);
        if (!this.hasResized) {
            this.hasResized = true;
            this.resyncController("initial resize");
        }
    }

    processAndCacheData() {
        if (this.dataBytesProcessed < MinDataProcessedForCache) {
            return;
        }
        const serializedOutput = this.serializeAddon.serialize();
        const termSize: TermSize = { rows: this.terminal.rows, cols: this.terminal.cols };
        console.log("idle timeout term", this.dataBytesProcessed, serializedOutput.length, termSize);
        fireAndForget(() =>
            services.BlockService.SaveTerminalState(this.blockId, serializedOutput, "full", this.ptyOffset, termSize)
        );
        this.dataBytesProcessed = 0;
    }

    runProcessIdleTimeout() {
        setTimeout(() => {
            window.requestIdleCallback(() => {
                this.processAndCacheData();
                this.runProcessIdleTimeout();
            });
        }, 5000);
    }
}<|MERGE_RESOLUTION|>--- conflicted
+++ resolved
@@ -7,6 +7,7 @@
 import { TabRpcClient } from "@/app/store/wshrpcutil";
 import { PLATFORM, WOS, atoms, fetchWaveFile, getSettingsKeyAtom, globalStore, openLink } from "@/store/global";
 import * as services from "@/store/services";
+import * as util from "@/util/util";
 import { base64ToArray, fireAndForget } from "@/util/util";
 import { SearchAddon } from "@xterm/addon-search";
 import { SerializeAddon } from "@xterm/addon-serialize";
@@ -148,14 +149,11 @@
     heldData: Uint8Array[];
     handleResize_debounced: () => void;
     hasResized: boolean;
-<<<<<<< HEAD
     isLoadingCache: boolean;
-=======
     multiInputCallback: (data: string) => void;
     sendDataHandler: (data: string) => void;
     onSearchResultsDidChange?: (result: { resultIndex: number; resultCount: number }) => void;
     private toDispose: TermTypes.IDisposable[] = [];
->>>>>>> cbb1a49f
 
     constructor(
         blockId: string,
@@ -271,7 +269,6 @@
         if (!this.loaded) {
             return;
         }
-<<<<<<< HEAD
         const b64data = util.stringToBase64(data);
         const actionId = util.getNextActionId();
         RpcApi.ControllerInputCommand(TabRpcClient, {
@@ -280,7 +277,6 @@
             feactionid: actionId,
             pendingptyoffset: this.pendingPtyOffset,
         });
-=======
         this.sendDataHandler?.(data);
     }
 
@@ -288,7 +284,6 @@
         if (this.multiInputCallback) {
             this.multiInputCallback(data.key);
         }
->>>>>>> cbb1a49f
     }
 
     addFocusListener(focusFn: () => void) {
