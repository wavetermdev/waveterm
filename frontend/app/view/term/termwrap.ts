--- conflicted
+++ resolved
@@ -52,70 +52,6 @@
     nodeModel?: BlockNodeModel;
 };
 
-<<<<<<< HEAD
-=======
-function handleOscWaveCommand(data: string, blockId: string, loaded: boolean): boolean {
-    if (!loaded) {
-        return true;
-    }
-    if (!data || data.length === 0) {
-        console.log("Invalid Wave OSC command received (empty)");
-        return true;
-    }
-
-    // Expected formats:
-    // "setmeta;{JSONDATA}"
-    // "setmeta;[wave-id];{JSONDATA}"
-    const parts = data.split(";");
-    if (parts[0] !== "setmeta") {
-        console.log("Invalid Wave OSC command received (bad command)", data);
-        return true;
-    }
-    let jsonPayload: string;
-    let waveId: string | undefined;
-    if (parts.length === 2) {
-        jsonPayload = parts[1];
-    } else if (parts.length >= 3) {
-        waveId = parts[1];
-        jsonPayload = parts.slice(2).join(";");
-    } else {
-        console.log("Invalid Wave OSC command received (1 part)", data);
-        return true;
-    }
-
-    let meta: any;
-    try {
-        meta = JSON.parse(jsonPayload);
-    } catch (e) {
-        console.error("Invalid JSON in Wave OSC command:", e);
-        return true;
-    }
-
-    if (waveId) {
-        // Resolve the wave id to an ORef using our ResolveIdsCommand.
-        fireAndForget(() => {
-            return RpcApi.ResolveIdsCommand(TabRpcClient, { blockid: blockId, ids: [waveId] })
-                .then((response: { resolvedids: { [key: string]: any } }) => {
-                    const oref = response.resolvedids[waveId];
-                    if (!oref) {
-                        console.error("Failed to resolve wave id:", waveId);
-                        return;
-                    }
-                    services.ObjectService.UpdateObjectMeta(oref, meta);
-                })
-                .catch((err: any) => {
-                    console.error("Error resolving wave id", waveId, err);
-                });
-        });
-    } else {
-        // No wave id provided; update using the current block id.
-        fireAndForget(() => {
-            return services.ObjectService.UpdateObjectMeta(WOS.makeORef("block", blockId), meta);
-        });
-    }
-    return true;
-}
-
 // for xterm OSC handlers, we return true always because we "own" the OSC number.
 // even if data is invalid we don't want to propagate to other handlers.
 function handleOsc52Command(data: string, blockId: string, loaded: boolean, termWrap: TermWrap): boolean {
@@ -193,7 +129,6 @@
     return true;
 }
 
->>>>>>> a92a483f
 // for xterm handlers, we return true always because we "own" OSC 7.
 // even if it is invalid we dont want to propagate to other handlers
 function handleOsc7Command(data: string, blockId: string, loaded: boolean): boolean {
@@ -534,18 +469,12 @@
                 loggedWebGL = true;
             }
         }
-<<<<<<< HEAD
-=======
         // Register OSC handlers
->>>>>>> a92a483f
         this.terminal.parser.registerOscHandler(7, (data: string) => {
             return handleOsc7Command(data, this.blockId, this.loaded);
         });
         this.terminal.parser.registerOscHandler(52, (data: string) => {
             return handleOsc52Command(data, this.blockId, this.loaded, this);
-        });
-        this.terminal.parser.registerOscHandler(9283, (data: string) => {
-            return handleOscWaveCommand(data, this.blockId, this.loaded);
         });
         this.terminal.parser.registerOscHandler(16162, (data: string) => {
             return handleOsc16162Command(data, this.blockId, this.loaded, this);
