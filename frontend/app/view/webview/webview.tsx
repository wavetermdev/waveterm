--- conflicted
+++ resolved
@@ -338,17 +338,17 @@
         if (url != null && url != "") {
             switch (scope) {
                 case "block":
-                    await RpcApi.SetMetaCommand(WindowRpcClient, {
+                    await RpcApi.SetMetaCommand(TabRpcClient, {
                         oref: WOS.makeORef("block", this.blockId),
                         meta: { pinnedurl: url },
                     });
                     break;
                 case "global":
-                    await RpcApi.SetMetaCommand(WindowRpcClient, {
+                    await RpcApi.SetMetaCommand(TabRpcClient, {
                         oref: WOS.makeORef("block", this.blockId),
                         meta: { pinnedurl: "" },
                     });
-                    await RpcApi.SetConfigCommand(WindowRpcClient, { "web:defaulturl": url });
+                    await RpcApi.SetConfigCommand(TabRpcClient, { "web:defaulturl": url });
                     break;
             }
         }
@@ -400,30 +400,13 @@
             {
                 label: "Set Block Homepage",
                 click: async () => {
-<<<<<<< HEAD
-                    const url = this.getUrl();
-                    if (url != null && url != "") {
-                        await RpcApi.SetMetaCommand(TabRpcClient, {
-                            oref: WOS.makeORef("block", this.blockId),
-                            meta: { pinnedurl: url },
-                        });
-                    }
-=======
                     await this.setHomepageUrl(this.getUrl(), "block");
->>>>>>> da0b8b04
                 },
             },
             {
                 label: "Set Default Homepage",
                 click: async () => {
-<<<<<<< HEAD
-                    const url = this.getUrl();
-                    if (url != null && url != "") {
-                        await RpcApi.SetConfigCommand(TabRpcClient, { "web:defaulturl": url });
-                    }
-=======
                     await this.setHomepageUrl(this.getUrl(), "global");
->>>>>>> da0b8b04
                 },
             },
             {
