// Copyright 2025, Command Line Inc.
// SPDX-License-Identifier: Apache-2.0

import { BlockNodeModel } from "@/app/block/blocktypes";
import { Button } from "@/app/element/button";
import { CenteredDiv } from "@/app/element/quickelems";
import { TypeAheadModal } from "@/app/modals/typeaheadmodal";
import { ContextMenuModel } from "@/app/store/contextmenu";
import { tryReinjectKey } from "@/app/store/keymodel";
import { RpcApi } from "@/app/store/wshclientapi";
import { TabRpcClient } from "@/app/store/wshrpcutil";
import { BlockHeaderSuggestionControl } from "@/app/suggestion/suggestion";
import { CodeEditor } from "@/app/view/codeeditor/codeeditor";
import { Markdown } from "@/element/markdown";
import {
    atoms,
    createBlock,
    getApi,
    getConnStatusAtom,
    getOverrideConfigAtom,
    getSettingsKeyAtom,
    globalStore,
    PLATFORM,
    refocusNode,
} from "@/store/global";
import * as services from "@/store/services";
import * as WOS from "@/store/wos";
import { getWebServerEndpoint } from "@/util/endpoints";
import { goHistory, goHistoryBack, goHistoryForward } from "@/util/historyutil";
import { adaptFromReactOrNativeKeyEvent, checkKeyPressed, keydownWrapper } from "@/util/keyutil";
import {
    base64ToString,
    fireAndForget,
    isBlank,
    jotaiLoadableValue,
    makeConnRoute,
    makeNativeLabel,
    stringToBase64,
} from "@/util/util";
import { Monaco } from "@monaco-editor/react";
import clsx from "clsx";
import { Atom, atom, Getter, PrimitiveAtom, useAtomValue, useSetAtom, WritableAtom } from "jotai";
import { loadable } from "jotai/utils";
import type * as MonacoTypes from "monaco-editor/esm/vs/editor/editor.api";
import { createRef, memo, useCallback, useEffect, useMemo, useState } from "react";
import { TransformComponent, TransformWrapper, useControls } from "react-zoom-pan-pinch";
import { CSVView } from "./csvview";
import { DirectoryPreview } from "./directorypreview";
import "./preview.scss";

const MaxFileSize = 1024 * 1024 * 10; // 10MB
const MaxCSVSize = 1024 * 1024 * 1; // 1MB

// TODO drive this using config
const BOOKMARKS: { label: string; path: string }[] = [
    { label: "Home", path: "~" },
    { label: "Desktop", path: "~/Desktop" },
    { label: "Downloads", path: "~/Downloads" },
    { label: "Documents", path: "~/Documents" },
    { label: "Root", path: "/" },
];

type SpecializedViewProps = {
    model: PreviewModel;
    parentRef: React.RefObject<HTMLDivElement>;
};

const SpecializedViewMap: { [view: string]: ({ model }: SpecializedViewProps) => React.JSX.Element } = {
    streaming: StreamingPreview,
    markdown: MarkdownPreview,
    codeedit: CodeEditPreview,
    csv: CSVViewPreview,
    directory: DirectoryPreview,
};

const textApplicationMimetypes = [
    "application/sql",
    "application/x-php",
    "application/x-pem-file",
    "application/x-httpd-php",
    "application/liquid",
    "application/graphql",
    "application/javascript",
    "application/typescript",
    "application/x-javascript",
    "application/x-typescript",
    "application/dart",
    "application/vnd.dart",
    "application/x-ruby",
    "application/sql",
    "application/wasm",
    "application/x-latex",
    "application/x-sh",
    "application/x-python",
    "application/x-awk",
];

function isTextFile(mimeType: string): boolean {
    if (mimeType == null) {
        return false;
    }
    return (
        mimeType.startsWith("text/") ||
        textApplicationMimetypes.includes(mimeType) ||
        (mimeType.startsWith("application/") &&
            (mimeType.includes("json") || mimeType.includes("yaml") || mimeType.includes("toml"))) ||
        mimeType.includes("xml")
    );
}

function canPreview(mimeType: string): boolean {
    if (mimeType == null) {
        return false;
    }
    return mimeType.startsWith("text/markdown") || mimeType.startsWith("text/csv");
}

function isStreamingType(mimeType: string): boolean {
    if (mimeType == null) {
        return false;
    }
    return (
        mimeType.startsWith("application/pdf") ||
        mimeType.startsWith("video/") ||
        mimeType.startsWith("audio/") ||
        mimeType.startsWith("image/")
    );
}
export class PreviewModel implements ViewModel {
    viewType: string;
    blockId: string;
    nodeModel: BlockNodeModel;
    noPadding?: Atom<boolean>;
    blockAtom: Atom<Block>;
    viewIcon: Atom<string | IconButtonDecl>;
    viewName: Atom<string>;
    viewText: Atom<HeaderElem[]>;
    preIconButton: Atom<IconButtonDecl>;
    endIconButtons: Atom<IconButtonDecl[]>;
    previewTextRef: React.RefObject<HTMLDivElement>;
    editMode: Atom<boolean>;
    canPreview: PrimitiveAtom<boolean>;
    specializedView: Atom<Promise<{ specializedView?: string; errorStr?: string }>>;
    loadableSpecializedView: Atom<Loadable<{ specializedView?: string; errorStr?: string }>>;
    manageConnection: Atom<boolean>;
    connStatus: Atom<ConnStatus>;
    filterOutNowsh?: Atom<boolean>;

    metaFilePath: Atom<string>;
    statFilePath: Atom<Promise<string>>;
    normFilePath: Atom<Promise<string>>;
    loadableStatFilePath: Atom<Loadable<string>>;
    loadableFileInfo: Atom<Loadable<FileInfo>>;
    connection: Atom<Promise<string>>;
    connectionImmediate: Atom<string>;
    statFile: Atom<Promise<FileInfo>>;
    fullFile: Atom<Promise<FileData>>;
    fileMimeType: Atom<Promise<string>>;
    fileMimeTypeLoadable: Atom<Loadable<string>>;
    fileContentSaved: PrimitiveAtom<string | null>;
    fileContent: WritableAtom<Promise<string>, [string], void>;
    newFileContent: PrimitiveAtom<string | null>;
    connectionError: PrimitiveAtom<string>;

    openFileModal: PrimitiveAtom<boolean>;
    openFileModalDelay: PrimitiveAtom<boolean>;
    openFileError: PrimitiveAtom<string>;
    openFileModalGiveFocusRef: React.MutableRefObject<() => boolean>;

    markdownShowToc: PrimitiveAtom<boolean>;

    monacoRef: React.MutableRefObject<MonacoTypes.editor.IStandaloneCodeEditor>;

    showHiddenFiles: PrimitiveAtom<boolean>;
    refreshVersion: PrimitiveAtom<number>;
    refreshCallback: () => void;
    directoryKeyDownHandler: (waveEvent: WaveKeyboardEvent) => boolean;
    codeEditKeyDownHandler: (waveEvent: WaveKeyboardEvent) => boolean;

    constructor(blockId: string, nodeModel: BlockNodeModel) {
        this.viewType = "preview";
        this.blockId = blockId;
        this.nodeModel = nodeModel;
        let showHiddenFiles = globalStore.get(getSettingsKeyAtom("preview:showhiddenfiles")) ?? true;
        this.showHiddenFiles = atom<boolean>(showHiddenFiles);
        this.refreshVersion = atom(0);
        this.previewTextRef = createRef();
        this.openFileModal = atom(false);
        this.openFileModalDelay = atom(false);
        this.openFileError = atom(null) as PrimitiveAtom<string>;
        this.openFileModalGiveFocusRef = createRef();
        this.manageConnection = atom(true);
        this.blockAtom = WOS.getWaveObjectAtom<Block>(`block:${blockId}`);
        this.markdownShowToc = atom(false);
        this.filterOutNowsh = atom(true);
        this.monacoRef = createRef();
        this.connectionError = atom("");
        this.viewIcon = atom((get) => {
            const blockData = get(this.blockAtom);
            if (blockData?.meta?.icon) {
                return blockData.meta.icon;
            }
            const connStatus = get(this.connStatus);
            if (connStatus?.status != "connected") {
                return null;
            }
            const mimeTypeLoadable = get(this.fileMimeTypeLoadable);
            const mimeType = jotaiLoadableValue(mimeTypeLoadable, "");
            if (mimeType == "directory") {
                return {
                    elemtype: "iconbutton",
                    icon: "folder-open",
                    longClick: (e: React.MouseEvent<any>) => {
                        const menuItems: ContextMenuItem[] = BOOKMARKS.map((bookmark) => ({
                            label: `Go to ${bookmark.label} (${bookmark.path})`,
                            click: () => this.goHistory(bookmark.path),
                        }));
                        ContextMenuModel.showContextMenu(menuItems, e);
                    },
                };
            }
            return iconForFile(mimeType);
        });
        this.editMode = atom((get) => {
            const blockData = get(this.blockAtom);
            return blockData?.meta?.edit ?? false;
        });
        this.viewName = atom("Preview");
        this.viewText = atom((get) => {
            let headerPath = get(this.metaFilePath);
            const connStatus = get(this.connStatus);
            if (connStatus?.status != "connected") {
                return [
                    {
                        elemtype: "text",
                        text: headerPath,
                        className: "preview-filename",
                    },
                ];
            }
            const loadableSV = get(this.loadableSpecializedView);
            const isCeView = loadableSV.state == "hasData" && loadableSV.data.specializedView == "codeedit";
            const loadableFileInfo = get(this.loadableFileInfo);
            if (loadableFileInfo.state == "hasData") {
                headerPath = loadableFileInfo.data?.path;
                if (headerPath == "~") {
                    headerPath = `~ (${loadableFileInfo.data?.dir})`;
                }
            }

            const viewTextChildren: HeaderElem[] = [
                {
                    elemtype: "text",
                    text: headerPath,
                    ref: this.previewTextRef,
                    className: "preview-filename",
                    onClick: () => this.toggleOpenFileModal(),
                },
            ];
            let saveClassName = "grey";
            if (get(this.newFileContent) !== null) {
                saveClassName = "green";
            }
            if (isCeView) {
                const fileInfo = globalStore.get(this.loadableFileInfo);
                if (fileInfo.state != "hasData") {
                    viewTextChildren.push({
                        elemtype: "textbutton",
                        text: "Loading ...",
                        className: clsx(
                            `grey warning border-radius-4 vertical-padding-2 horizontal-padding-10 font-size-11 font-weight-500`
                        ),
                        onClick: () => {},
                    });
                } else if (fileInfo.data.readonly) {
                    viewTextChildren.push({
                        elemtype: "textbutton",
                        text: "Read Only",
                        className: clsx(
                            `yellow warning border-radius-4 vertical-padding-2 horizontal-padding-10 font-size-11 font-weight-500`
                        ),
                        onClick: () => {},
                    });
                } else {
                    viewTextChildren.push({
                        elemtype: "textbutton",
                        text: "Save",
                        className: clsx(
                            `${saveClassName} warning border-radius-4 vertical-padding-2 horizontal-padding-10 font-size-11 font-weight-500`
                        ),
                        onClick: () => fireAndForget(this.handleFileSave.bind(this)),
                    });
                }
                if (get(this.canPreview)) {
                    viewTextChildren.push({
                        elemtype: "textbutton",
                        text: "Preview",
                        className:
                            "grey border-radius-4 vertical-padding-2 horizontal-padding-10 font-size-11 font-weight-500",
                        onClick: () => fireAndForget(() => this.setEditMode(false)),
                    });
                }
            } else if (get(this.canPreview)) {
                viewTextChildren.push({
                    elemtype: "textbutton",
                    text: "Edit",
                    className:
                        "grey border-radius-4 vertical-padding-2 horizontal-padding-10 font-size-11 font-weight-500",
                    onClick: () => fireAndForget(() => this.setEditMode(true)),
                });
            }
            return [
                {
                    elemtype: "div",
                    children: viewTextChildren,
                },
            ] as HeaderElem[];
        });
        this.preIconButton = atom((get) => {
            const connStatus = get(this.connStatus);
            if (connStatus?.status != "connected") {
                return null;
            }
            const mimeType = jotaiLoadableValue(get(this.fileMimeTypeLoadable), "");
            const metaPath = get(this.metaFilePath);
            if (mimeType == "directory" && metaPath == "/") {
                return null;
            }
            return {
                elemtype: "iconbutton",
                icon: "chevron-left",
                click: this.goParentDirectory.bind(this),
            };
        });
        this.endIconButtons = atom((get) => {
            const connStatus = get(this.connStatus);
            if (connStatus?.status != "connected") {
                return null;
            }
            const mimeType = jotaiLoadableValue(get(this.fileMimeTypeLoadable), "");
            const loadableSV = get(this.loadableSpecializedView);
            const isCeView = loadableSV.state == "hasData" && loadableSV.data.specializedView == "codeedit";
            if (mimeType == "directory") {
                const showHiddenFiles = get(this.showHiddenFiles);
                const settings = get(atoms.settingsAtom);
                return [
                    {
                        elemtype: "iconbutton",
                        icon: showHiddenFiles ? "eye" : "eye-slash",
                        click: () => {
                            globalStore.set(this.showHiddenFiles, (prev) => !prev);
                        },
                    },
                    {
                        elemtype: "iconbutton",
                        icon: "arrows-rotate",
                        click: () => this.refreshCallback?.(),
                    },
                ] as IconButtonDecl[];
            } else if (!isCeView && mimeType?.startsWith("text/markdown")) {
                return [
                    {
                        elemtype: "iconbutton",
                        icon: "book",
                        title: "Table of Contents",
                        click: () => this.markdownShowTocToggle(),
                    },
                ] as IconButtonDecl[];
            }
            return null;
        });
        this.metaFilePath = atom<string>((get) => {
            const file = get(this.blockAtom)?.meta?.file;
            if (isBlank(file)) {
                return "~";
            }
            return file;
        });
        this.statFilePath = atom<Promise<string>>(async (get) => {
            const fileInfo = await get(this.statFile);
            return fileInfo?.path;
        });
        this.normFilePath = atom<Promise<string>>(async (get) => {
            const fileInfo = await get(this.statFile);
            return fileInfo?.path;
        });
        this.loadableStatFilePath = loadable(this.statFilePath);
        this.connection = atom<Promise<string>>(async (get) => {
            const connName = get(this.blockAtom)?.meta?.connection;
            try {
                await RpcApi.ConnEnsureCommand(TabRpcClient, { connname: connName }, { timeout: 60000 });
                globalStore.set(this.connectionError, "");
            } catch (e) {
                globalStore.set(this.connectionError, e as string);
            }
            return connName;
        });
        this.connectionImmediate = atom<string>((get) => {
            return get(this.blockAtom)?.meta?.connection;
        });
        this.statFile = atom<Promise<FileInfo>>(async (get) => {
            const fileName = get(this.metaFilePath);
            console.log("stat file", fileName);
            const path = await this.formatRemoteUri(fileName, get);
            if (fileName == null) {
                return null;
            }
            const statFile = await RpcApi.FileInfoCommand(TabRpcClient, {
                info: {
                    path,
                },
            });
            console.log("stat file", statFile);
            return statFile;
        });
        this.fileMimeType = atom<Promise<string>>(async (get) => {
            const fileInfo = await get(this.statFile);
            return fileInfo?.mimetype;
        });
        this.fileMimeTypeLoadable = loadable(this.fileMimeType);
        this.newFileContent = atom(null) as PrimitiveAtom<string | null>;
        this.goParentDirectory = this.goParentDirectory.bind(this);

        const fullFileAtom = atom<Promise<FileData>>(async (get) => {
            const fileName = get(this.metaFilePath);
            const path = await this.formatRemoteUri(fileName, get);
            if (fileName == null) {
                return null;
            }
            console.log("full file path", path);
            const file = await RpcApi.FileReadCommand(TabRpcClient, {
                info: {
                    path,
                },
            });
            console.log("full file", file);
            return file;
        });

        this.fileContentSaved = atom(null) as PrimitiveAtom<string | null>;
        const fileContentAtom = atom(
            async (get) => {
                const newContent = get(this.newFileContent);
                const savedContent = get(this.fileContentSaved);
                const fullFile = await get(fullFileAtom);
                if (newContent != null) {
                    return newContent;
                }
                if (savedContent != null) {
                    return savedContent;
                }
                return base64ToString(fullFile?.data64);
            },
            (_, set, update: string) => {
                set(this.fileContentSaved, update);
            }
        );

        this.fullFile = fullFileAtom;
        this.fileContent = fileContentAtom;

        this.specializedView = atom<Promise<{ specializedView?: string; errorStr?: string }>>(async (get) => {
            return this.getSpecializedView(get);
        });
        this.loadableSpecializedView = loadable(this.specializedView);
        this.canPreview = atom(false);
        this.loadableFileInfo = loadable(this.statFile);
        this.connStatus = atom((get) => {
            const blockData = get(this.blockAtom);
            const connName = blockData?.meta?.connection;
            const connAtom = getConnStatusAtom(connName);
            return get(connAtom);
        });

        this.noPadding = atom(true);
    }

    markdownShowTocToggle() {
        globalStore.set(this.markdownShowToc, !globalStore.get(this.markdownShowToc));
    }

    get viewComponent(): ViewComponent {
        return PreviewView;
    }

    async getSpecializedView(getFn: Getter): Promise<{ specializedView?: string; errorStr?: string }> {
        const mimeType = await getFn(this.fileMimeType);
        const fileInfo = await getFn(this.statFile);
        const fileName = await getFn(this.statFilePath);
        const connErr = getFn(this.connectionError);
        const editMode = getFn(this.editMode);
        const parentFileInfo = await this.getParentInfo(fileInfo);

        if (connErr != "") {
            return { errorStr: `Connection Error: ${connErr}` };
        }
        if (parentFileInfo?.notfound ?? false) {
            return { errorStr: `Parent Directory Not Found: ${fileInfo.path}` };
        }
        if (fileInfo?.notfound) {
            return { specializedView: "codeedit" };
        }
        if (mimeType == null) {
            return { errorStr: `Unable to determine mimetype for: ${fileInfo.path}` };
        }
        if (isStreamingType(mimeType)) {
            return { specializedView: "streaming" };
        }
        if (!fileInfo) {
            const fileNameStr = fileName ? " " + JSON.stringify(fileName) : "";
            return { errorStr: "File Not Found" + fileNameStr };
        }
        if (fileInfo.size > MaxFileSize) {
            return { errorStr: "File Too Large to Preiview (10 MB Max)" };
        }
        if (mimeType == "text/csv" && fileInfo.size > MaxCSVSize) {
            return { errorStr: "CSV File Too Large to Preiview (1 MB Max)" };
        }
        if (mimeType == "directory") {
            return { specializedView: "directory" };
        }
        if (mimeType == "text/csv") {
            if (editMode) {
                return { specializedView: "codeedit" };
            }
            return { specializedView: "csv" };
        }
        if (mimeType.startsWith("text/markdown")) {
            if (editMode) {
                return { specializedView: "codeedit" };
            }
            return { specializedView: "markdown" };
        }
        if (isTextFile(mimeType) || fileInfo.size == 0) {
            return { specializedView: "codeedit" };
        }
        return { errorStr: `Preview (${mimeType})` };
    }

    updateOpenFileModalAndError(isOpen, errorMsg = null) {
        globalStore.set(this.openFileModal, isOpen);
        globalStore.set(this.openFileError, errorMsg);
        if (isOpen) {
            globalStore.set(this.openFileModalDelay, true);
        } else {
            const delayVal = globalStore.get(this.openFileModalDelay);
            if (delayVal) {
                setTimeout(() => {
                    globalStore.set(this.openFileModalDelay, false);
                }, 200);
            }
        }
    }

    toggleOpenFileModal() {
        const modalOpen = globalStore.get(this.openFileModal);
        const delayVal = globalStore.get(this.openFileModalDelay);
        if (!modalOpen && delayVal) {
            return;
        }
        this.updateOpenFileModalAndError(!modalOpen);
    }

    async goHistory(newPath: string) {
        let fileName = globalStore.get(this.metaFilePath);
        if (fileName == null) {
            fileName = "";
        }
        const blockMeta = globalStore.get(this.blockAtom)?.meta;
        const updateMeta = goHistory("file", fileName, newPath, blockMeta);
        if (updateMeta == null) {
            return;
        }
        const blockOref = WOS.makeORef("block", this.blockId);
        await services.ObjectService.UpdateObjectMeta(blockOref, updateMeta);

        // Clear the saved file buffers
        globalStore.set(this.fileContentSaved, null);
        globalStore.set(this.newFileContent, null);
    }

    async getParentInfo(fileInfo: FileInfo): Promise<FileInfo | undefined> {
        try {
            const parentFileInfo = await RpcApi.FileInfoCommand(TabRpcClient, {
                info: {
                    path: await this.formatRemoteUri(fileInfo.dir, globalStore.get),
                },
            });
            console.log("parent file info", parentFileInfo);
            return parentFileInfo;
        } catch {
            return undefined;
        }
    }

    async goParentDirectory({ fileInfo = null }: { fileInfo?: FileInfo | null }) {
        // optional parameter needed for recursive case
        const defaultFileInfo = await globalStore.get(this.statFile);
        if (fileInfo === null) {
            fileInfo = defaultFileInfo;
        }
        if (fileInfo == null) {
            this.updateOpenFileModalAndError(false);
            return true;
        }
        try {
            const newFileInfo = await RpcApi.FileInfoCommand(TabRpcClient, {
                info: {
                    path: await this.formatRemoteUri(fileInfo.dir, globalStore.get),
                },
            });
            if (newFileInfo.path != "" && newFileInfo.notfound) {
                console.log("parent does not exist, ", newFileInfo.path);
                this.goParentDirectory({ fileInfo: newFileInfo });
                return;
            }
            this.updateOpenFileModalAndError(false);
            await this.goHistory(newFileInfo.path);
            refocusNode(this.blockId);
        } catch (e) {
            globalStore.set(this.openFileError, e.message);
            console.error("Error opening file", fileInfo.dir, e);
        }
    }

    async goHistoryBack() {
        const blockMeta = globalStore.get(this.blockAtom)?.meta;
        const curPath = globalStore.get(this.metaFilePath);
        const updateMeta = goHistoryBack("file", curPath, blockMeta, true);
        if (updateMeta == null) {
            return;
        }
        updateMeta.edit = false;
        const blockOref = WOS.makeORef("block", this.blockId);
        await services.ObjectService.UpdateObjectMeta(blockOref, updateMeta);
    }

    async goHistoryForward() {
        const blockMeta = globalStore.get(this.blockAtom)?.meta;
        const curPath = globalStore.get(this.metaFilePath);
        const updateMeta = goHistoryForward("file", curPath, blockMeta);
        if (updateMeta == null) {
            return;
        }
        updateMeta.edit = false;
        const blockOref = WOS.makeORef("block", this.blockId);
        await services.ObjectService.UpdateObjectMeta(blockOref, updateMeta);
    }

    async setEditMode(edit: boolean) {
        const blockMeta = globalStore.get(this.blockAtom)?.meta;
        const blockOref = WOS.makeORef("block", this.blockId);
        await services.ObjectService.UpdateObjectMeta(blockOref, { ...blockMeta, edit });
    }

    async handleFileSave() {
        const filePath = await globalStore.get(this.statFilePath);
        if (filePath == null) {
            return;
        }
        const newFileContent = globalStore.get(this.newFileContent);
        if (newFileContent == null) {
            console.log("not saving file, newFileContent is null");
            return;
        }
        try {
            await RpcApi.FileWriteCommand(TabRpcClient, {
                info: {
                    path: await this.formatRemoteUri(filePath, globalStore.get),
                },
                data64: stringToBase64(newFileContent),
            });
            globalStore.set(this.fileContent, newFileContent);
            globalStore.set(this.newFileContent, null);
            console.log("saved file", filePath);
        } catch (error) {
            console.error("Error saving file:", error);
        }
    }

    async handleFileRevert() {
        const fileContent = await globalStore.get(this.fileContent);
        this.monacoRef.current?.setValue(fileContent);
        globalStore.set(this.newFileContent, null);
    }

    async handleOpenFile(filePath: string) {
        const fileInfo = await globalStore.get(this.statFile);
        this.updateOpenFileModalAndError(false);
        if (fileInfo == null) {
            return true;
        }
        try {
            this.goHistory(filePath);
            refocusNode(this.blockId);
        } catch (e) {
            globalStore.set(this.openFileError, e.message);
            console.error("Error opening file", filePath, e);
        }
    }

    isSpecializedView(sv: string): boolean {
        const loadableSV = globalStore.get(this.loadableSpecializedView);
        return loadableSV.state == "hasData" && loadableSV.data.specializedView == sv;
    }

    getSettingsMenuItems(): ContextMenuItem[] {
        const menuItems: ContextMenuItem[] = [];
        menuItems.push({
            label: "Copy Full Path",
            click: () =>
                fireAndForget(async () => {
                    const filePath = await globalStore.get(this.normFilePath);
                    if (filePath == null) {
                        return;
                    }
                    const conn = await globalStore.get(this.connection);
                    if (conn) {
                        // remote path
                        await navigator.clipboard.writeText(formatRemoteUri(filePath, conn));
                    } else {
                        // local path
                        await navigator.clipboard.writeText(filePath);
                    }
                }),
        });
        menuItems.push({
            label: "Copy File Name",
            click: () =>
                fireAndForget(async () => {
                    const fileInfo = await globalStore.get(this.statFile);
                    if (fileInfo == null || fileInfo.name == null) {
                        return;
                    }
                    await navigator.clipboard.writeText(fileInfo.name);
                }),
        });
        const mimeType = jotaiLoadableValue(globalStore.get(this.fileMimeTypeLoadable), "");
        if (mimeType == "directory") {
            menuItems.push({
                label: "Open Terminal in New Block",
                click: () =>
                    fireAndForget(async () => {
                        const conn = await globalStore.get(this.connection);
                        const fileInfo = await globalStore.get(this.statFile);
                        const termBlockDef: BlockDef = {
                            meta: {
                                view: "term",
                                controller: "shell",
                                "cmd:cwd": fileInfo.dir,
                                connection: conn,
                            },
                        };
                        await createBlock(termBlockDef);
                    }),
            });
            const conn = globalStore.get(this.connectionImmediate);
            if (!conn) {
                menuItems.push({
                    label: makeNativeLabel(PLATFORM, true, true),
                    click: async () => {
                        const fileInfo = await globalStore.get(this.statFile);
                        getApi().openNativePath(fileInfo.dir);
                    },
                });
            }
        } else {
            const conn = globalStore.get(this.connectionImmediate);
            if (!conn) {
                menuItems.push({
                    label: makeNativeLabel(PLATFORM, false, false),
                    click: async () => {
                        const fileInfo = await globalStore.get(this.statFile);
                        getApi().openNativePath(`${fileInfo.dir}/${fileInfo.name}`);
                    },
                });
            }
        }
        const loadableSV = globalStore.get(this.loadableSpecializedView);
        const wordWrapAtom = getOverrideConfigAtom(this.blockId, "editor:wordwrap");
        const wordWrap = globalStore.get(wordWrapAtom) ?? false;
        if (loadableSV.state == "hasData") {
            if (loadableSV.data.specializedView == "codeedit") {
                if (globalStore.get(this.newFileContent) != null) {
                    menuItems.push({ type: "separator" });
                    menuItems.push({
                        label: "Save File",
                        click: () => fireAndForget(this.handleFileSave.bind(this)),
                    });
                    menuItems.push({
                        label: "Revert File",
                        click: () => fireAndForget(this.handleFileRevert.bind(this)),
                    });
                }
                menuItems.push({ type: "separator" });
                menuItems.push({
                    label: "Word Wrap",
                    type: "checkbox",
                    checked: wordWrap,
                    click: () =>
                        fireAndForget(async () => {
                            const blockOref = WOS.makeORef("block", this.blockId);
                            await services.ObjectService.UpdateObjectMeta(blockOref, {
                                "editor:wordwrap": !wordWrap,
                            });
                        }),
                });
            }
        }
        return menuItems;
    }

    giveFocus(): boolean {
        const openModalOpen = globalStore.get(this.openFileModal);
        if (openModalOpen) {
            this.openFileModalGiveFocusRef.current?.();
            return true;
        }
        if (this.monacoRef.current) {
            this.monacoRef.current.focus();
            return true;
        }
        return false;
    }

    keyDownHandler(e: WaveKeyboardEvent): boolean {
        if (checkKeyPressed(e, "Cmd:ArrowLeft")) {
            fireAndForget(this.goHistoryBack.bind(this));
            return true;
        }
        if (checkKeyPressed(e, "Cmd:ArrowRight")) {
            fireAndForget(this.goHistoryForward.bind(this));
            return true;
        }
        if (checkKeyPressed(e, "Cmd:ArrowUp")) {
            // handle up directory
            fireAndForget(() => this.goParentDirectory({}));
            return true;
        }
        if (checkKeyPressed(e, "Cmd:o")) {
            this.toggleOpenFileModal();
            return true;
        }
        const canPreview = globalStore.get(this.canPreview);
        if (canPreview) {
            if (checkKeyPressed(e, "Cmd:e")) {
                const editMode = globalStore.get(this.editMode);
                fireAndForget(() => this.setEditMode(!editMode));
                return true;
            }
        }
        if (this.directoryKeyDownHandler) {
            const handled = this.directoryKeyDownHandler(e);
            if (handled) {
                return true;
            }
        }
        if (this.codeEditKeyDownHandler) {
            const handled = this.codeEditKeyDownHandler(e);
            if (handled) {
                return true;
            }
        }
        return false;
    }

    async formatRemoteUri(path: string, get: Getter): Promise<string> {
        return formatRemoteUri(path, await get(this.connection));
    }
}

function MarkdownPreview({ model }: SpecializedViewProps) {
    const connName = useAtomValue(model.connection);
    const fileInfo = useAtomValue(model.statFile);
    const fontSizeOverride = useAtomValue(getOverrideConfigAtom(model.blockId, "markdown:fontsize"));
    const fixedFontSizeOverride = useAtomValue(getOverrideConfigAtom(model.blockId, "markdown:fixedfontsize"));
    const resolveOpts: MarkdownResolveOpts = useMemo<MarkdownResolveOpts>(() => {
        return {
            connName: connName,
            baseDir: fileInfo.dir,
        };
    }, [connName, fileInfo.dir]);
    return (
        <div className="view-preview view-preview-markdown">
            <Markdown
                textAtom={model.fileContent}
                showTocAtom={model.markdownShowToc}
                resolveOpts={resolveOpts}
                fontSizeOverride={fontSizeOverride}
                fixedFontSizeOverride={fixedFontSizeOverride}
            />
        </div>
    );
}

function ImageZooomControls() {
    const { zoomIn, zoomOut, resetTransform } = useControls();

    return (
        <div className="tools">
            <Button onClick={() => zoomIn()} title="Zoom In">
                <i className="fa-sharp fa-plus" />
            </Button>
            <Button onClick={() => zoomOut()} title="Zoom Out">
                <i className="fa-sharp fa-minus" />
            </Button>
            <Button onClick={() => resetTransform()} title="Reset Zoom">
                <i className="fa-sharp fa-rotate-left" />
            </Button>
        </div>
    );
}

function StreamingImagePreview({ url }: { url: string }) {
    return (
        <div className="view-preview view-preview-image">
            <TransformWrapper initialScale={1} centerOnInit pinch={{ step: 10 }}>
                {({ zoomIn, zoomOut, resetTransform, ...rest }) => (
                    <>
                        <ImageZooomControls />
                        <TransformComponent>
                            <img src={url} />
                        </TransformComponent>
                    </>
                )}
            </TransformWrapper>
        </div>
    );
}

function StreamingPreview({ model }: SpecializedViewProps) {
    const conn = useAtomValue(model.connection);
    const fileInfo = useAtomValue(model.statFile);
    const filePath = fileInfo.path;
    const usp = new URLSearchParams();
    usp.set("path", filePath);
    if (conn != null) {
        usp.set("connection", conn);
    }
    const streamingUrl = getWebServerEndpoint() + "/wave/stream-file?" + usp.toString();
    if (fileInfo.mimetype == "application/pdf") {
        return (
            <div className="view-preview view-preview-pdf">
                <iframe src={streamingUrl} width="100%" height="100%" name="pdfview" />
            </div>
        );
    }
    if (fileInfo.mimetype.startsWith("video/")) {
        return (
            <div className="view-preview view-preview-video">
                <video controls>
                    <source src={streamingUrl} />
                </video>
            </div>
        );
    }
    if (fileInfo.mimetype.startsWith("audio/")) {
        return (
            <div className="view-preview view-preview-audio">
                <audio controls>
                    <source src={streamingUrl} />
                </audio>
            </div>
        );
    }
    if (fileInfo.mimetype.startsWith("image/")) {
        return <StreamingImagePreview url={streamingUrl} />;
    }
    return <CenteredDiv>Preview Not Supported</CenteredDiv>;
}

function CodeEditPreview({ model }: SpecializedViewProps) {
    const fileContent = useAtomValue(model.fileContent);
    const setNewFileContent = useSetAtom(model.newFileContent);
    const fileName = useAtomValue(model.statFilePath);
    const fileInfo = useAtomValue(model.statFile);
    const blockMeta = useAtomValue(model.blockAtom)?.meta;

    function codeEditKeyDownHandler(e: WaveKeyboardEvent): boolean {
        if (checkKeyPressed(e, "Cmd:e")) {
            fireAndForget(() => model.setEditMode(false));
            return true;
        }
        if (checkKeyPressed(e, "Cmd:s") || checkKeyPressed(e, "Ctrl:s")) {
            fireAndForget(model.handleFileSave.bind(model));
            return true;
        }
        if (checkKeyPressed(e, "Cmd:r")) {
            fireAndForget(model.handleFileRevert.bind(model));
            return true;
        }
        return false;
    }

    useEffect(() => {
        model.codeEditKeyDownHandler = codeEditKeyDownHandler;
        return () => {
            model.codeEditKeyDownHandler = null;
            model.monacoRef.current = null;
        };
    }, []);

    function onMount(editor: MonacoTypes.editor.IStandaloneCodeEditor, monaco: Monaco): () => void {
        model.monacoRef.current = editor;

        editor.onKeyDown((e: MonacoTypes.IKeyboardEvent) => {
            const waveEvent = adaptFromReactOrNativeKeyEvent(e.browserEvent);
            const handled = tryReinjectKey(waveEvent);
            if (handled) {
                e.stopPropagation();
                e.preventDefault();
            }
        });

        const isFocused = globalStore.get(model.nodeModel.isFocused);
        if (isFocused) {
            editor.focus();
        }

        return null;
    }

    return (
        <CodeEditor
            blockId={model.blockId}
            text={fileContent}
            filename={fileName}
            fileinfo={fileInfo}
            meta={blockMeta}
            onChange={(text) => setNewFileContent(text)}
            onMount={onMount}
        />
    );
}

function CSVViewPreview({ model, parentRef }: SpecializedViewProps) {
    const fileContent = useAtomValue(model.fileContent);
    const fileName = useAtomValue(model.statFilePath);
    return <CSVView parentRef={parentRef} readonly={true} content={fileContent} filename={fileName} />;
}

function iconForFile(mimeType: string): string {
    if (mimeType == null) {
        mimeType = "unknown";
    }
    if (mimeType == "application/pdf") {
        return "file-pdf";
    } else if (mimeType.startsWith("image/")) {
        return "image";
    } else if (mimeType.startsWith("video/")) {
        return "film";
    } else if (mimeType.startsWith("audio/")) {
        return "headphones";
    } else if (mimeType.startsWith("text/markdown")) {
        return "file-lines";
    } else if (mimeType == "text/csv") {
        return "file-csv";
    } else if (
        mimeType.startsWith("text/") ||
        mimeType == "application/sql" ||
        (mimeType.startsWith("application/") &&
            (mimeType.includes("json") || mimeType.includes("yaml") || mimeType.includes("toml")))
    ) {
        return "file-code";
    } else {
        return "file";
    }
}

const SpecializedView = memo(({ parentRef, model }: SpecializedViewProps) => {
    const specializedView = useAtomValue(model.specializedView);
    const mimeType = useAtomValue(model.fileMimeType);
    const setCanPreview = useSetAtom(model.canPreview);

    useEffect(() => {
        setCanPreview(canPreview(mimeType));
    }, [mimeType, setCanPreview]);

    if (specializedView.errorStr != null) {
        return <CenteredDiv>{specializedView.errorStr}</CenteredDiv>;
    }
    const SpecializedViewComponent = SpecializedViewMap[specializedView.specializedView];
    if (!SpecializedViewComponent) {
        return <CenteredDiv>Invalid Specialzied View Component ({specializedView.specializedView})</CenteredDiv>;
    }
    return <SpecializedViewComponent model={model} parentRef={parentRef} />;
});

const fetchSuggestions = async (
    model: PreviewModel,
    query: string,
    reqContext: SuggestionRequestContext
): Promise<FetchSuggestionsResponse> => {
    const fileInfo = await globalStore.get(model.statFile);
    if (fileInfo == null) {
        return null;
    }
    const conn = await globalStore.get(model.connection);
    return await RpcApi.FetchSuggestionsCommand(
        TabRpcClient,
        {
            suggestiontype: "file",
            "file:cwd": fileInfo.dir,
            query: query,
            widgetid: reqContext.widgetid,
            reqnum: reqContext.reqnum,
        },
        {
            route: makeConnRoute(conn),
        }
    );
};

function PreviewView({
    blockRef,
    contentRef,
    model,
}: {
    blockId: string;
    blockRef: React.RefObject<HTMLDivElement>;
    contentRef: React.RefObject<HTMLDivElement>;
    model: PreviewModel;
}) {
    const connStatus = useAtomValue(model.connStatus);
    if (connStatus?.status != "connected") {
        return null;
    }
    const handleSelect = (s: SuggestionType) => {
        model.handleOpenFile(s["file:path"]);
    };
    const handleTab = (s: SuggestionType, query: string): string => {
        if (s["mime:type"] == "directory") {
            return s["file:name"] + "/";
        } else {
            return s["file:name"];
        }
    };
    const fetchSuggestionsFn = async (query, ctx) => {
        return await fetchSuggestions(model, query, ctx);
    };
    return (
        <>
            {/* <OpenFileModal blockId={blockId} model={model} blockRef={blockRef} /> */}
            <div key="fullpreview" className="full-preview scrollbar-hide-until-hover">
                <div ref={contentRef} className="full-preview-content">
                    <SpecializedView parentRef={contentRef} model={model} />
                </div>
            </div>
            <BlockHeaderSuggestionControl
                blockRef={blockRef}
                openAtom={model.openFileModal}
                onClose={() => model.updateOpenFileModalAndError(false)}
                onSelect={handleSelect}
                onTab={handleTab}
                fetchSuggestions={fetchSuggestionsFn}
                placeholderText="Open File..."
            />
        </>
    );
}

const OpenFileModal = memo(
    ({
        model,
        blockRef,
        blockId,
    }: {
        model: PreviewModel;
        blockRef: React.RefObject<HTMLDivElement>;
        blockId: string;
    }) => {
        const openFileModal = useAtomValue(model.openFileModal);
        const curFileName = useAtomValue(model.metaFilePath);
        const [filePath, setFilePath] = useState("");
        const isNodeFocused = useAtomValue(model.nodeModel.isFocused);
        const handleKeyDown = useCallback(
            keydownWrapper((waveEvent: WaveKeyboardEvent): boolean => {
                if (checkKeyPressed(waveEvent, "Escape")) {
                    model.updateOpenFileModalAndError(false);
                    return true;
                }

                const handleCommandOperations = async () => {
                    if (checkKeyPressed(waveEvent, "Enter")) {
                        await model.handleOpenFile(filePath);
                        return true;
                    }
                    return false;
                };

                handleCommandOperations().catch((error) => {
                    console.error("Error handling key down:", error);
                    model.updateOpenFileModalAndError(true, "An error occurred during operation.");
                    return false;
                });
                return false;
            }),
            [model, blockId, filePath, curFileName]
        );
        const handleFileSuggestionSelect = (value) => {
            globalStore.set(model.openFileModal, false);
        };
        const handleFileSuggestionChange = (value) => {
            setFilePath(value);
        };
        const handleBackDropClick = () => {
            globalStore.set(model.openFileModal, false);
        };
        if (!openFileModal) {
            return null;
        }
        return (
            <TypeAheadModal
                label="Open path"
                blockRef={blockRef}
                anchorRef={model.previewTextRef}
                onKeyDown={handleKeyDown}
                onSelect={handleFileSuggestionSelect}
                onChange={handleFileSuggestionChange}
                onClickBackdrop={handleBackDropClick}
                autoFocus={isNodeFocused}
                giveFocusRef={model.openFileModalGiveFocusRef}
            />
        );
    }
);

<<<<<<< HEAD
function formatRemoteUri(path: string, connection: string): string {
    connection = connection ?? "local";
    // TODO: We need a better way to handle s3 paths
    let retVal: string;
    if (connection.startsWith("aws:")) {
        retVal = `${connection}:s3://${path ?? ""}`;
    } else {
        retVal = `wsh://${connection}/${path}`;
    }
    return retVal;
}

export { formatRemoteUri, makePreviewModel, PreviewView };
=======
export { PreviewView };
>>>>>>> 66249a0d
<|MERGE_RESOLUTION|>--- conflicted
+++ resolved
@@ -1225,7 +1225,6 @@
     }
 );
 
-<<<<<<< HEAD
 function formatRemoteUri(path: string, connection: string): string {
     connection = connection ?? "local";
     // TODO: We need a better way to handle s3 paths
@@ -1238,7 +1237,4 @@
     return retVal;
 }
 
-export { formatRemoteUri, makePreviewModel, PreviewView };
-=======
-export { PreviewView };
->>>>>>> 66249a0d
+export { formatRemoteUri, PreviewView };