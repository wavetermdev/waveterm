--- conflicted
+++ resolved
@@ -1229,21 +1229,6 @@
     }
 );
 
-<<<<<<< HEAD
-function formatRemoteUri(path: string, connection: string): string {
-    connection = connection ?? "local";
-    // TODO: We need a better way to handle s3 paths
-    let retVal: string;
-    if (connection.startsWith("aws:")) {
-        retVal = `${connection}:s3://${path ?? ""}`;
-    } else {
-        retVal = `wsh://${connection}/${path}`;
-    }
-    return retVal;
-}
-
-export { formatRemoteUri, PreviewView };
-=======
 const ErrorOverlay = memo(({ errorMsg, resetOverlay }: { errorMsg: ErrorMsg; resetOverlay: () => void }) => {
     const showDismiss = errorMsg.showDismiss ?? true;
     const buttonClassName = "outlined grey font-size-11 vertical-padding-3 horizontal-padding-7";
@@ -1316,5 +1301,16 @@
     );
 });
 
-export { PreviewView };
->>>>>>> eff01f0b
+function formatRemoteUri(path: string, connection: string): string {
+    connection = connection ?? "local";
+    // TODO: We need a better way to handle s3 paths
+    let retVal: string;
+    if (connection.startsWith("aws:")) {
+        retVal = `${connection}:s3://${path ?? ""}`;
+    } else {
+        retVal = `wsh://${connection}/${path}`;
+    }
+    return retVal;
+}
+
+export { formatRemoteUri, PreviewView };