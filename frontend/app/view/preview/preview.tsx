// Copyright 2025, Command Line Inc.
// SPDX-License-Identifier: Apache-2.0

import { BlockNodeModel } from "@/app/block/blocktypes";
import { Button } from "@/app/element/button";
import { CopyButton } from "@/app/element/copybutton";
import { CenteredDiv } from "@/app/element/quickelems";
import { TypeAheadModal } from "@/app/modals/typeaheadmodal";
import { ContextMenuModel } from "@/app/store/contextmenu";
import { tryReinjectKey } from "@/app/store/keymodel";
import { RpcApi } from "@/app/store/wshclientapi";
import { TabRpcClient } from "@/app/store/wshrpcutil";
import { BlockHeaderSuggestionControl } from "@/app/suggestion/suggestion";
import { CodeEditor } from "@/app/view/codeeditor/codeeditor";
import { Markdown } from "@/element/markdown";
import {
<<<<<<< HEAD
    createBlock,
    getApi,
=======
    atoms,
>>>>>>> 1e9ee8c6
    getConnStatusAtom,
    getOverrideConfigAtom,
    getSettingsKeyAtom,
    globalStore,
    refocusNode,
} from "@/store/global";
import * as services from "@/store/services";
import * as WOS from "@/store/wos";
import { getWebServerEndpoint } from "@/util/endpoints";
import { goHistory, goHistoryBack, goHistoryForward } from "@/util/historyutil";
import { adaptFromReactOrNativeKeyEvent, checkKeyPressed, keydownWrapper } from "@/util/keyutil";
import { addOpenMenuItems } from "@/util/previewutil";
import { base64ToString, fireAndForget, isBlank, jotaiLoadableValue, makeConnRoute, stringToBase64 } from "@/util/util";
import { formatRemoteUri } from "@/util/waveutil";
import { Monaco } from "@monaco-editor/react";
import clsx from "clsx";
import { Atom, atom, Getter, PrimitiveAtom, useAtom, useAtomValue, useSetAtom, WritableAtom } from "jotai";
import { loadable } from "jotai/utils";
import type * as MonacoTypes from "monaco-editor/esm/vs/editor/editor.api";
import { OverlayScrollbarsComponent } from "overlayscrollbars-react";
import { createRef, memo, useCallback, useEffect, useMemo, useState } from "react";
import { TransformComponent, TransformWrapper, useControls } from "react-zoom-pan-pinch";
import { CSVView } from "./csvview";
import { DirectoryPreview } from "./directorypreview";
import "./preview.scss";

const MaxFileSize = 1024 * 1024 * 10; // 10MB
const MaxCSVSize = 1024 * 1024 * 1; // 1MB

// TODO drive this using config
const BOOKMARKS: { label: string; path: string }[] = [
    { label: "Home", path: "~" },
    { label: "Desktop", path: "~/Desktop" },
    { label: "Downloads", path: "~/Downloads" },
    { label: "Documents", path: "~/Documents" },
    { label: "Root", path: "/" },
];

type SpecializedViewProps = {
    model: PreviewModel;
    parentRef: React.RefObject<HTMLDivElement>;
};

const SpecializedViewMap: { [view: string]: ({ model }: SpecializedViewProps) => React.JSX.Element } = {
    streaming: StreamingPreview,
    markdown: MarkdownPreview,
    codeedit: CodeEditPreview,
    csv: CSVViewPreview,
    directory: DirectoryPreview,
};

const textApplicationMimetypes = [
    "application/sql",
    "application/x-php",
    "application/x-pem-file",
    "application/x-httpd-php",
    "application/liquid",
    "application/graphql",
    "application/javascript",
    "application/typescript",
    "application/x-javascript",
    "application/x-typescript",
    "application/dart",
    "application/vnd.dart",
    "application/x-ruby",
    "application/sql",
    "application/wasm",
    "application/x-latex",
    "application/x-sh",
    "application/x-python",
    "application/x-awk",
];

function isTextFile(mimeType: string): boolean {
    if (mimeType == null) {
        return false;
    }
    return (
        mimeType.startsWith("text/") ||
        textApplicationMimetypes.includes(mimeType) ||
        (mimeType.startsWith("application/") &&
            (mimeType.includes("json") || mimeType.includes("yaml") || mimeType.includes("toml"))) ||
        mimeType.includes("xml")
    );
}

function canPreview(mimeType: string): boolean {
    if (mimeType == null) {
        return false;
    }
    return mimeType.startsWith("text/markdown") || mimeType.startsWith("text/csv");
}

function isStreamingType(mimeType: string): boolean {
    if (mimeType == null) {
        return false;
    }
    return (
        mimeType.startsWith("application/pdf") ||
        mimeType.startsWith("video/") ||
        mimeType.startsWith("audio/") ||
        mimeType.startsWith("image/")
    );
}
export class PreviewModel implements ViewModel {
    viewType: string;
    blockId: string;
    nodeModel: BlockNodeModel;
    noPadding?: Atom<boolean>;
    blockAtom: Atom<Block>;
    viewIcon: Atom<string | IconButtonDecl>;
    viewName: Atom<string>;
    viewText: Atom<HeaderElem[]>;
    preIconButton: Atom<IconButtonDecl>;
    endIconButtons: Atom<IconButtonDecl[]>;
    previewTextRef: React.RefObject<HTMLDivElement>;
    editMode: Atom<boolean>;
    canPreview: PrimitiveAtom<boolean>;
    specializedView: Atom<Promise<{ specializedView?: string; errorStr?: string }>>;
    loadableSpecializedView: Atom<Loadable<{ specializedView?: string; errorStr?: string }>>;
    manageConnection: Atom<boolean>;
    connStatus: Atom<ConnStatus>;
    filterOutNowsh?: Atom<boolean>;

    metaFilePath: Atom<string>;
    statFilePath: Atom<Promise<string>>;
    loadableFileInfo: Atom<Loadable<FileInfo>>;
    connection: Atom<Promise<string>>;
    connectionImmediate: Atom<string>;
    statFile: Atom<Promise<FileInfo>>;
    fullFile: Atom<Promise<FileData>>;
    fileMimeType: Atom<Promise<string>>;
    fileMimeTypeLoadable: Atom<Loadable<string>>;
    fileContentSaved: PrimitiveAtom<string | null>;
    fileContent: WritableAtom<Promise<string>, [string], void>;
    newFileContent: PrimitiveAtom<string | null>;
    connectionError: PrimitiveAtom<string>;
    errorMsgAtom: PrimitiveAtom<ErrorMsg>;

    openFileModal: PrimitiveAtom<boolean>;
    openFileModalDelay: PrimitiveAtom<boolean>;
    openFileError: PrimitiveAtom<string>;
    openFileModalGiveFocusRef: React.MutableRefObject<() => boolean>;

    markdownShowToc: PrimitiveAtom<boolean>;

    monacoRef: React.MutableRefObject<MonacoTypes.editor.IStandaloneCodeEditor>;

    showHiddenFiles: PrimitiveAtom<boolean>;
    refreshVersion: PrimitiveAtom<number>;
    refreshCallback: () => void;
    directoryKeyDownHandler: (waveEvent: WaveKeyboardEvent) => boolean;
    codeEditKeyDownHandler: (waveEvent: WaveKeyboardEvent) => boolean;

    showS3 = atom(true);

    constructor(blockId: string, nodeModel: BlockNodeModel) {
        this.viewType = "preview";
        this.blockId = blockId;
        this.nodeModel = nodeModel;
        let showHiddenFiles = globalStore.get(getSettingsKeyAtom("preview:showhiddenfiles")) ?? true;
        this.showHiddenFiles = atom<boolean>(showHiddenFiles);
        this.refreshVersion = atom(0);
        this.previewTextRef = createRef();
        this.openFileModal = atom(false);
        this.openFileModalDelay = atom(false);
        this.openFileError = atom(null) as PrimitiveAtom<string>;
        this.openFileModalGiveFocusRef = createRef();
        this.manageConnection = atom(true);
        this.blockAtom = WOS.getWaveObjectAtom<Block>(`block:${blockId}`);
        this.markdownShowToc = atom(false);
        this.filterOutNowsh = atom(true);
        this.monacoRef = createRef();
        this.connectionError = atom("");
        this.errorMsgAtom = atom(null) as PrimitiveAtom<ErrorMsg | null>;
        this.viewIcon = atom((get) => {
            const blockData = get(this.blockAtom);
            if (blockData?.meta?.icon) {
                return blockData.meta.icon;
            }
            const connStatus = get(this.connStatus);
            if (connStatus?.status != "connected") {
                return null;
            }
            const mimeTypeLoadable = get(this.fileMimeTypeLoadable);
            const mimeType = jotaiLoadableValue(mimeTypeLoadable, "");
            if (mimeType == "directory") {
                return {
                    elemtype: "iconbutton",
                    icon: "folder-open",
                    longClick: (e: React.MouseEvent<any>) => {
                        const menuItems: ContextMenuItem[] = BOOKMARKS.map((bookmark) => ({
                            label: `Go to ${bookmark.label} (${bookmark.path})`,
                            click: () => this.goHistory(bookmark.path),
                        }));
                        ContextMenuModel.showContextMenu(menuItems, e);
                    },
                };
            }
            return iconForFile(mimeType);
        });
        this.editMode = atom((get) => {
            const blockData = get(this.blockAtom);
            return blockData?.meta?.edit ?? false;
        });
        this.viewName = atom("Preview");
        this.viewText = atom((get) => {
            let headerPath = get(this.metaFilePath);
            const connStatus = get(this.connStatus);
            if (connStatus?.status != "connected") {
                return [
                    {
                        elemtype: "text",
                        text: headerPath,
                        className: "preview-filename",
                    },
                ];
            }
            const loadableSV = get(this.loadableSpecializedView);
            const isCeView = loadableSV.state == "hasData" && loadableSV.data.specializedView == "codeedit";
            const loadableFileInfo = get(this.loadableFileInfo);
            if (loadableFileInfo.state == "hasData") {
                headerPath = loadableFileInfo.data?.path;
                if (headerPath == "~") {
                    headerPath = `~ (${loadableFileInfo.data?.dir + "/" + loadableFileInfo.data?.name})`;
                }
            }
            if (!isBlank(headerPath) && headerPath != "/" && headerPath.endsWith("/")) {
                headerPath = headerPath.slice(0, -1);
            }
            const viewTextChildren: HeaderElem[] = [
                {
                    elemtype: "text",
                    text: headerPath,
                    ref: this.previewTextRef,
                    className: "preview-filename",
                    onClick: () => this.toggleOpenFileModal(),
                },
            ];
            let saveClassName = "grey";
            if (get(this.newFileContent) !== null) {
                saveClassName = "green";
            }
            if (isCeView) {
                const fileInfo = globalStore.get(this.loadableFileInfo);
                if (fileInfo.state != "hasData") {
                    viewTextChildren.push({
                        elemtype: "textbutton",
                        text: "Loading ...",
                        className: clsx(
                            `grey warning border-radius-4 vertical-padding-2 horizontal-padding-10 font-size-11 font-weight-500`
                        ),
                        onClick: () => {},
                    });
                } else if (fileInfo.data.readonly) {
                    viewTextChildren.push({
                        elemtype: "textbutton",
                        text: "Read Only",
                        className: clsx(
                            `yellow warning border-radius-4 vertical-padding-2 horizontal-padding-10 font-size-11 font-weight-500`
                        ),
                        onClick: () => {},
                    });
                } else {
                    viewTextChildren.push({
                        elemtype: "textbutton",
                        text: "Save",
                        className: clsx(
                            `${saveClassName} warning border-radius-4 vertical-padding-2 horizontal-padding-10 font-size-11 font-weight-500`
                        ),
                        onClick: () => fireAndForget(this.handleFileSave.bind(this)),
                    });
                }
                if (get(this.canPreview)) {
                    viewTextChildren.push({
                        elemtype: "textbutton",
                        text: "Preview",
                        className:
                            "grey border-radius-4 vertical-padding-2 horizontal-padding-10 font-size-11 font-weight-500",
                        onClick: () => fireAndForget(() => this.setEditMode(false)),
                    });
                }
            } else if (get(this.canPreview)) {
                viewTextChildren.push({
                    elemtype: "textbutton",
                    text: "Edit",
                    className:
                        "grey border-radius-4 vertical-padding-2 horizontal-padding-10 font-size-11 font-weight-500",
                    onClick: () => fireAndForget(() => this.setEditMode(true)),
                });
            }
            return [
                {
                    elemtype: "div",
                    children: viewTextChildren,
                },
            ] as HeaderElem[];
        });
        this.preIconButton = atom((get) => {
            const connStatus = get(this.connStatus);
            if (connStatus?.status != "connected") {
                return null;
            }
            const mimeType = jotaiLoadableValue(get(this.fileMimeTypeLoadable), "");
            const metaPath = get(this.metaFilePath);
            if (mimeType == "directory" && metaPath == "/") {
                return null;
            }
            return {
                elemtype: "iconbutton",
                icon: "chevron-left",
                click: this.goParentDirectory.bind(this),
            };
        });
        this.endIconButtons = atom((get) => {
            const connStatus = get(this.connStatus);
            if (connStatus?.status != "connected") {
                return null;
            }
            const mimeType = jotaiLoadableValue(get(this.fileMimeTypeLoadable), "");
            const loadableSV = get(this.loadableSpecializedView);
            const isCeView = loadableSV.state == "hasData" && loadableSV.data.specializedView == "codeedit";
            if (mimeType == "directory") {
                const showHiddenFiles = get(this.showHiddenFiles);
                return [
                    {
                        elemtype: "iconbutton",
                        icon: showHiddenFiles ? "eye" : "eye-slash",
                        click: () => {
                            globalStore.set(this.showHiddenFiles, (prev) => !prev);
                        },
                    },
                    {
                        elemtype: "iconbutton",
                        icon: "arrows-rotate",
                        click: () => this.refreshCallback?.(),
                    },
                ] as IconButtonDecl[];
            } else if (!isCeView && mimeType?.startsWith("text/markdown")) {
                return [
                    {
                        elemtype: "iconbutton",
                        icon: "book",
                        title: "Table of Contents",
                        click: () => this.markdownShowTocToggle(),
                    },
                ] as IconButtonDecl[];
            }
            return null;
        });
        this.metaFilePath = atom<string>((get) => {
            const file = get(this.blockAtom)?.meta?.file;
            if (isBlank(file)) {
                return "~";
            }
            return file;
        });
        this.statFilePath = atom<Promise<string>>(async (get) => {
            const fileInfo = await get(this.statFile);
            return fileInfo?.path;
        });
        this.connection = atom<Promise<string>>(async (get) => {
            const connName = get(this.blockAtom)?.meta?.connection;
            try {
                await RpcApi.ConnEnsureCommand(TabRpcClient, { connname: connName }, { timeout: 60000 });
                globalStore.set(this.connectionError, "");
            } catch (e) {
                globalStore.set(this.connectionError, e as string);
            }
            return connName;
        });
        this.connectionImmediate = atom<string>((get) => {
            return get(this.blockAtom)?.meta?.connection;
        });
        this.statFile = atom<Promise<FileInfo>>(async (get) => {
            const fileName = get(this.metaFilePath);
            const path = await this.formatRemoteUri(fileName, get);
            if (fileName == null) {
                return null;
            }
            const statFile = await RpcApi.FileInfoCommand(TabRpcClient, {
                info: {
                    path,
                },
            });
            console.log("stat file", statFile);
            return statFile;
        });
        this.fileMimeType = atom<Promise<string>>(async (get) => {
            const fileInfo = await get(this.statFile);
            return fileInfo?.mimetype;
        });
        this.fileMimeTypeLoadable = loadable(this.fileMimeType);
        this.newFileContent = atom(null) as PrimitiveAtom<string | null>;
        this.goParentDirectory = this.goParentDirectory.bind(this);

        const fullFileAtom = atom<Promise<FileData>>(async (get) => {
            const fileName = get(this.metaFilePath);
            const path = await this.formatRemoteUri(fileName, get);
            if (fileName == null) {
                return null;
            }
            let file: FileData;
            try {
                file = await RpcApi.FileReadCommand(TabRpcClient, {
                    info: {
                        path,
                    },
                });
            } catch (e) {
                const errorStatus: ErrorMsg = {
                    status: "File Read Failed",
                    text: `${e}`,
                };
                globalStore.set(this.errorMsgAtom, errorStatus);
            }
            return file;
        });

        this.fileContentSaved = atom(null) as PrimitiveAtom<string | null>;
        const fileContentAtom = atom(
            async (get) => {
                const newContent = get(this.newFileContent);
                if (newContent != null) {
                    return newContent;
                }
                const savedContent = get(this.fileContentSaved);
                if (savedContent != null) {
                    return savedContent;
                }
                const fullFile = await get(fullFileAtom);
                return base64ToString(fullFile?.data64);
            },
            (_, set, update: string) => {
                set(this.fileContentSaved, update);
            }
        );

        this.fullFile = fullFileAtom;
        this.fileContent = fileContentAtom;

        this.specializedView = atom<Promise<{ specializedView?: string; errorStr?: string }>>(async (get) => {
            return this.getSpecializedView(get);
        });
        this.loadableSpecializedView = loadable(this.specializedView);
        this.canPreview = atom(false);
        this.loadableFileInfo = loadable(this.statFile);
        this.connStatus = atom((get) => {
            const blockData = get(this.blockAtom);
            const connName = blockData?.meta?.connection;
            const connAtom = getConnStatusAtom(connName);
            return get(connAtom);
        });

        this.noPadding = atom(true);
    }

    markdownShowTocToggle() {
        globalStore.set(this.markdownShowToc, !globalStore.get(this.markdownShowToc));
    }

    get viewComponent(): ViewComponent {
        return PreviewView;
    }

    async getSpecializedView(getFn: Getter): Promise<{ specializedView?: string; errorStr?: string }> {
        const mimeType = await getFn(this.fileMimeType);
        const fileInfo = await getFn(this.statFile);
        const fileName = fileInfo?.name;
        const connErr = getFn(this.connectionError);
        const editMode = getFn(this.editMode);

        if (connErr != "") {
            return { errorStr: `Connection Error: ${connErr}` };
        }
        if (fileInfo?.notfound) {
            return { specializedView: "codeedit" };
        }
        if (mimeType == null) {
            return { errorStr: `Unable to determine mimetype for: ${fileInfo.path}` };
        }
        if (isStreamingType(mimeType)) {
            return { specializedView: "streaming" };
        }
        if (!fileInfo) {
            const fileNameStr = fileName ? " " + JSON.stringify(fileName) : "";
            return { errorStr: "File Not Found" + fileNameStr };
        }
        if (fileInfo.size > MaxFileSize) {
            return { errorStr: "File Too Large to Preiview (10 MB Max)" };
        }
        if (mimeType == "text/csv" && fileInfo.size > MaxCSVSize) {
            return { errorStr: "CSV File Too Large to Preiview (1 MB Max)" };
        }
        if (mimeType == "directory") {
            return { specializedView: "directory" };
        }
        if (mimeType == "text/csv") {
            if (editMode) {
                return { specializedView: "codeedit" };
            }
            return { specializedView: "csv" };
        }
        if (mimeType.startsWith("text/markdown")) {
            if (editMode) {
                return { specializedView: "codeedit" };
            }
            return { specializedView: "markdown" };
        }
        if (isTextFile(mimeType) || fileInfo.size == 0) {
            return { specializedView: "codeedit" };
        }
        return { errorStr: `Preview (${mimeType})` };
    }

    updateOpenFileModalAndError(isOpen, errorMsg = null) {
        globalStore.set(this.openFileModal, isOpen);
        globalStore.set(this.openFileError, errorMsg);
        if (isOpen) {
            globalStore.set(this.openFileModalDelay, true);
        } else {
            const delayVal = globalStore.get(this.openFileModalDelay);
            if (delayVal) {
                setTimeout(() => {
                    globalStore.set(this.openFileModalDelay, false);
                }, 200);
            }
        }
    }

    toggleOpenFileModal() {
        const modalOpen = globalStore.get(this.openFileModal);
        const delayVal = globalStore.get(this.openFileModalDelay);
        if (!modalOpen && delayVal) {
            return;
        }
        this.updateOpenFileModalAndError(!modalOpen);
    }

    async goHistory(newPath: string) {
        let fileName = globalStore.get(this.metaFilePath);
        if (fileName == null) {
            fileName = "";
        }
        const blockMeta = globalStore.get(this.blockAtom)?.meta;
        const updateMeta = goHistory("file", fileName, newPath, blockMeta);
        if (updateMeta == null) {
            return;
        }
        const blockOref = WOS.makeORef("block", this.blockId);
        await services.ObjectService.UpdateObjectMeta(blockOref, updateMeta);

        // Clear the saved file buffers
        globalStore.set(this.fileContentSaved, null);
        globalStore.set(this.newFileContent, null);
    }

<<<<<<< HEAD
=======
    async getParentInfo(fileInfo: FileInfo): Promise<FileInfo | undefined> {
        try {
            const parentFileInfo = await RpcApi.FileInfoCommand(TabRpcClient, {
                info: {
                    path: await this.formatRemoteUri(fileInfo.dir, globalStore.get),
                },
            });
            return parentFileInfo;
        } catch {
            return undefined;
        }
    }

>>>>>>> 1e9ee8c6
    async goParentDirectory({ fileInfo = null }: { fileInfo?: FileInfo | null }) {
        // optional parameter needed for recursive case
        const defaultFileInfo = await globalStore.get(this.statFile);
        if (fileInfo === null) {
            fileInfo = defaultFileInfo;
        }
        if (fileInfo == null) {
            this.updateOpenFileModalAndError(false);
            return true;
        }
        try {
            this.updateOpenFileModalAndError(false);
            await this.goHistory(fileInfo.dir);
            refocusNode(this.blockId);
        } catch (e) {
            globalStore.set(this.openFileError, e.message);
            console.error("Error opening file", fileInfo.dir, e);
        }
    }

    async goHistoryBack() {
        const blockMeta = globalStore.get(this.blockAtom)?.meta;
        const curPath = globalStore.get(this.metaFilePath);
        const updateMeta = goHistoryBack("file", curPath, blockMeta, true);
        if (updateMeta == null) {
            return;
        }
        updateMeta.edit = false;
        const blockOref = WOS.makeORef("block", this.blockId);
        await services.ObjectService.UpdateObjectMeta(blockOref, updateMeta);
    }

    async goHistoryForward() {
        const blockMeta = globalStore.get(this.blockAtom)?.meta;
        const curPath = globalStore.get(this.metaFilePath);
        const updateMeta = goHistoryForward("file", curPath, blockMeta);
        if (updateMeta == null) {
            return;
        }
        updateMeta.edit = false;
        const blockOref = WOS.makeORef("block", this.blockId);
        await services.ObjectService.UpdateObjectMeta(blockOref, updateMeta);
    }

    async setEditMode(edit: boolean) {
        const blockMeta = globalStore.get(this.blockAtom)?.meta;
        const blockOref = WOS.makeORef("block", this.blockId);
        await services.ObjectService.UpdateObjectMeta(blockOref, { ...blockMeta, edit });
    }

    async handleFileSave() {
        const filePath = await globalStore.get(this.statFilePath);
        if (filePath == null) {
            return;
        }
        const newFileContent = globalStore.get(this.newFileContent);
        if (newFileContent == null) {
            console.log("not saving file, newFileContent is null");
            return;
        }
        try {
            await RpcApi.FileWriteCommand(TabRpcClient, {
                info: {
                    path: await this.formatRemoteUri(filePath, globalStore.get),
                },
                data64: stringToBase64(newFileContent),
            });
            globalStore.set(this.fileContent, newFileContent);
            globalStore.set(this.newFileContent, null);
            console.log("saved file", filePath);
        } catch (e) {
            const errorStatus: ErrorMsg = {
                status: "Save Failed",
                text: `${e}`,
            };
            globalStore.set(this.errorMsgAtom, errorStatus);
        }
    }

    async handleFileRevert() {
        const fileContent = await globalStore.get(this.fileContent);
        this.monacoRef.current?.setValue(fileContent);
        globalStore.set(this.newFileContent, null);
    }

    async handleOpenFile(filePath: string) {
        const conn = globalStore.get(this.connectionImmediate);
        if (!isBlank(conn) && conn.startsWith("aws:")) {
            if (!isBlank(filePath) && filePath != "/" && filePath.startsWith("/")) {
                filePath = filePath.substring(1);
            }
        }
        const fileInfo = await globalStore.get(this.statFile);
        this.updateOpenFileModalAndError(false);
        if (fileInfo == null) {
            return true;
        }
        try {
            this.goHistory(filePath);
            refocusNode(this.blockId);
        } catch (e) {
            globalStore.set(this.openFileError, e.message);
            console.error("Error opening file", filePath, e);
        }
    }

    isSpecializedView(sv: string): boolean {
        const loadableSV = globalStore.get(this.loadableSpecializedView);
        return loadableSV.state == "hasData" && loadableSV.data.specializedView == sv;
    }

    getSettingsMenuItems(): ContextMenuItem[] {
        const menuItems: ContextMenuItem[] = [];
        menuItems.push({
            label: "Copy Full Path",
            click: () =>
                fireAndForget(async () => {
                    const filePath = await globalStore.get(this.statFilePath);
                    if (filePath == null) {
                        return;
                    }
                    const conn = await globalStore.get(this.connection);
                    if (conn) {
                        // remote path
                        await navigator.clipboard.writeText(formatRemoteUri(filePath, conn));
                    } else {
                        // local path
                        await navigator.clipboard.writeText(filePath);
                    }
                }),
        });
        menuItems.push({
            label: "Copy File Name",
            click: () =>
                fireAndForget(async () => {
                    const fileInfo = await globalStore.get(this.statFile);
                    if (fileInfo == null || fileInfo.name == null) {
                        return;
                    }
                    await navigator.clipboard.writeText(fileInfo.name);
                }),
        });
        const finfo = jotaiLoadableValue(globalStore.get(this.loadableFileInfo), null);
        addOpenMenuItems(menuItems, globalStore.get(this.connectionImmediate), finfo);
        const loadableSV = globalStore.get(this.loadableSpecializedView);
        const wordWrapAtom = getOverrideConfigAtom(this.blockId, "editor:wordwrap");
        const wordWrap = globalStore.get(wordWrapAtom) ?? false;
        if (loadableSV.state == "hasData") {
            if (loadableSV.data.specializedView == "codeedit") {
                if (globalStore.get(this.newFileContent) != null) {
                    menuItems.push({ type: "separator" });
                    menuItems.push({
                        label: "Save File",
                        click: () => fireAndForget(this.handleFileSave.bind(this)),
                    });
                    menuItems.push({
                        label: "Revert File",
                        click: () => fireAndForget(this.handleFileRevert.bind(this)),
                    });
                }
                menuItems.push({ type: "separator" });
                menuItems.push({
                    label: "Word Wrap",
                    type: "checkbox",
                    checked: wordWrap,
                    click: () =>
                        fireAndForget(async () => {
                            const blockOref = WOS.makeORef("block", this.blockId);
                            await services.ObjectService.UpdateObjectMeta(blockOref, {
                                "editor:wordwrap": !wordWrap,
                            });
                        }),
                });
            }
        }
        return menuItems;
    }

    giveFocus(): boolean {
        const openModalOpen = globalStore.get(this.openFileModal);
        if (openModalOpen) {
            this.openFileModalGiveFocusRef.current?.();
            return true;
        }
        if (this.monacoRef.current) {
            this.monacoRef.current.focus();
            return true;
        }
        return false;
    }

    keyDownHandler(e: WaveKeyboardEvent): boolean {
        if (checkKeyPressed(e, "Cmd:ArrowLeft")) {
            fireAndForget(this.goHistoryBack.bind(this));
            return true;
        }
        if (checkKeyPressed(e, "Cmd:ArrowRight")) {
            fireAndForget(this.goHistoryForward.bind(this));
            return true;
        }
        if (checkKeyPressed(e, "Cmd:ArrowUp")) {
            // handle up directory
            fireAndForget(() => this.goParentDirectory({}));
            return true;
        }
        if (checkKeyPressed(e, "Cmd:o")) {
            this.toggleOpenFileModal();
            return true;
        }
        const canPreview = globalStore.get(this.canPreview);
        if (canPreview) {
            if (checkKeyPressed(e, "Cmd:e")) {
                const editMode = globalStore.get(this.editMode);
                fireAndForget(() => this.setEditMode(!editMode));
                return true;
            }
        }
        if (this.directoryKeyDownHandler) {
            const handled = this.directoryKeyDownHandler(e);
            if (handled) {
                return true;
            }
        }
        if (this.codeEditKeyDownHandler) {
            const handled = this.codeEditKeyDownHandler(e);
            if (handled) {
                return true;
            }
        }
        return false;
    }

    async formatRemoteUri(path: string, get: Getter): Promise<string> {
        return formatRemoteUri(path, await get(this.connection));
    }
}

function MarkdownPreview({ model }: SpecializedViewProps) {
    const connName = useAtomValue(model.connection);
    const fileInfo = useAtomValue(model.statFile);
    const fontSizeOverride = useAtomValue(getOverrideConfigAtom(model.blockId, "markdown:fontsize"));
    const fixedFontSizeOverride = useAtomValue(getOverrideConfigAtom(model.blockId, "markdown:fixedfontsize"));
    const resolveOpts: MarkdownResolveOpts = useMemo<MarkdownResolveOpts>(() => {
        return {
            connName: connName,
            baseDir: fileInfo.dir,
        };
    }, [connName, fileInfo.dir]);
    return (
        <div className="view-preview view-preview-markdown">
            <Markdown
                textAtom={model.fileContent}
                showTocAtom={model.markdownShowToc}
                resolveOpts={resolveOpts}
                fontSizeOverride={fontSizeOverride}
                fixedFontSizeOverride={fixedFontSizeOverride}
            />
        </div>
    );
}

function ImageZooomControls() {
    const { zoomIn, zoomOut, resetTransform } = useControls();

    return (
        <div className="tools">
            <Button onClick={() => zoomIn()} title="Zoom In">
                <i className="fa-sharp fa-plus" />
            </Button>
            <Button onClick={() => zoomOut()} title="Zoom Out">
                <i className="fa-sharp fa-minus" />
            </Button>
            <Button onClick={() => resetTransform()} title="Reset Zoom">
                <i className="fa-sharp fa-rotate-left" />
            </Button>
        </div>
    );
}

function StreamingImagePreview({ url }: { url: string }) {
    return (
        <div className="view-preview view-preview-image">
            <TransformWrapper initialScale={1} centerOnInit pinch={{ step: 10 }}>
                {({ zoomIn, zoomOut, resetTransform, ...rest }) => (
                    <>
                        <ImageZooomControls />
                        <TransformComponent>
                            <img src={url} />
                        </TransformComponent>
                    </>
                )}
            </TransformWrapper>
        </div>
    );
}

function StreamingPreview({ model }: SpecializedViewProps) {
    const conn = useAtomValue(model.connection);
    const fileInfo = useAtomValue(model.statFile);
    const filePath = fileInfo.path;
    const remotePath = formatRemoteUri(filePath, conn);
    const usp = new URLSearchParams();
    usp.set("path", remotePath);
    if (conn != null) {
        usp.set("connection", conn);
    }
    const streamingUrl = `${getWebServerEndpoint()}/wave/stream-file?${usp.toString()}`;
    if (fileInfo.mimetype === "application/pdf") {
        return (
            <div className="view-preview view-preview-pdf">
                <iframe src={streamingUrl} width="100%" height="100%" name="pdfview" />
            </div>
        );
    }
    if (fileInfo.mimetype.startsWith("video/")) {
        return (
            <div className="view-preview view-preview-video">
                <video controls>
                    <source src={streamingUrl} />
                </video>
            </div>
        );
    }
    if (fileInfo.mimetype.startsWith("audio/")) {
        return (
            <div className="view-preview view-preview-audio">
                <audio controls>
                    <source src={streamingUrl} />
                </audio>
            </div>
        );
    }
    if (fileInfo.mimetype.startsWith("image/")) {
        return <StreamingImagePreview url={streamingUrl} />;
    }
    return <CenteredDiv>Preview Not Supported</CenteredDiv>;
}

function CodeEditPreview({ model }: SpecializedViewProps) {
    const fileContent = useAtomValue(model.fileContent);
    const setNewFileContent = useSetAtom(model.newFileContent);
    const fileInfo = useAtomValue(model.statFile);
    const fileName = fileInfo?.name;
    const blockMeta = useAtomValue(model.blockAtom)?.meta;

    function codeEditKeyDownHandler(e: WaveKeyboardEvent): boolean {
        if (checkKeyPressed(e, "Cmd:e")) {
            fireAndForget(() => model.setEditMode(false));
            return true;
        }
        if (checkKeyPressed(e, "Cmd:s") || checkKeyPressed(e, "Ctrl:s")) {
            fireAndForget(model.handleFileSave.bind(model));
            return true;
        }
        if (checkKeyPressed(e, "Cmd:r")) {
            fireAndForget(model.handleFileRevert.bind(model));
            return true;
        }
        return false;
    }

    useEffect(() => {
        model.codeEditKeyDownHandler = codeEditKeyDownHandler;
        return () => {
            model.codeEditKeyDownHandler = null;
            model.monacoRef.current = null;
        };
    }, []);

    function onMount(editor: MonacoTypes.editor.IStandaloneCodeEditor, monaco: Monaco): () => void {
        model.monacoRef.current = editor;

        editor.onKeyDown((e: MonacoTypes.IKeyboardEvent) => {
            const waveEvent = adaptFromReactOrNativeKeyEvent(e.browserEvent);
            const handled = tryReinjectKey(waveEvent);
            if (handled) {
                e.stopPropagation();
                e.preventDefault();
            }
        });

        const isFocused = globalStore.get(model.nodeModel.isFocused);
        if (isFocused) {
            editor.focus();
        }

        return null;
    }

    return (
        <CodeEditor
            blockId={model.blockId}
            text={fileContent}
            filename={fileName}
            fileinfo={fileInfo}
            meta={blockMeta}
            onChange={(text) => setNewFileContent(text)}
            onMount={onMount}
        />
    );
}

function CSVViewPreview({ model, parentRef }: SpecializedViewProps) {
    const fileContent = useAtomValue(model.fileContent);
    const fileName = useAtomValue(model.statFilePath);
    return <CSVView parentRef={parentRef} readonly={true} content={fileContent} filename={fileName} />;
}

function iconForFile(mimeType: string): string {
    if (mimeType == null) {
        mimeType = "unknown";
    }
    if (mimeType == "application/pdf") {
        return "file-pdf";
    } else if (mimeType.startsWith("image/")) {
        return "image";
    } else if (mimeType.startsWith("video/")) {
        return "film";
    } else if (mimeType.startsWith("audio/")) {
        return "headphones";
    } else if (mimeType.startsWith("text/markdown")) {
        return "file-lines";
    } else if (mimeType == "text/csv") {
        return "file-csv";
    } else if (
        mimeType.startsWith("text/") ||
        mimeType == "application/sql" ||
        (mimeType.startsWith("application/") &&
            (mimeType.includes("json") || mimeType.includes("yaml") || mimeType.includes("toml")))
    ) {
        return "file-code";
    } else {
        return "file";
    }
}

const SpecializedView = memo(({ parentRef, model }: SpecializedViewProps) => {
    const specializedView = useAtomValue(model.specializedView);
    const mimeType = useAtomValue(model.fileMimeType);
    const setCanPreview = useSetAtom(model.canPreview);
    const path = useAtomValue(model.statFilePath);

    useEffect(() => {
        setCanPreview(canPreview(mimeType));
    }, [mimeType, setCanPreview]);

    if (specializedView.errorStr != null) {
        return <CenteredDiv>{specializedView.errorStr}</CenteredDiv>;
    }
    const SpecializedViewComponent = SpecializedViewMap[specializedView.specializedView];
    if (!SpecializedViewComponent) {
        return <CenteredDiv>Invalid Specialzied View Component ({specializedView.specializedView})</CenteredDiv>;
    }
    return <SpecializedViewComponent key={path} model={model} parentRef={parentRef} />;
});

const fetchSuggestions = async (
    model: PreviewModel,
    query: string,
    reqContext: SuggestionRequestContext
): Promise<FetchSuggestionsResponse> => {
    const conn = await globalStore.get(model.connection);
    let route = makeConnRoute(conn);
    if (isBlank(conn) || conn.startsWith("aws:")) {
        route = null;
    }
    if (reqContext?.dispose) {
        RpcApi.DisposeSuggestionsCommand(TabRpcClient, reqContext.widgetid, { noresponse: true, route: route });
        return null;
    }
    const fileInfo = await globalStore.get(model.statFile);
    if (fileInfo == null) {
        return null;
    }
    const sdata = {
        suggestiontype: "file",
        "file:cwd": fileInfo.path,
        query: query,
        widgetid: reqContext.widgetid,
        reqnum: reqContext.reqnum,
        "file:connection": conn,
    };
    return await RpcApi.FetchSuggestionsCommand(TabRpcClient, sdata, {
        route: route,
    });
};

function PreviewView({
    blockRef,
    contentRef,
    model,
}: {
    blockId: string;
    blockRef: React.RefObject<HTMLDivElement>;
    contentRef: React.RefObject<HTMLDivElement>;
    model: PreviewModel;
}) {
    const connStatus = useAtomValue(model.connStatus);
    const [errorMsg, setErrorMsg] = useAtom(model.errorMsgAtom);
    if (connStatus?.status != "connected") {
        return null;
    }
    const handleSelect = (s: SuggestionType, queryStr: string): boolean => {
        if (s == null) {
            if (isBlank(queryStr)) {
                globalStore.set(model.openFileModal, false);
                return true;
            }
            model.handleOpenFile(queryStr);
            return true;
        }
        model.handleOpenFile(s["file:path"]);
        return true;
    };
    const handleTab = (s: SuggestionType, query: string): string => {
        if (s["mime:type"] == "directory") {
            return s["file:name"] + "/";
        } else {
            return s["file:name"];
        }
    };
    const fetchSuggestionsFn = async (query, ctx) => {
        return await fetchSuggestions(model, query, ctx);
    };
    return (
        <>
            {/* <OpenFileModal blockId={blockId} model={model} blockRef={blockRef} /> */}
            <div key="fullpreview" className="full-preview scrollbar-hide-until-hover">
                {errorMsg && <ErrorOverlay errorMsg={errorMsg} resetOverlay={() => setErrorMsg(null)} />}
                <div ref={contentRef} className="full-preview-content">
                    <SpecializedView parentRef={contentRef} model={model} />
                </div>
            </div>
            <BlockHeaderSuggestionControl
                blockRef={blockRef}
                openAtom={model.openFileModal}
                onClose={() => model.updateOpenFileModalAndError(false)}
                onSelect={handleSelect}
                onTab={handleTab}
                fetchSuggestions={fetchSuggestionsFn}
                placeholderText="Open File..."
            />
        </>
    );
}

const OpenFileModal = memo(
    ({
        model,
        blockRef,
        blockId,
    }: {
        model: PreviewModel;
        blockRef: React.RefObject<HTMLDivElement>;
        blockId: string;
    }) => {
        const openFileModal = useAtomValue(model.openFileModal);
        const curFileName = useAtomValue(model.metaFilePath);
        const [filePath, setFilePath] = useState("");
        const isNodeFocused = useAtomValue(model.nodeModel.isFocused);
        const handleKeyDown = useCallback(
            keydownWrapper((waveEvent: WaveKeyboardEvent): boolean => {
                if (checkKeyPressed(waveEvent, "Escape")) {
                    model.updateOpenFileModalAndError(false);
                    return true;
                }

                const handleCommandOperations = async () => {
                    if (checkKeyPressed(waveEvent, "Enter")) {
                        await model.handleOpenFile(filePath);
                        return true;
                    }
                    return false;
                };

                handleCommandOperations().catch((error) => {
                    console.error("Error handling key down:", error);
                    model.updateOpenFileModalAndError(true, "An error occurred during operation.");
                    return false;
                });
                return false;
            }),
            [model, blockId, filePath, curFileName]
        );
        const handleFileSuggestionSelect = (value) => {
            globalStore.set(model.openFileModal, false);
        };
        const handleFileSuggestionChange = (value) => {
            setFilePath(value);
        };
        const handleBackDropClick = () => {
            globalStore.set(model.openFileModal, false);
        };
        if (!openFileModal) {
            return null;
        }
        return (
            <TypeAheadModal
                label="Open path"
                blockRef={blockRef}
                anchorRef={model.previewTextRef}
                onKeyDown={handleKeyDown}
                onSelect={handleFileSuggestionSelect}
                onChange={handleFileSuggestionChange}
                onClickBackdrop={handleBackDropClick}
                autoFocus={isNodeFocused}
                giveFocusRef={model.openFileModalGiveFocusRef}
            />
        );
    }
);

const ErrorOverlay = memo(({ errorMsg, resetOverlay }: { errorMsg: ErrorMsg; resetOverlay: () => void }) => {
    const showDismiss = errorMsg.showDismiss ?? true;
    const buttonClassName = "outlined grey font-size-11 vertical-padding-3 horizontal-padding-7";

    let iconClass = "fa-solid fa-circle-exclamation text-[var(--error-color)] text-base";
    if (errorMsg.level == "warning") {
        iconClass = "fa-solid fa-triangle-exclamation text-[var(--warning-color)] text-base";
    }

    const handleCopyToClipboard = useCallback(async () => {
        await navigator.clipboard.writeText(errorMsg.text);
    }, [errorMsg.text]);

    return (
        <div className="absolute top-[0] left-1.5 right-1.5 z-[var(--zindex-block-mask-inner)] overflow-hidden bg-[var(--conn-status-overlay-bg-color)] backdrop-blur-[50px] rounded-md shadow-lg">
            <div className="flex flex-row justify-between p-2.5 pl-3 font-[var(--base-font)] text-[var(--secondary-text-color)]">
                <div
                    className={clsx("flex flex-row items-center gap-3 grow min-w-0", {
                        "items-start": true,
                    })}
                >
                    <i className={iconClass}></i>

                    <div className="flex flex-col items-start gap-1 grow w-full">
                        <div className="max-w-full text-xs font-semibold leading-4 tracking-[0.11px] text-white">
                            {errorMsg.status}
                        </div>

                        <OverlayScrollbarsComponent
                            className="group text-xs font-normal leading-[15px] tracking-[0.11px] text-wrap max-h-20 rounded-lg py-1.5 pl-0 relative w-full"
                            options={{ scrollbars: { autoHide: "leave" } }}
                        >
                            <CopyButton
                                className="invisible group-hover:visible flex absolute top-0 right-1 rounded backdrop-blur-lg p-1 items-center justify-end gap-1"
                                onClick={handleCopyToClipboard}
                                title="Copy"
                            />
                            <div>{errorMsg.text}</div>
                        </OverlayScrollbarsComponent>
                        {errorMsg.buttons?.map((buttonDef) => (
                            <Button
                                className={buttonClassName}
                                onClick={() => {
                                    buttonDef.onClick();
                                    resetOverlay();
                                }}
                                key={crypto.randomUUID()}
                            >
                                {buttonDef.text}
                            </Button>
                        ))}
                    </div>

                    {showDismiss && (
                        <div className="flex items-start">
                            <Button
                                className={clsx(buttonClassName, "fa-xmark fa-solid")}
                                onClick={() => {
                                    if (errorMsg.closeAction) {
                                        errorMsg.closeAction();
                                    }
                                    resetOverlay();
                                }}
                            />
                        </div>
                    )}
                </div>
            </div>
        </div>
    );
});

export { PreviewView };<|MERGE_RESOLUTION|>--- conflicted
+++ resolved
@@ -13,19 +13,7 @@
 import { BlockHeaderSuggestionControl } from "@/app/suggestion/suggestion";
 import { CodeEditor } from "@/app/view/codeeditor/codeeditor";
 import { Markdown } from "@/element/markdown";
-import {
-<<<<<<< HEAD
-    createBlock,
-    getApi,
-=======
-    atoms,
->>>>>>> 1e9ee8c6
-    getConnStatusAtom,
-    getOverrideConfigAtom,
-    getSettingsKeyAtom,
-    globalStore,
-    refocusNode,
-} from "@/store/global";
+import { getConnStatusAtom, getOverrideConfigAtom, getSettingsKeyAtom, globalStore, refocusNode } from "@/store/global";
 import * as services from "@/store/services";
 import * as WOS from "@/store/wos";
 import { getWebServerEndpoint } from "@/util/endpoints";
@@ -577,22 +565,6 @@
         globalStore.set(this.newFileContent, null);
     }
 
-<<<<<<< HEAD
-=======
-    async getParentInfo(fileInfo: FileInfo): Promise<FileInfo | undefined> {
-        try {
-            const parentFileInfo = await RpcApi.FileInfoCommand(TabRpcClient, {
-                info: {
-                    path: await this.formatRemoteUri(fileInfo.dir, globalStore.get),
-                },
-            });
-            return parentFileInfo;
-        } catch {
-            return undefined;
-        }
-    }
-
->>>>>>> 1e9ee8c6
     async goParentDirectory({ fileInfo = null }: { fileInfo?: FileInfo | null }) {
         // optional parameter needed for recursive case
         const defaultFileInfo = await globalStore.get(this.statFile);
