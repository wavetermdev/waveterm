--- conflicted
+++ resolved
@@ -651,39 +651,6 @@
         [setRefreshVersion, conn]
     );
 
-<<<<<<< HEAD
-    const displayRow = useCallback(
-        (row: Row<FileInfo>, idx: number) => (
-            <div
-                ref={(el) => {
-                    rowRefs.current[idx] = el;
-                }}
-                className={clsx("dir-table-body-row", { focused: focusIndex === idx })}
-                key={row.id}
-                onDoubleClick={() => {
-                    const newFileName = row.getValue("path") as string;
-                    model.goHistory(newFileName);
-                    setSearch("");
-                }}
-                onClick={() => setFocusIndex(idx)}
-                onContextMenu={(e) => handleFileContextMenu(e, row.original)}
-            >
-                {row.getVisibleCells().map((cell) => (
-                    <div
-                        className={clsx("dir-table-body-cell", "col-" + cell.column.id)}
-                        key={cell.id}
-                        style={{ width: `calc(var(--col-${cell.column.id}-size) * 1px)` }}
-                    >
-                        {flexRender(cell.column.columnDef.cell, cell.getContext())}
-                    </div>
-                ))}
-            </div>
-        ),
-        [setSearch, handleFileContextMenu, setFocusIndex, focusIndex]
-    );
-
-=======
->>>>>>> 6139feea
     return (
         <div className="dir-table-body" ref={bodyRef}>
             {search !== "" && (
@@ -708,7 +675,9 @@
                         setSearch={setSearch}
                         idx={idx}
                         handleFileContextMenu={handleFileContextMenu}
-                        ref={(el) => (rowRefs.current[idx] = el)}
+                        ref={(el) => {
+                            rowRefs.current[idx] = el;
+                        }}
                         key={idx}
                     />
                 ))}
