// Copyright 2025, Command Line Inc.
// SPDX-License-Identifier: Apache-2.0

import { Button } from "@/app/element/button";
import { CopyButton } from "@/app/element/copybutton";
import { Input } from "@/app/element/input";
import { useDimensionsWithCallbackRef } from "@/app/hook/useDimensions";
import { ContextMenuModel } from "@/app/store/contextmenu";
import { PLATFORM, atoms, createBlock, getApi, globalStore } from "@/app/store/global";
import { RpcApi } from "@/app/store/wshclientapi";
import { TabRpcClient } from "@/app/store/wshrpcutil";
import { formatRemoteUri, type PreviewModel } from "@/app/view/preview/preview";
import { checkKeyPressed, isCharacterKeyEvent } from "@/util/keyutil";
import { fireAndForget, isBlank, makeNativeLabel } from "@/util/util";
import { offset, useDismiss, useFloating, useInteractions } from "@floating-ui/react";
import {
    Column,
    Row,
    RowData,
    Table,
    createColumnHelper,
    flexRender,
    getCoreRowModel,
    getSortedRowModel,
    useReactTable,
} from "@tanstack/react-table";
import clsx from "clsx";
import dayjs from "dayjs";
import { PrimitiveAtom, atom, useAtom, useAtomValue, useSetAtom } from "jotai";
import { OverlayScrollbarsComponent, OverlayScrollbarsComponentRef } from "overlayscrollbars-react";
import React, { Fragment, memo, useCallback, useEffect, useMemo, useRef, useState } from "react";
import { useDrag, useDrop } from "react-dnd";
import { quote as shellQuote } from "shell-quote";
import { debounce } from "throttle-debounce";
import "./directorypreview.scss";

const PageJumpSize = 20;

type FileCopyStatus = {
    copyData: CommandFileCopyData;
    copyError: string;
    allowRetry: boolean;
    isDir: boolean;
};

declare module "@tanstack/react-table" {
    interface TableMeta<TData extends RowData> {
        updateName: (path: string) => void;
        newFile: () => void;
        newDirectory: () => void;
    }
}

interface DirectoryTableProps {
    model: PreviewModel;
    data: FileInfo[];
    search: string;
    focusIndex: number;
    setFocusIndex: (_: number) => void;
    setSearch: (_: string) => void;
    setSelectedPath: (_: string) => void;
    setRefreshVersion: React.Dispatch<React.SetStateAction<number>>;
    entryManagerOverlayPropsAtom: PrimitiveAtom<EntryManagerOverlayProps>;
    newFile: () => void;
    newDirectory: () => void;
}

const columnHelper = createColumnHelper<FileInfo>();

const displaySuffixes = {
    B: "b",
    kB: "k",
    MB: "m",
    GB: "g",
    TB: "t",
    KiB: "k",
    MiB: "m",
    GiB: "g",
    TiB: "t",
};

function getBestUnit(bytes: number, si: boolean = false, sigfig: number = 3): string {
    if (bytes === undefined || bytes < 0) {
        return "-";
    }
    const units = si ? ["kB", "MB", "GB", "TB"] : ["KiB", "MiB", "GiB", "TiB"];
    const divisor = si ? 1000 : 1024;

    let currentUnit = "B";
    let currentValue = bytes;
    let idx = 0;
    while (currentValue > divisor && idx < units.length - 1) {
        currentUnit = units[idx];
        currentValue /= divisor;
        idx += 1;
    }

    return `${parseFloat(currentValue.toPrecision(sigfig))}${displaySuffixes[currentUnit]}`;
}

function getLastModifiedTime(unixMillis: number, column: Column<FileInfo, number>): string {
    const fileDatetime = dayjs(new Date(unixMillis));
    const nowDatetime = dayjs(new Date());

    let datePortion: string;
    if (nowDatetime.isSame(fileDatetime, "date")) {
        datePortion = "Today";
    } else if (nowDatetime.subtract(1, "day").isSame(fileDatetime, "date")) {
        datePortion = "Yesterday";
    } else {
        datePortion = dayjs(fileDatetime).format("M/D/YY");
    }

    if (column.getSize() > 120) {
        return `${datePortion}, ${dayjs(fileDatetime).format("h:mm A")}`;
    }
    return datePortion;
}

const iconRegex = /^[a-z0-9- ]+$/;

function isIconValid(icon: string): boolean {
    if (isBlank(icon)) {
        return false;
    }
    return icon.match(iconRegex) != null;
}

function getSortIcon(sortType: string | boolean): React.ReactNode {
    switch (sortType) {
        case "asc":
            return <i className="fa-solid fa-chevron-up dir-table-head-direction"></i>;
        case "desc":
            return <i className="fa-solid fa-chevron-down dir-table-head-direction"></i>;
        default:
            return null;
    }
}

function cleanMimetype(input: string): string {
    const truncated = input.split(";")[0];
    return truncated.trim();
}

enum EntryManagerType {
    NewFile = "New File",
    NewDirectory = "New Folder",
    EditName = "Rename",
}

type EntryManagerOverlayProps = {
    forwardRef?: React.Ref<HTMLDivElement>;
    entryManagerType: EntryManagerType;
    startingValue?: string;
    onSave: (newValue: string) => void;
    onCancel?: () => void;
    style?: React.CSSProperties;
    getReferenceProps?: () => any;
};

const EntryManagerOverlay = memo(
    ({
        entryManagerType,
        startingValue,
        onSave,
        onCancel,
        forwardRef,
        style,
        getReferenceProps,
    }: EntryManagerOverlayProps) => {
        const [value, setValue] = useState(startingValue);
        return (
            <div className="entry-manager-overlay" ref={forwardRef} style={style} {...getReferenceProps()}>
                <div className="entry-manager-type">{entryManagerType}</div>
                <div className="entry-manager-input">
                    <Input
                        value={value}
                        onChange={setValue}
                        autoFocus={true}
                        onKeyDown={(e) => {
                            if (e.key === "Enter") {
                                e.preventDefault();
                                e.stopPropagation();
                                onSave(value);
                            }
                        }}
                    />
                </div>
                <div className="entry-manager-buttons">
                    <Button className="vertical-padding-4" onClick={() => onSave(value)}>
                        Save
                    </Button>
                    <Button className="vertical-padding-4 red outlined" onClick={onCancel}>
                        Cancel
                    </Button>
                </div>
            </div>
        );
    }
);

function DirectoryTable({
    model,
    data,
    search,
    focusIndex,
    setFocusIndex,
    setSearch,
    setSelectedPath,
    setRefreshVersion,
    entryManagerOverlayPropsAtom,
    newFile,
    newDirectory,
}: DirectoryTableProps) {
    const fullConfig = useAtomValue(atoms.fullConfigAtom);
    const getIconFromMimeType = useCallback(
        (mimeType: string): string => {
            while (mimeType.length > 0) {
                const icon = fullConfig.mimetypes?.[mimeType]?.icon ?? null;
                if (isIconValid(icon)) {
                    return `fa fa-solid fa-${icon} fa-fw`;
                }
                mimeType = mimeType.slice(0, -1);
            }
            return "fa fa-solid fa-file fa-fw";
        },
        [fullConfig.mimetypes]
    );
    const getIconColor = useCallback(
        (mimeType: string): string => fullConfig.mimetypes?.[mimeType]?.color ?? "inherit",
        [fullConfig.mimetypes]
    );
    const columns = useMemo(
        () => [
            columnHelper.accessor("mimetype", {
                cell: (info) => (
                    <i
                        className={getIconFromMimeType(info.getValue() ?? "")}
                        style={{ color: getIconColor(info.getValue() ?? "") }}
                    ></i>
                ),
                header: () => <span></span>,
                id: "logo",
                size: 25,
                enableSorting: false,
            }),
            columnHelper.accessor("name", {
                cell: (info) => <span className="dir-table-name">{info.getValue()}</span>,
                header: () => <span className="dir-table-head-name">Name</span>,
                sortingFn: "alphanumeric",
                size: 200,
                minSize: 90,
            }),
            columnHelper.accessor("modestr", {
                cell: (info) => <span className="dir-table-modestr">{info.getValue()}</span>,
                header: () => <span>Perm</span>,
                size: 91,
                minSize: 90,
                sortingFn: "alphanumeric",
            }),
            columnHelper.accessor("modtime", {
                cell: (info) => (
                    <span className="dir-table-lastmod">{getLastModifiedTime(info.getValue(), info.column)}</span>
                ),
                header: () => <span>Last Modified</span>,
                size: 91,
                minSize: 65,
                sortingFn: "datetime",
            }),
            columnHelper.accessor("size", {
                cell: (info) => <span className="dir-table-size">{getBestUnit(info.getValue())}</span>,
                header: () => <span className="dir-table-head-size">Size</span>,
                size: 55,
                minSize: 50,
                sortingFn: "auto",
            }),
            columnHelper.accessor("mimetype", {
                cell: (info) => <span className="dir-table-type">{cleanMimetype(info.getValue() ?? "")}</span>,
                header: () => <span className="dir-table-head-type">Type</span>,
                size: 97,
                minSize: 97,
                sortingFn: "alphanumeric",
            }),
            columnHelper.accessor("path", {}),
        ],
        [fullConfig]
    );

    const setEntryManagerProps = useSetAtom(entryManagerOverlayPropsAtom);

    const updateName = useCallback((path: string) => {
        const fileName = path.split("/").at(-1);
        setEntryManagerProps({
            entryManagerType: EntryManagerType.EditName,
            startingValue: fileName,
            onSave: (newName: string) => {
                let newPath: string;
                if (newName !== fileName) {
                    const lastInstance = path.lastIndexOf(fileName);
                    newPath = path.substring(0, lastInstance) + newName;
                    console.log(`replacing ${fileName} with ${newName}: ${path}`);
                    fireAndForget(async () => {
                        await RpcApi.FileMoveCommand(TabRpcClient, {
                            srcuri: await model.formatRemoteUri(path, globalStore.get),
                            desturi: await model.formatRemoteUri(newPath, globalStore.get),
                            opts: {
                                recursive: true,
                            },
                        });
                        model.refreshCallback();
                    });
                }
                setEntryManagerProps(undefined);
            },
        });
    }, []);

    const table = useReactTable({
        data,
        columns,
        columnResizeMode: "onChange",
        getSortedRowModel: getSortedRowModel(),
        getCoreRowModel: getCoreRowModel(),

        initialState: {
            sorting: [
                {
                    id: "name",
                    desc: false,
                },
            ],
            columnVisibility: {
                path: false,
            },
            rowPinning: {
                top: [],
                bottom: [],
            },
        },
        enableMultiSort: false,
        enableSortingRemoval: false,
        meta: {
            updateName,
            newFile,
            newDirectory,
        },
    });

    useEffect(() => {
        const topRows = table.getTopRows() || [];
        const centerRows = table.getCenterRows() || [];
        const allRows = [...topRows, ...centerRows];
        setSelectedPath((allRows[focusIndex]?.getValue("path") as string) ?? null);
    }, [table, focusIndex, data]);

    useEffect(() => {
        const rows = table.getRowModel()?.flatRows;
        for (const row of rows) {
            if (row.getValue("name") == "..") {
                row.pin("top");
                return;
            }
        }
    }, [table]);
    const columnSizeVars = useMemo(() => {
        const headers = table.getFlatHeaders();
        const colSizes: { [key: string]: number } = {};
        for (let i = 0; i < headers.length; i++) {
            const header = headers[i]!;
            colSizes[`--header-${header.id}-size`] = header.getSize();
            colSizes[`--col-${header.column.id}-size`] = header.column.getSize();
        }
        return colSizes;
    }, [table.getState().columnSizingInfo]);

    const osRef = useRef<OverlayScrollbarsComponentRef>();
    const bodyRef = useRef<HTMLDivElement>();
    const [scrollHeight, setScrollHeight] = useState(0);

    const onScroll = useCallback(
        debounce(2, () => {
            setScrollHeight(osRef.current.osInstance().elements().viewport.scrollTop);
        }),
        []
    );
    return (
        <OverlayScrollbarsComponent
            options={{ scrollbars: { autoHide: "leave" } }}
            events={{ scroll: onScroll }}
            className="dir-table"
            style={{ ...columnSizeVars }}
            ref={osRef}
            data-scroll-height={scrollHeight}
        >
            <div className="dir-table-head">
                {table.getHeaderGroups().map((headerGroup) => (
                    <div className="dir-table-head-row" key={headerGroup.id}>
                        {headerGroup.headers.map((header) => (
                            <div
                                className="dir-table-head-cell"
                                key={header.id}
                                style={{ width: `calc(var(--header-${header.id}-size) * 1px)` }}
                            >
                                <div
                                    className="dir-table-head-cell-content"
                                    onClick={() => header.column.toggleSorting()}
                                >
                                    {header.isPlaceholder
                                        ? null
                                        : flexRender(header.column.columnDef.header, header.getContext())}
                                    {getSortIcon(header.column.getIsSorted())}
                                </div>
                                <div className="dir-table-head-resize-box">
                                    <div
                                        className="dir-table-head-resize"
                                        onMouseDown={header.getResizeHandler()}
                                        onTouchStart={header.getResizeHandler()}
                                    />
                                </div>
                            </div>
                        ))}
                    </div>
                ))}
            </div>
            {table.getState().columnSizingInfo.isResizingColumn ? (
                <MemoizedTableBody
                    bodyRef={bodyRef}
                    model={model}
                    data={data}
                    table={table}
                    search={search}
                    focusIndex={focusIndex}
                    setFocusIndex={setFocusIndex}
                    setSearch={setSearch}
                    setSelectedPath={setSelectedPath}
                    setRefreshVersion={setRefreshVersion}
                    osRef={osRef.current}
                />
            ) : (
                <TableBody
                    bodyRef={bodyRef}
                    model={model}
                    data={data}
                    table={table}
                    search={search}
                    focusIndex={focusIndex}
                    setFocusIndex={setFocusIndex}
                    setSearch={setSearch}
                    setSelectedPath={setSelectedPath}
                    setRefreshVersion={setRefreshVersion}
                    osRef={osRef.current}
                />
            )}
        </OverlayScrollbarsComponent>
    );
}

function getNormFilePath(finfo: FileInfo): string {
    if (finfo.isdir) {
        return finfo.dir;
    }
    return finfo.dir + "/" + finfo.name;
}

interface TableBodyProps {
    bodyRef: React.RefObject<HTMLDivElement>;
    model: PreviewModel;
    data: Array<FileInfo>;
    table: Table<FileInfo>;
    search: string;
    focusIndex: number;
    setFocusIndex: (_: number) => void;
    setSearch: (_: string) => void;
    setSelectedPath: (_: string) => void;
    setRefreshVersion: React.Dispatch<React.SetStateAction<number>>;
    osRef: OverlayScrollbarsComponentRef;
}

function TableBody({
    bodyRef,
    model,
    table,
    search,
    focusIndex,
    setFocusIndex,
    setSearch,
    setRefreshVersion,
    osRef,
}: TableBodyProps) {
    const dummyLineRef = useRef<HTMLDivElement>();
    const warningBoxRef = useRef<HTMLDivElement>();
    const rowRefs = useRef<HTMLDivElement[]>([]);
    const conn = useAtomValue(model.connection);

    useEffect(() => {
        if (focusIndex !== null && rowRefs.current[focusIndex] && bodyRef.current && osRef) {
            const viewport = osRef.osInstance().elements().viewport;
            const viewportHeight = viewport.offsetHeight;
            const rowElement = rowRefs.current[focusIndex];
            const rowRect = rowElement.getBoundingClientRect();
            const parentRect = viewport.getBoundingClientRect();
            const viewportScrollTop = viewport.scrollTop;
            const rowTopRelativeToViewport = rowRect.top - parentRect.top + viewport.scrollTop;
            const rowBottomRelativeToViewport = rowRect.bottom - parentRect.top + viewport.scrollTop;
            if (rowTopRelativeToViewport - 30 < viewportScrollTop) {
                // Row is above the visible area
                let topVal = rowTopRelativeToViewport - 30;
                if (topVal < 0) {
                    topVal = 0;
                }
                viewport.scrollTo({ top: topVal });
            } else if (rowBottomRelativeToViewport + 5 > viewportScrollTop + viewportHeight) {
                // Row is below the visible area
                const topVal = rowBottomRelativeToViewport - viewportHeight + 5;
                viewport.scrollTo({ top: topVal });
            }
        }
        // setIndexChangedFromClick(false);
    }, [focusIndex]);

    const handleFileContextMenu = useCallback(
        async (e: any, finfo: FileInfo) => {
            e.preventDefault();
            e.stopPropagation();
            if (finfo == null) {
                return;
            }
            const normPath = getNormFilePath(finfo);
            const fileName = finfo.path.split("/").pop();
            let parentFileInfo: FileInfo;
            try {
                parentFileInfo = await RpcApi.FileInfoCommand(TabRpcClient, {
                    info: {
                        path: await model.formatRemoteUri(finfo.dir, globalStore.get),
                    },
                });
            } catch (e) {
                console.log("could not get parent file info. using child file info as fallback");
                parentFileInfo = finfo;
            }
            const menu: ContextMenuItem[] = [
                {
                    label: "New File",
                    click: () => {
                        table.options.meta.newFile();
                    },
                },
                {
                    label: "New Folder",
                    click: () => {
                        table.options.meta.newDirectory();
                    },
                },
                {
                    label: "Rename",
                    click: () => {
                        table.options.meta.updateName(finfo.path);
                    },
                },
                {
                    type: "separator",
                },
                {
                    label: "Copy File Name",
                    click: () => fireAndForget(() => navigator.clipboard.writeText(fileName)),
                },
                {
                    label: "Copy Full File Name",
                    click: () => fireAndForget(() => navigator.clipboard.writeText(finfo.path)),
                },
                {
                    label: "Copy File Name (Shell Quoted)",
                    click: () => fireAndForget(() => navigator.clipboard.writeText(shellQuote([fileName]))),
                },
                {
                    label: "Copy Full File Name (Shell Quoted)",
                    click: () => fireAndForget(() => navigator.clipboard.writeText(shellQuote([finfo.path]))),
                },
                {
                    type: "separator",
                },
                {
                    label: "Download File",
                    click: () => {
                        getApi().downloadFile(normPath);
                    },
                },
                {
                    type: "separator",
                },
                {
                    label: "Open Preview in New Block",
                    click: () =>
                        fireAndForget(async () => {
                            const blockDef: BlockDef = {
                                meta: {
                                    view: "preview",
                                    file: finfo.path,
                                    connection: conn,
                                },
                            };
                            await createBlock(blockDef);
                        }),
                },
            ];
            if (!conn) {
                menu.push(
                    {
                        type: "separator",
                    },
                    // TODO: resolve correct host path if connection is WSL
                    {
                        label: makeNativeLabel(PLATFORM, finfo.isdir, false),
                        click: () => {
                            getApi().openNativePath(normPath);
                        },
                    },
                    {
                        label: makeNativeLabel(PLATFORM, true, true),
                        click: () => {
                            getApi().openNativePath(parentFileInfo.dir);
                        },
                    }
                );
            }
            if (finfo.mimetype == "directory") {
                menu.push({
                    label: "Open Terminal in New Block",
                    click: () =>
                        fireAndForget(async () => {
                            const termBlockDef: BlockDef = {
                                meta: {
                                    controller: "shell",
                                    view: "term",
                                    "cmd:cwd": await model.formatRemoteUri(finfo.path, globalStore.get),
                                    connection: conn,
                                },
                            };
                            await createBlock(termBlockDef);
                        }),
                });
            }
            menu.push(
                {
                    type: "separator",
                },
                {
                    label: "Delete",
                    click: () => {
                        fireAndForget(async () => {
                            await RpcApi.FileDeleteCommand(TabRpcClient, {
                                path: await model.formatRemoteUri(finfo.path, globalStore.get),
                                recursive: false,
                            }).catch((e) => console.log(e));
                            setRefreshVersion((current) => current + 1);
                        });
                    },
                }
            );
            ContextMenuModel.showContextMenu(menu, e);
        },
        [setRefreshVersion, conn]
    );

    return (
        <div className="dir-table-body" ref={bodyRef}>
            {search !== "" && (
                <div className="dir-table-body-search-display" ref={warningBoxRef}>
                    <span>Searching for "{search}"</span>
                    <div className="search-display-close-button dir-table-button" onClick={() => setSearch("")}>
                        <i className="fa-solid fa-xmark" />
                        <input type="text" value={search} onChange={() => {}} />
                    </div>
                </div>
            )}
            <div className="dir-table-body-scroll-box">
                <div className="dummy dir-table-body-row" ref={dummyLineRef}>
                    <div className="dir-table-body-cell">dummy-data</div>
                </div>
                {table.getTopRows().map((row, idx) => (
                    <TableRow
                        model={model}
                        row={row}
                        focusIndex={focusIndex}
                        setFocusIndex={setFocusIndex}
                        setSearch={setSearch}
                        idx={idx}
                        handleFileContextMenu={handleFileContextMenu}
                        key={idx}
                    />
                ))}
                {table.getCenterRows().map((row, idx) => (
                    <TableRow
                        model={model}
                        row={row}
                        focusIndex={focusIndex}
                        setFocusIndex={setFocusIndex}
                        setSearch={setSearch}
                        idx={idx + table.getTopRows().length}
                        handleFileContextMenu={handleFileContextMenu}
                        key={idx}
                    />
                ))}
            </div>
        </div>
    );
}

type TableRowProps = {
    model: PreviewModel;
    row: Row<FileInfo>;
    focusIndex: number;
    setFocusIndex: (_: number) => void;
    setSearch: (_: string) => void;
    idx: number;
    handleFileContextMenu: (e: any, finfo: FileInfo) => Promise<void>;
};

const TableRow = React.forwardRef(function ({
    model,
    row,
    focusIndex,
    setFocusIndex,
    setSearch,
    idx,
    handleFileContextMenu,
}: TableRowProps) {
    const dirPath = useAtomValue(model.normFilePath);
    const connection = useAtomValue(model.connection);

    const dragItem: DraggedFile = {
        relName: row.getValue("name") as string,
        absParent: dirPath,
        uri: formatRemoteUri(row.getValue("path") as string, connection),
<<<<<<< HEAD
        isDir: row.original.isdir,
=======
>>>>>>> 71e12607
    };
    const [_, drag] = useDrag(
        () => ({
            type: "FILE_ITEM",
            canDrag: true,
            item: () => dragItem,
        }),
        [dragItem]
    );

    return (
        <div
            className={clsx("dir-table-body-row", { focused: focusIndex === idx })}
            onDoubleClick={() => {
                const newFileName = row.getValue("path") as string;
                model.goHistory(newFileName);
                setSearch("");
            }}
            onClick={() => setFocusIndex(idx)}
            onContextMenu={(e) => handleFileContextMenu(e, row.original)}
            ref={drag}
        >
            {row.getVisibleCells().map((cell) => (
                <div
                    className={clsx("dir-table-body-cell", "col-" + cell.column.id)}
                    key={cell.id}
                    style={{ width: `calc(var(--col-${cell.column.id}-size) * 1px)` }}
                >
                    {flexRender(cell.column.columnDef.cell, cell.getContext())}
                </div>
            ))}
        </div>
    );
});

const MemoizedTableBody = React.memo(
    TableBody,
    (prev, next) => prev.table.options.data == next.table.options.data
) as typeof TableBody;

interface DirectoryPreviewProps {
    model: PreviewModel;
}

function DirectoryPreview({ model }: DirectoryPreviewProps) {
    const [searchText, setSearchText] = useState("");
    const [focusIndex, setFocusIndex] = useState(0);
    const [unfilteredData, setUnfilteredData] = useState<FileInfo[]>([]);
    const [filteredData, setFilteredData] = useState<FileInfo[]>([]);
    const showHiddenFiles = useAtomValue(model.showHiddenFiles);
    const [selectedPath, setSelectedPath] = useState("");
    const [refreshVersion, setRefreshVersion] = useAtom(model.refreshVersion);
    const conn = useAtomValue(model.connection);
    const blockData = useAtomValue(model.blockAtom);
    const dirPath = useAtomValue(model.normFilePath);
    const [copyStatus, setCopyStatus] = useState<FileCopyStatus>(null);

    useEffect(() => {
        model.refreshCallback = () => {
            setRefreshVersion((refreshVersion) => refreshVersion + 1);
        };
        return () => {
            model.refreshCallback = null;
        };
    }, [setRefreshVersion]);

    useEffect(() => {
        const getContent = async () => {
            const file = await RpcApi.FileReadCommand(
                TabRpcClient,
                {
                    info: {
                        path: await model.formatRemoteUri(dirPath, globalStore.get),
                    },
                },
                null
            );
            setUnfilteredData(file.entries);
        };
        getContent();
    }, [conn, dirPath, refreshVersion]);

    useEffect(() => {
        const filtered = unfilteredData?.filter((fileInfo) => {
            if (!showHiddenFiles && fileInfo.name.startsWith(".") && fileInfo.name != "..") {
                return false;
            }
            return fileInfo.name.toLowerCase().includes(searchText);
        });
        setFilteredData(filtered ?? []);
    }, [unfilteredData, showHiddenFiles, searchText]);

    useEffect(() => {
        model.directoryKeyDownHandler = (waveEvent: WaveKeyboardEvent): boolean => {
            if (checkKeyPressed(waveEvent, "Escape")) {
                setSearchText("");
                return;
            }
            if (checkKeyPressed(waveEvent, "ArrowUp")) {
                setFocusIndex((idx) => Math.max(idx - 1, 0));
                return true;
            }
            if (checkKeyPressed(waveEvent, "ArrowDown")) {
                setFocusIndex((idx) => Math.min(idx + 1, filteredData.length - 1));
                return true;
            }
            if (checkKeyPressed(waveEvent, "PageUp")) {
                setFocusIndex((idx) => Math.max(idx - PageJumpSize, 0));
                return true;
            }
            if (checkKeyPressed(waveEvent, "PageDown")) {
                setFocusIndex((idx) => Math.min(idx + PageJumpSize, filteredData.length - 1));
                return true;
            }
            if (checkKeyPressed(waveEvent, "Enter")) {
                if (filteredData.length == 0) {
                    return;
                }
                model.goHistory(selectedPath);
                setSearchText("");
                return true;
            }
            if (checkKeyPressed(waveEvent, "Backspace")) {
                if (searchText.length == 0) {
                    return true;
                }
                setSearchText((current) => current.slice(0, -1));
                return true;
            }
            if (
                checkKeyPressed(waveEvent, "Space") &&
                searchText == "" &&
                PLATFORM == "darwin" &&
                !blockData?.meta?.connection
            ) {
                getApi().onQuicklook(selectedPath);
                return true;
            }
            if (isCharacterKeyEvent(waveEvent)) {
                setSearchText((current) => current + waveEvent.key);
                return true;
            }
            return false;
        };
        return () => {
            model.directoryKeyDownHandler = null;
        };
    }, [filteredData, selectedPath, searchText]);

    useEffect(() => {
        if (filteredData.length != 0 && focusIndex > filteredData.length - 1) {
            setFocusIndex(filteredData.length - 1);
        }
    }, [filteredData]);

    const entryManagerPropsAtom = useState(
        atom<EntryManagerOverlayProps>(null) as PrimitiveAtom<EntryManagerOverlayProps>
    )[0];
    const [entryManagerProps, setEntryManagerProps] = useAtom(entryManagerPropsAtom);

    const { refs, floatingStyles, context } = useFloating({
        open: !!entryManagerProps,
        onOpenChange: () => setEntryManagerProps(undefined),
        middleware: [offset(({ rects }) => -rects.reference.height / 2 - rects.floating.height / 2)],
    });

    const handleDropCopy = useCallback(
        async (data: CommandFileCopyData, isDir) => {
            try {
                await RpcApi.FileCopyCommand(TabRpcClient, data, { timeout: data.opts.timeout });
                setCopyStatus(null);
            } catch (e) {
                console.log("copy failed:", e);
                const copyError = `${e}`;
                const allowRetry =
                    copyError.endsWith("overwrite not specified") ||
                    copyError.endsWith("neither overwrite nor merge specified");
                const copyStatus: FileCopyStatus = {
                    copyError,
                    copyData: data,
                    allowRetry,
                    isDir: isDir,
                };
                setCopyStatus(copyStatus);
            }
            model.refreshCallback();
        },
        [setCopyStatus, model.refreshCallback]
    );

    const [, drop] = useDrop(
        () => ({
            accept: "FILE_ITEM", //a name of file drop type
            canDrop: (_, monitor) => {
                const dragItem = monitor.getItem<DraggedFile>();
                // drop if not current dir is the parent directory of the dragged item
                // requires absolute path
                if (monitor.isOver({ shallow: false }) && dragItem.absParent !== dirPath) {
                    return true;
                }
                return false;
            },
            drop: async (draggedFile: DraggedFile, monitor) => {
                if (!monitor.didDrop()) {
                    const timeoutYear = 31536000000; // one year
                    const opts: FileCopyOpts = {
                        timeout: timeoutYear,
                        recursive: true,
                    };
                    const desturi = await model.formatRemoteUri(dirPath, globalStore.get);
                    const data: CommandFileCopyData = {
                        srcuri: draggedFile.uri,
                        desturi,
                        opts,
                    };
                    await handleDropCopy(data, draggedFile.isDir);
                }
            },
            // TODO: mabe add a hover option?
        }),
        [dirPath, model.formatRemoteUri, model.refreshCallback, setCopyStatus]
    );

    useEffect(() => {
        drop(refs.reference);
    }, [refs.reference]);

    const dismiss = useDismiss(context);
    const { getReferenceProps, getFloatingProps } = useInteractions([dismiss]);

    const newFile = useCallback(() => {
        setEntryManagerProps({
            entryManagerType: EntryManagerType.NewFile,
            onSave: (newName: string) => {
                console.log(`newFile: ${newName}`);
                fireAndForget(async () => {
                    await RpcApi.FileCreateCommand(
                        TabRpcClient,
                        {
                            info: {
                                path: await model.formatRemoteUri(`${dirPath}/${newName}`, globalStore.get),
                            },
                        },
                        null
                    );
                    model.refreshCallback();
                });
                setEntryManagerProps(undefined);
            },
        });
    }, [dirPath]);
    const newDirectory = useCallback(() => {
        setEntryManagerProps({
            entryManagerType: EntryManagerType.NewDirectory,
            onSave: (newName: string) => {
                console.log(`newDirectory: ${newName}`);
                fireAndForget(async () => {
                    await RpcApi.FileMkdirCommand(TabRpcClient, {
                        info: {
                            path: await model.formatRemoteUri(`${dirPath}/${newName}`, globalStore.get),
                        },
                    });
                    model.refreshCallback();
                });
                setEntryManagerProps(undefined);
            },
        });
    }, [dirPath]);

    const handleFileContextMenu = useCallback(
        (e: any) => {
            e.preventDefault();
            e.stopPropagation();
            const menu: ContextMenuItem[] = [
                {
                    label: "New File",
                    click: () => {
                        newFile();
                    },
                },
                {
                    label: "New Folder",
                    click: () => {
                        newDirectory();
                    },
                },
                {
                    type: "separator",
                },
            ];
            if (!conn) {
                // TODO:  resolve correct host path if connection is WSL
                menu.push({
                    label: makeNativeLabel(PLATFORM, true, true),
                    click: () => {
                        getApi().openNativePath(dirPath);
                    },
                });
            }
            menu.push({
                label: "Open Terminal in New Block",
                click: async () => {
                    const termBlockDef: BlockDef = {
                        meta: {
                            controller: "shell",
                            view: "term",
                            "cmd:cwd": dirPath,
                            connection: conn,
                        },
                    };
                    await createBlock(termBlockDef);
                },
            });

            ContextMenuModel.showContextMenu(menu, e);
        },
        [setRefreshVersion, conn, newFile, newDirectory, dirPath]
    );

    return (
        <Fragment>
            <div
                ref={refs.setReference}
                className="dir-table-container"
                onChangeCapture={(e) => {
                    const event = e as React.ChangeEvent<HTMLInputElement>;
                    if (!entryManagerProps) {
                        setSearchText(event.target.value.toLowerCase());
                    }
                }}
                {...getReferenceProps()}
                onContextMenu={(e) => handleFileContextMenu(e)}
                onClick={() => setEntryManagerProps(undefined)}
            >
                {copyStatus != null && (
                    <CopyErrorOverlay
                        copyStatus={copyStatus}
                        setCopyStatus={setCopyStatus}
                        handleDropCopy={handleDropCopy}
                    />
                )}
                <DirectoryTable
                    model={model}
                    data={filteredData}
                    search={searchText}
                    focusIndex={focusIndex}
                    setFocusIndex={setFocusIndex}
                    setSearch={setSearchText}
                    setSelectedPath={setSelectedPath}
                    setRefreshVersion={setRefreshVersion}
                    entryManagerOverlayPropsAtom={entryManagerPropsAtom}
                    newFile={newFile}
                    newDirectory={newDirectory}
                />
            </div>
            {entryManagerProps && (
                <EntryManagerOverlay
                    {...entryManagerProps}
                    forwardRef={refs.setFloating}
                    style={floatingStyles}
                    getReferenceProps={getFloatingProps}
                    onCancel={() => setEntryManagerProps(undefined)}
                />
            )}
        </Fragment>
    );
}

const CopyErrorOverlay = React.memo(
    ({
        copyStatus,
        setCopyStatus,
        handleDropCopy,
    }: {
        copyStatus: FileCopyStatus;
        setCopyStatus: (_: FileCopyStatus) => void;
        handleDropCopy: (data: CommandFileCopyData, isDir: boolean) => Promise<void>;
    }) => {
        const [overlayRefCallback, _, domRect] = useDimensionsWithCallbackRef(30);
        const width = domRect?.width;

        const handleRetryCopy = React.useCallback(
            async (copyOpt?: string) => {
                if (!copyStatus) {
                    return;
                }
                let overwrite = copyOpt == "overwrite";
                let merge = copyOpt == "merge";
                const updatedData = {
                    ...copyStatus.copyData,
                    opts: { ...copyStatus.copyData.opts, overwrite, merge },
                };
                await handleDropCopy(updatedData, copyStatus.isDir);
            },
            [copyStatus.copyData]
        );

        let statusText = "Copy Error";
        let errorMsg = `error: ${copyStatus?.copyError}`;
        if (copyStatus?.allowRetry) {
            statusText = "Confirm Overwrite File(s)";
            errorMsg = "This copy operation will overwrite an existing file. Would you like to continue?";
        }

        const buttonClassName = "outlined grey font-size-11 vertical-padding-3 horizontal-padding-7";

        const handleRemoveCopyError = React.useCallback(async () => {
            setCopyStatus(null);
        }, [setCopyStatus]);

        const handleCopyToClipboard = React.useCallback(async () => {
            await navigator.clipboard.writeText(errorMsg);
        }, [errorMsg]);

        return (
            <div
                ref={overlayRefCallback}
                className="absolute top-[0] left-1.5 right-1.5 z-[var(--zindex-block-mask-inner)] overflow-hidden bg-[var(--conn-status-overlay-bg-color)] backdrop-blur-[50px] rounded-md shadow-lg"
            >
                <div className="flex flex-row justify-between p-2.5 pl-3 font-[var(--base-font)] text-[var(--secondary-text-color)]">
                    <div
                        className={clsx("flex flex-row items-center gap-3 grow min-w-0", {
                            "items-start": true,
                        })}
                    >
                        <i className="fa-solid fa-triangle-exclamation text-[#e6ba1e] text-base"></i>

                        <div className="flex flex-col items-start gap-1 grow w-full">
                            <div className="max-w-full text-xs font-semibold leading-4 tracking-[0.11px] text-white">
                                {statusText}
                            </div>

                            <OverlayScrollbarsComponent
                                className="group text-xs font-normal leading-[15px] tracking-[0.11px] text-wrap max-h-20 rounded-lg py-1.5 pl-0 relative w-full"
                                options={{ scrollbars: { autoHide: "leave" } }}
                            >
                                <CopyButton
                                    className="invisible group-hover:visible flex absolute top-0 right-1 rounded backdrop-blur-lg p-1 items-center justify-end gap-1"
                                    onClick={handleCopyToClipboard}
                                    title="Copy"
                                />
                                <div>{errorMsg}</div>
                            </OverlayScrollbarsComponent>

                            {copyStatus?.allowRetry && (
                                <div className="flex flex-row gap-1.5">
                                    <Button className={buttonClassName} onClick={() => handleRetryCopy("overwrite")}>
                                        Delete Then Copy
                                    </Button>
                                    {copyStatus.isDir && (
                                        <Button className={buttonClassName} onClick={() => handleRetryCopy("merge")}>
                                            Sync
                                        </Button>
                                    )}
                                    <Button className={buttonClassName} onClick={handleRemoveCopyError}>
                                        Cancel
                                    </Button>
                                </div>
                            )}
                        </div>

                        {!copyStatus?.allowRetry && (
                            <div className="flex items-start">
                                <Button
                                    className={clsx(buttonClassName, "fa-xmark fa-solid")}
                                    onClick={handleRemoveCopyError}
                                />
                            </div>
                        )}
                    </div>
                </div>
            </div>
        );
    }
);

export { DirectoryPreview };<|MERGE_RESOLUTION|>--- conflicted
+++ resolved
@@ -732,10 +732,7 @@
         relName: row.getValue("name") as string,
         absParent: dirPath,
         uri: formatRemoteUri(row.getValue("path") as string, connection),
-<<<<<<< HEAD
         isDir: row.original.isdir,
-=======
->>>>>>> 71e12607
     };
     const [_, drag] = useDrag(
         () => ({
