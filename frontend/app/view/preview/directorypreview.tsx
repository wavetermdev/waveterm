--- conflicted
+++ resolved
@@ -4,11 +4,7 @@
 import { Button } from "@/app/element/button";
 import { Input } from "@/app/element/input";
 import { ContextMenuModel } from "@/app/store/contextmenu";
-<<<<<<< HEAD
-import { PLATFORM, atoms, createBlock, getApi, globalStore } from "@/app/store/global";
-=======
 import { PLATFORM, atoms, createBlock, getApi } from "@/app/store/global";
->>>>>>> 286783fb
 import { RpcApi } from "@/app/store/wshclientapi";
 import { TabRpcClient } from "@/app/store/wshrpcutil";
 import type { PreviewModel } from "@/app/view/preview/preview";
@@ -299,18 +295,8 @@
                     newPath = path.substring(0, lastInstance) + newName;
                     console.log(`replacing ${fileName} with ${newName}: ${path}`);
                     fireAndForget(async () => {
-<<<<<<< HEAD
                         const connection = await globalStore.get(model.connection);
-                        // await FileService.Rename(connection, path, newPath);
-=======
-                        await RpcApi.FileMoveCommand(TabRpcClient, {
-                            srcuri: await model.formatRemoteUri(path),
-                            desturi: await model.formatRemoteUri(newPath),
-                            opts: {
-                                recursive: true,
-                            },
-                        });
->>>>>>> 286783fb
+                        await FileService.Rename(connection, path, newPath);
                         model.refreshCallback();
                     });
                 }
@@ -634,15 +620,7 @@
                     label: "Delete",
                     click: () => {
                         fireAndForget(async () => {
-                            await RpcApi.FileDeleteCommand(TabRpcClient, {
-                                info: {
-<<<<<<< HEAD
-                                    path: finfo.path,
-=======
-                                    path: await model.formatRemoteUri(finfo.path),
->>>>>>> 286783fb
-                                },
-                            }).catch((e) => console.log(e));
+                            await FileService.DeleteFile(conn, finfo.path).catch((e) => console.log(e));
                             setRefreshVersion((current) => current + 1);
                         });
                     },
@@ -855,16 +833,8 @@
             onSave: (newName: string) => {
                 console.log(`newDirectory: ${newName}`);
                 fireAndForget(async () => {
-<<<<<<< HEAD
                     const connection = await globalStore.get(model.connection);
-                    // await FileService.Mkdir(connection, `${dirPath}/${newName}`);
-=======
-                    await RpcApi.FileMkdirCommand(TabRpcClient, {
-                        info: {
-                            path: await model.formatRemoteUri(`${dirPath}/${newName}`),
-                        },
-                    });
->>>>>>> 286783fb
+                    await FileService.Mkdir(connection, `${dirPath}/${newName}`);
                     model.refreshCallback();
                 });
                 setEntryManagerProps(undefined);
