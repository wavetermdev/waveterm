--- conflicted
+++ resolved
@@ -542,13 +542,13 @@
                 {
                     label: "Rename",
                     click: () => {
-                        table.options.meta.updateName(path);
+                        table.options.meta.updateName(finfo.path);
                     },
                 },
                 {
                     label: "Delete",
                     click: async () => {
-                        await FileService.DeleteFile(conn, path).catch((e) => console.log(e));
+                        await FileService.DeleteFile(conn, finfo.path).catch((e) => console.log(e));
                         setRefreshVersion((current) => current + 1);
                     },
                 },
@@ -620,17 +620,6 @@
                     },
                 });
             }
-<<<<<<< HEAD
-=======
-            menu.push({ type: "separator" });
-            menu.push({
-                label: "Delete File",
-                click: async () => {
-                    await FileService.DeleteFile(conn, finfo.path).catch((e) => console.log(e));
-                    setRefreshVersion((current) => current + 1);
-                },
-            });
->>>>>>> f50ce956
             ContextMenuModel.showContextMenu(menu, e);
         },
         [setRefreshVersion, conn]
