// Copyright 2025, Command Line Inc.
// SPDX-License-Identifier: Apache-2.0

import { Button } from "@/app/element/button";
import { CopyButton } from "@/app/element/copybutton";
import { Input } from "@/app/element/input";
import { useDimensionsWithCallbackRef } from "@/app/hook/useDimensions";
import { ContextMenuModel } from "@/app/store/contextmenu";
import { atoms, getApi, globalStore } from "@/app/store/global";
import { RpcApi } from "@/app/store/wshclientapi";
import { TabRpcClient } from "@/app/store/wshrpcutil";
import { type PreviewModel } from "@/app/view/preview/preview";
import { checkKeyPressed, isCharacterKeyEvent } from "@/util/keyutil";
import { PLATFORM, PlatformMacOS } from "@/util/platformutil";
import { addOpenMenuItems } from "@/util/previewutil";
import { fireAndForget, isBlank } from "@/util/util";
import { formatRemoteUri } from "@/util/waveutil";
import { offset, useDismiss, useFloating, useInteractions } from "@floating-ui/react";
import {
    Column,
    Row,
    RowData,
    Table,
    createColumnHelper,
    flexRender,
    getCoreRowModel,
    getSortedRowModel,
    useReactTable,
} from "@tanstack/react-table";
import clsx from "clsx";
import dayjs from "dayjs";
import { PrimitiveAtom, atom, useAtom, useAtomValue, useSetAtom } from "jotai";
import { OverlayScrollbarsComponent, OverlayScrollbarsComponentRef } from "overlayscrollbars-react";
import React, { Fragment, memo, useCallback, useEffect, useMemo, useRef, useState } from "react";
import { useDrag, useDrop } from "react-dnd";
import { quote as shellQuote } from "shell-quote";
import { debounce } from "throttle-debounce";
import "./directorypreview.scss";

const PageJumpSize = 20;

type FileCopyStatus = {
    copyData: CommandFileCopyData;
    copyError: string;
    allowRetry: boolean;
    isDir: boolean;
};

declare module "@tanstack/react-table" {
    interface TableMeta<TData extends RowData> {
        updateName: (path: string) => void;
        newFile: () => void;
        newDirectory: () => void;
    }
}

interface DirectoryTableProps {
    model: PreviewModel;
    data: FileInfo[];
    search: string;
    focusIndex: number;
    setFocusIndex: (_: number) => void;
    setSearch: (_: string) => void;
    setSelectedPath: (_: string) => void;
    setRefreshVersion: React.Dispatch<React.SetStateAction<number>>;
    entryManagerOverlayPropsAtom: PrimitiveAtom<EntryManagerOverlayProps>;
    newFile: () => void;
    newDirectory: () => void;
}

const columnHelper = createColumnHelper<FileInfo>();

const displaySuffixes = {
    B: "b",
    kB: "k",
    MB: "m",
    GB: "g",
    TB: "t",
    KiB: "k",
    MiB: "m",
    GiB: "g",
    TiB: "t",
};

function getBestUnit(bytes: number, si: boolean = false, sigfig: number = 3): string {
    if (bytes === undefined || bytes < 0) {
        return "-";
    }
    const units = si ? ["kB", "MB", "GB", "TB"] : ["KiB", "MiB", "GiB", "TiB"];
    const divisor = si ? 1000 : 1024;

    let currentUnit = "B";
    let currentValue = bytes;
    let idx = 0;
    while (currentValue > divisor && idx < units.length - 1) {
        currentUnit = units[idx];
        currentValue /= divisor;
        idx += 1;
    }

    return `${parseFloat(currentValue.toPrecision(sigfig))}${displaySuffixes[currentUnit]}`;
}

function getLastModifiedTime(unixMillis: number, column: Column<FileInfo, number>): string {
    const fileDatetime = dayjs(new Date(unixMillis));
    const nowDatetime = dayjs(new Date());

    let datePortion: string;
    if (nowDatetime.isSame(fileDatetime, "date")) {
        datePortion = "Today";
    } else if (nowDatetime.subtract(1, "day").isSame(fileDatetime, "date")) {
        datePortion = "Yesterday";
    } else {
        datePortion = dayjs(fileDatetime).format("M/D/YY");
    }

    if (column.getSize() > 120) {
        return `${datePortion}, ${dayjs(fileDatetime).format("h:mm A")}`;
    }
    return datePortion;
}

const iconRegex = /^[a-z0-9- ]+$/;

function isIconValid(icon: string): boolean {
    if (isBlank(icon)) {
        return false;
    }
    return icon.match(iconRegex) != null;
}

function getSortIcon(sortType: string | boolean): React.ReactNode {
    switch (sortType) {
        case "asc":
            return <i className="fa-solid fa-chevron-up dir-table-head-direction"></i>;
        case "desc":
            return <i className="fa-solid fa-chevron-down dir-table-head-direction"></i>;
        default:
            return null;
    }
}

function cleanMimetype(input: string): string {
    const truncated = input.split(";")[0];
    return truncated.trim();
}

enum EntryManagerType {
    NewFile = "New File",
    NewDirectory = "New Folder",
    EditName = "Rename",
}

type EntryManagerOverlayProps = {
    forwardRef?: React.Ref<HTMLDivElement>;
    entryManagerType: EntryManagerType;
    startingValue?: string;
    onSave: (newValue: string) => void;
    onCancel?: () => void;
    style?: React.CSSProperties;
    getReferenceProps?: () => any;
};

const EntryManagerOverlay = memo(
    ({
        entryManagerType,
        startingValue,
        onSave,
        onCancel,
        forwardRef,
        style,
        getReferenceProps,
    }: EntryManagerOverlayProps) => {
        const [value, setValue] = useState(startingValue);
        return (
            <div className="entry-manager-overlay" ref={forwardRef} style={style} {...getReferenceProps()}>
                <div className="entry-manager-type">{entryManagerType}</div>
                <div className="entry-manager-input">
                    <Input
                        value={value}
                        onChange={setValue}
                        autoFocus={true}
                        onKeyDown={(e) => {
                            if (e.key === "Enter") {
                                e.preventDefault();
                                e.stopPropagation();
                                onSave(value);
                            }
                        }}
                    />
                </div>
                <div className="entry-manager-buttons">
                    <Button className="vertical-padding-4" onClick={() => onSave(value)}>
                        Save
                    </Button>
                    <Button className="vertical-padding-4 red outlined" onClick={onCancel}>
                        Cancel
                    </Button>
                </div>
            </div>
        );
    }
);

function DirectoryTable({
    model,
    data,
    search,
    focusIndex,
    setFocusIndex,
    setSearch,
    setSelectedPath,
    setRefreshVersion,
    entryManagerOverlayPropsAtom,
    newFile,
    newDirectory,
}: DirectoryTableProps) {
    const fullConfig = useAtomValue(atoms.fullConfigAtom);
    const getIconFromMimeType = useCallback(
        (mimeType: string): string => {
            while (mimeType.length > 0) {
                const icon = fullConfig.mimetypes?.[mimeType]?.icon ?? null;
                if (isIconValid(icon)) {
                    return `fa fa-solid fa-${icon} fa-fw`;
                }
                mimeType = mimeType.slice(0, -1);
            }
            return "fa fa-solid fa-file fa-fw";
        },
        [fullConfig.mimetypes]
    );
    const getIconColor = useCallback(
        (mimeType: string): string => fullConfig.mimetypes?.[mimeType]?.color ?? "inherit",
        [fullConfig.mimetypes]
    );
    const columns = useMemo(
        () => [
            columnHelper.accessor("mimetype", {
                cell: (info) => (
                    <i
                        className={getIconFromMimeType(info.getValue() ?? "")}
                        style={{ color: getIconColor(info.getValue() ?? "") }}
                    ></i>
                ),
                header: () => <span></span>,
                id: "logo",
                size: 25,
                enableSorting: false,
            }),
            columnHelper.accessor("name", {
                cell: (info) => <span className="dir-table-name">{info.getValue()}</span>,
                header: () => <span className="dir-table-head-name">Name</span>,
                sortingFn: "alphanumeric",
                size: 200,
                minSize: 90,
            }),
            columnHelper.accessor("modestr", {
                cell: (info) => <span className="dir-table-modestr">{info.getValue()}</span>,
                header: () => <span>Perm</span>,
                size: 91,
                minSize: 90,
                sortingFn: "alphanumeric",
            }),
            columnHelper.accessor("modtime", {
                cell: (info) => (
                    <span className="dir-table-lastmod">{getLastModifiedTime(info.getValue(), info.column)}</span>
                ),
                header: () => <span>Last Modified</span>,
                size: 91,
                minSize: 65,
                sortingFn: "datetime",
            }),
            columnHelper.accessor("size", {
                cell: (info) => <span className="dir-table-size">{getBestUnit(info.getValue())}</span>,
                header: () => <span className="dir-table-head-size">Size</span>,
                size: 55,
                minSize: 50,
                sortingFn: "auto",
            }),
            columnHelper.accessor("mimetype", {
                cell: (info) => <span className="dir-table-type">{cleanMimetype(info.getValue() ?? "")}</span>,
                header: () => <span className="dir-table-head-type">Type</span>,
                size: 97,
                minSize: 97,
                sortingFn: "alphanumeric",
            }),
            columnHelper.accessor("path", {}),
        ],
        [fullConfig]
    );

    const setEntryManagerProps = useSetAtom(entryManagerOverlayPropsAtom);

    const updateName = useCallback((path: string) => {
        const fileName = path.split("/").at(-1);
        setEntryManagerProps({
            entryManagerType: EntryManagerType.EditName,
            startingValue: fileName,
            onSave: (newName: string) => {
                let newPath: string;
                if (newName !== fileName) {
                    const lastInstance = path.lastIndexOf(fileName);
                    newPath = path.substring(0, lastInstance) + newName;
                    console.log(`replacing ${fileName} with ${newName}: ${path}`);
                    fireAndForget(async () => {
                        try {
                            await RpcApi.FileMoveCommand(TabRpcClient, {
                                srcuri: await model.formatRemoteUri(path, globalStore.get),
                                desturi: await model.formatRemoteUri(newPath, globalStore.get),
                                opts: {
                                    recursive: true,
                                },
                            });
                        } catch (e) {
                            const errorStatus: ErrorMsg = {
                                status: "Rename Failed",
                                text: `${e}`,
                            };
                            globalStore.set(model.errorMsgAtom, errorStatus);
                        }
                        model.refreshCallback();
                    });
                }
                setEntryManagerProps(undefined);
            },
        });
    }, []);

    const table = useReactTable({
        data,
        columns,
        columnResizeMode: "onChange",
        getSortedRowModel: getSortedRowModel(),
        getCoreRowModel: getCoreRowModel(),

        initialState: {
            sorting: [
                {
                    id: "name",
                    desc: false,
                },
            ],
            columnVisibility: {
                path: false,
            },
            rowPinning: {
                top: [],
                bottom: [],
            },
        },
        enableMultiSort: false,
        enableSortingRemoval: false,
        meta: {
            updateName,
            newFile,
            newDirectory,
        },
    });

    useEffect(() => {
        const topRows = table.getTopRows() || [];
        const centerRows = table.getCenterRows() || [];
        const allRows = [...topRows, ...centerRows];
        setSelectedPath((allRows[focusIndex]?.getValue("path") as string) ?? null);
    }, [table, focusIndex, data]);

    useEffect(() => {
        const rows = table.getRowModel()?.flatRows;
        for (const row of rows) {
            if (row.getValue("name") == "..") {
                row.pin("top");
                return;
            }
        }
    }, [table]);
    const columnSizeVars = useMemo(() => {
        const headers = table.getFlatHeaders();
        const colSizes: { [key: string]: number } = {};
        for (let i = 0; i < headers.length; i++) {
            const header = headers[i]!;
            colSizes[`--header-${header.id}-size`] = header.getSize();
            colSizes[`--col-${header.column.id}-size`] = header.column.getSize();
        }
        return colSizes;
    }, [table.getState().columnSizingInfo]);

    const osRef = useRef<OverlayScrollbarsComponentRef>();
    const bodyRef = useRef<HTMLDivElement>();
    const [scrollHeight, setScrollHeight] = useState(0);

    const onScroll = useCallback(
        debounce(2, () => {
            setScrollHeight(osRef.current.osInstance().elements().viewport.scrollTop);
        }),
        []
    );
    return (
        <OverlayScrollbarsComponent
            options={{ scrollbars: { autoHide: "leave" } }}
            events={{ scroll: onScroll }}
            className="dir-table"
            style={{ ...columnSizeVars }}
            ref={osRef}
            data-scroll-height={scrollHeight}
        >
            <div className="dir-table-head">
                {table.getHeaderGroups().map((headerGroup) => (
                    <div className="dir-table-head-row" key={headerGroup.id}>
                        {headerGroup.headers.map((header) => (
                            <div
                                className="dir-table-head-cell"
                                key={header.id}
                                style={{ width: `calc(var(--header-${header.id}-size) * 1px)` }}
                            >
                                <div
                                    className="dir-table-head-cell-content"
                                    onClick={() => header.column.toggleSorting()}
                                >
                                    {header.isPlaceholder
                                        ? null
                                        : flexRender(header.column.columnDef.header, header.getContext())}
                                    {getSortIcon(header.column.getIsSorted())}
                                </div>
                                <div className="dir-table-head-resize-box">
                                    <div
                                        className="dir-table-head-resize"
                                        onMouseDown={header.getResizeHandler()}
                                        onTouchStart={header.getResizeHandler()}
                                    />
                                </div>
                            </div>
                        ))}
                    </div>
                ))}
            </div>
            {table.getState().columnSizingInfo.isResizingColumn ? (
                <MemoizedTableBody
                    bodyRef={bodyRef}
                    model={model}
                    data={data}
                    table={table}
                    search={search}
                    focusIndex={focusIndex}
                    setFocusIndex={setFocusIndex}
                    setSearch={setSearch}
                    setSelectedPath={setSelectedPath}
                    setRefreshVersion={setRefreshVersion}
                    osRef={osRef.current}
                />
            ) : (
                <TableBody
                    bodyRef={bodyRef}
                    model={model}
                    data={data}
                    table={table}
                    search={search}
                    focusIndex={focusIndex}
                    setFocusIndex={setFocusIndex}
                    setSearch={setSearch}
                    setSelectedPath={setSelectedPath}
                    setRefreshVersion={setRefreshVersion}
                    osRef={osRef.current}
                />
            )}
        </OverlayScrollbarsComponent>
    );
}

interface TableBodyProps {
    bodyRef: React.RefObject<HTMLDivElement>;
    model: PreviewModel;
    data: Array<FileInfo>;
    table: Table<FileInfo>;
    search: string;
    focusIndex: number;
    setFocusIndex: (_: number) => void;
    setSearch: (_: string) => void;
    setSelectedPath: (_: string) => void;
    setRefreshVersion: React.Dispatch<React.SetStateAction<number>>;
    osRef: OverlayScrollbarsComponentRef;
}

function TableBody({
    bodyRef,
    model,
    table,
    search,
    focusIndex,
    setFocusIndex,
    setSearch,
    setRefreshVersion,
    osRef,
}: TableBodyProps) {
    const dummyLineRef = useRef<HTMLDivElement>();
    const warningBoxRef = useRef<HTMLDivElement>();
    const rowRefs = useRef<HTMLDivElement[]>([]);
    const conn = useAtomValue(model.connection);

    useEffect(() => {
        if (focusIndex !== null && rowRefs.current[focusIndex] && bodyRef.current && osRef) {
            const viewport = osRef.osInstance().elements().viewport;
            const viewportHeight = viewport.offsetHeight;
            const rowElement = rowRefs.current[focusIndex];
            const rowRect = rowElement.getBoundingClientRect();
            const parentRect = viewport.getBoundingClientRect();
            const viewportScrollTop = viewport.scrollTop;
            const rowTopRelativeToViewport = rowRect.top - parentRect.top + viewport.scrollTop;
            const rowBottomRelativeToViewport = rowRect.bottom - parentRect.top + viewport.scrollTop;
            if (rowTopRelativeToViewport - 30 < viewportScrollTop) {
                // Row is above the visible area
                let topVal = rowTopRelativeToViewport - 30;
                if (topVal < 0) {
                    topVal = 0;
                }
                viewport.scrollTo({ top: topVal });
            } else if (rowBottomRelativeToViewport + 5 > viewportScrollTop + viewportHeight) {
                // Row is below the visible area
                const topVal = rowBottomRelativeToViewport - viewportHeight + 5;
                viewport.scrollTo({ top: topVal });
            }
        }
        // setIndexChangedFromClick(false);
    }, [focusIndex]);

    const handleFileContextMenu = useCallback(
        async (e: any, finfo: FileInfo) => {
            e.preventDefault();
            e.stopPropagation();
            if (finfo == null) {
                return;
            }
            const normPath = finfo.path;
            const fileName = finfo.path.split("/").pop();
            const menu: ContextMenuItem[] = [
                {
                    label: "New File",
                    click: () => {
                        table.options.meta.newFile();
                    },
                },
                {
                    label: "New Folder",
                    click: () => {
                        table.options.meta.newDirectory();
                    },
                },
                {
                    label: "Rename",
                    click: () => {
                        table.options.meta.updateName(finfo.path);
                    },
                },
                {
                    type: "separator",
                },
                {
                    label: "Copy File Name",
                    click: () => fireAndForget(() => navigator.clipboard.writeText(fileName)),
                },
                {
                    label: "Copy Full File Name",
                    click: () => fireAndForget(() => navigator.clipboard.writeText(finfo.path)),
                },
                {
                    label: "Copy File Name (Shell Quoted)",
                    click: () => fireAndForget(() => navigator.clipboard.writeText(shellQuote([fileName]))),
                },
                {
                    label: "Copy Full File Name (Shell Quoted)",
                    click: () => fireAndForget(() => navigator.clipboard.writeText(shellQuote([finfo.path]))),
                },
            ];
            addOpenMenuItems(menu, conn, finfo);
            menu.push(
                {
                    type: "separator",
                },
                {
                    label: "Delete",
                    click: () => {
                        fireAndForget(async () => {
                            try {
                                await RpcApi.FileDeleteCommand(TabRpcClient, {
                                    path: await model.formatRemoteUri(finfo.path, globalStore.get),
                                    recursive: false,
                                });
                            } catch (e) {
                                const errorStatus: ErrorMsg = {
                                    status: "Delete Failed",
                                    text: `${e}`,
                                };
                                globalStore.set(model.errorMsgAtom, errorStatus);
                            }
                            setRefreshVersion((current) => current + 1);
                        });
                    },
                }
            );
            ContextMenuModel.showContextMenu(menu, e);
        },
        [setRefreshVersion, conn]
    );

    return (
        <div className="dir-table-body" ref={bodyRef}>
            {search !== "" && (
                <div className="dir-table-body-search-display" ref={warningBoxRef}>
                    <span>Searching for "{search}"</span>
                    <div className="search-display-close-button dir-table-button" onClick={() => setSearch("")}>
                        <i className="fa-solid fa-xmark" />
                        <input type="text" value={search} onChange={() => {}} />
                    </div>
                </div>
            )}
            <div className="dir-table-body-scroll-box">
                <div className="dummy dir-table-body-row" ref={dummyLineRef}>
                    <div className="dir-table-body-cell">dummy-data</div>
                </div>
                {table.getTopRows().map((row, idx) => (
                    <TableRow
                        model={model}
                        row={row}
                        focusIndex={focusIndex}
                        setFocusIndex={setFocusIndex}
                        setSearch={setSearch}
                        idx={idx}
                        handleFileContextMenu={handleFileContextMenu}
                        key={idx}
                    />
                ))}
                {table.getCenterRows().map((row, idx) => (
                    <TableRow
                        model={model}
                        row={row}
                        focusIndex={focusIndex}
                        setFocusIndex={setFocusIndex}
                        setSearch={setSearch}
                        idx={idx + table.getTopRows().length}
                        handleFileContextMenu={handleFileContextMenu}
                        key={idx}
                    />
                ))}
            </div>
        </div>
    );
}

type TableRowProps = {
    model: PreviewModel;
    row: Row<FileInfo>;
    focusIndex: number;
    setFocusIndex: (_: number) => void;
    setSearch: (_: string) => void;
    idx: number;
    handleFileContextMenu: (e: any, finfo: FileInfo) => Promise<void>;
};

const TableRow = React.forwardRef(function ({
    model,
    row,
    focusIndex,
    setFocusIndex,
    setSearch,
    idx,
    handleFileContextMenu,
}: TableRowProps) {
    const dirPath = useAtomValue(model.statFilePath);
    const connection = useAtomValue(model.connection);

    const dragItem: DraggedFile = {
        relName: row.getValue("name") as string,
        absParent: dirPath,
        uri: formatRemoteUri(row.getValue("path") as string, connection),
        isDir: row.original.isdir,
    };
    const [_, drag] = useDrag(
        () => ({
            type: "FILE_ITEM",
            canDrag: true,
            item: () => dragItem,
        }),
        [dragItem]
    );

    return (
        <div
            className={clsx("dir-table-body-row", { focused: focusIndex === idx })}
            onDoubleClick={() => {
                const newFileName = row.getValue("path") as string;
                model.goHistory(newFileName);
                setSearch("");
            }}
            onClick={() => setFocusIndex(idx)}
            onContextMenu={(e) => handleFileContextMenu(e, row.original)}
            ref={drag}
        >
            {row.getVisibleCells().map((cell) => (
                <div
                    className={clsx("dir-table-body-cell", "col-" + cell.column.id)}
                    key={cell.id}
                    style={{ width: `calc(var(--col-${cell.column.id}-size) * 1px)` }}
                >
                    {flexRender(cell.column.columnDef.cell, cell.getContext())}
                </div>
            ))}
        </div>
    );
});

const MemoizedTableBody = React.memo(
    TableBody,
    (prev, next) => prev.table.options.data == next.table.options.data
) as typeof TableBody;

interface DirectoryPreviewProps {
    model: PreviewModel;
}

function DirectoryPreview({ model }: DirectoryPreviewProps) {
    const [searchText, setSearchText] = useState("");
    const [focusIndex, setFocusIndex] = useState(0);
    const [unfilteredData, setUnfilteredData] = useState<FileInfo[]>([]);
    const [filteredData, setFilteredData] = useState<FileInfo[]>([]);
    const showHiddenFiles = useAtomValue(model.showHiddenFiles);
    const [selectedPath, setSelectedPath] = useState("");
    const [refreshVersion, setRefreshVersion] = useAtom(model.refreshVersion);
    const conn = useAtomValue(model.connection);
    const blockData = useAtomValue(model.blockAtom);
<<<<<<< HEAD
    const dirPath = useAtomValue(model.statFilePath);
=======
    const finfo = useAtomValue(model.statFile);
    const dirPath = finfo?.path;
>>>>>>> 1e9ee8c6
    const [copyStatus, setCopyStatus] = useState<FileCopyStatus>(null);

    useEffect(() => {
        model.refreshCallback = () => {
            setRefreshVersion((refreshVersion) => refreshVersion + 1);
        };
        return () => {
            model.refreshCallback = null;
        };
    }, [setRefreshVersion]);

    useEffect(() => {
        const getContent = async () => {
            let entries: FileInfo[];
            try {
                const file = await RpcApi.FileReadCommand(
                    TabRpcClient,
                    {
                        info: {
                            path: await model.formatRemoteUri(dirPath, globalStore.get),
                        },
                    },
                    null
                );
                entries = file.entries ?? [];
            } catch (e) {
                const errorStatus: ErrorMsg = {
                    status: "Cannot Read Directory",
                    text: `${e}`,
                };
                globalStore.set(model.errorMsgAtom, errorStatus);
            }
            setUnfilteredData(entries);
        };
        getContent();
    }, [conn, dirPath, refreshVersion]);

    useEffect(() => {
        const filtered = unfilteredData?.filter((fileInfo) => {
            if (fileInfo.name == null) {
                console.log("fileInfo.name is null", fileInfo);
                return false;
            }
            if (!showHiddenFiles && fileInfo.name.startsWith(".") && fileInfo.name != "..") {
                return false;
            }
            return fileInfo.name.toLowerCase().includes(searchText);
        });
        setFilteredData(filtered ?? []);
    }, [unfilteredData, showHiddenFiles, searchText]);

    useEffect(() => {
        model.directoryKeyDownHandler = (waveEvent: WaveKeyboardEvent): boolean => {
            if (checkKeyPressed(waveEvent, "Escape")) {
                setSearchText("");
                return;
            }
            if (checkKeyPressed(waveEvent, "ArrowUp")) {
                setFocusIndex((idx) => Math.max(idx - 1, 0));
                return true;
            }
            if (checkKeyPressed(waveEvent, "ArrowDown")) {
                setFocusIndex((idx) => Math.min(idx + 1, filteredData.length - 1));
                return true;
            }
            if (checkKeyPressed(waveEvent, "PageUp")) {
                setFocusIndex((idx) => Math.max(idx - PageJumpSize, 0));
                return true;
            }
            if (checkKeyPressed(waveEvent, "PageDown")) {
                setFocusIndex((idx) => Math.min(idx + PageJumpSize, filteredData.length - 1));
                return true;
            }
            if (checkKeyPressed(waveEvent, "Enter")) {
                if (filteredData.length == 0) {
                    return;
                }
                model.goHistory(selectedPath);
                setSearchText("");
                return true;
            }
            if (checkKeyPressed(waveEvent, "Backspace")) {
                if (searchText.length == 0) {
                    return true;
                }
                setSearchText((current) => current.slice(0, -1));
                return true;
            }
            if (
                checkKeyPressed(waveEvent, "Space") &&
                searchText == "" &&
                PLATFORM == PlatformMacOS &&
                !blockData?.meta?.connection
            ) {
                getApi().onQuicklook(selectedPath);
                return true;
            }
            if (isCharacterKeyEvent(waveEvent)) {
                setSearchText((current) => current + waveEvent.key);
                return true;
            }
            return false;
        };
        return () => {
            model.directoryKeyDownHandler = null;
        };
    }, [filteredData, selectedPath, searchText]);

    useEffect(() => {
        if (filteredData.length != 0 && focusIndex > filteredData.length - 1) {
            setFocusIndex(filteredData.length - 1);
        }
    }, [filteredData]);

    const entryManagerPropsAtom = useState(
        atom<EntryManagerOverlayProps>(null) as PrimitiveAtom<EntryManagerOverlayProps>
    )[0];
    const [entryManagerProps, setEntryManagerProps] = useAtom(entryManagerPropsAtom);

    const { refs, floatingStyles, context } = useFloating({
        open: !!entryManagerProps,
        onOpenChange: () => setEntryManagerProps(undefined),
        middleware: [offset(({ rects }) => -rects.reference.height / 2 - rects.floating.height / 2)],
    });

    const handleDropCopy = useCallback(
        async (data: CommandFileCopyData, isDir) => {
            try {
                await RpcApi.FileCopyCommand(TabRpcClient, data, { timeout: data.opts.timeout });
                setCopyStatus(null);
            } catch (e) {
                console.log("copy failed:", e);
                const copyError = `${e}`;
                const allowRetry =
                    copyError.includes("overwrite not specified") ||
                    copyError.includes("neither overwrite nor merge specified") ||
                    copyError.includes("neither merge nor overwrite specified");
                const copyStatus: FileCopyStatus = {
                    copyError,
                    copyData: data,
                    allowRetry,
                    isDir: isDir,
                };
                setCopyStatus(copyStatus);
            }
            model.refreshCallback();
        },
        [setCopyStatus, model.refreshCallback]
    );

    const [, drop] = useDrop(
        () => ({
            accept: "FILE_ITEM", //a name of file drop type
            canDrop: (_, monitor) => {
                const dragItem = monitor.getItem<DraggedFile>();
                // drop if not current dir is the parent directory of the dragged item
                // requires absolute path
                if (monitor.isOver({ shallow: false }) && dragItem.absParent !== dirPath) {
                    return true;
                }
                return false;
            },
            drop: async (draggedFile: DraggedFile, monitor) => {
                if (!monitor.didDrop()) {
                    const timeoutYear = 31536000000; // one year
                    const opts: FileCopyOpts = {
                        timeout: timeoutYear,
                        recursive: true,
                    };
                    const desturi = await model.formatRemoteUri(dirPath, globalStore.get);
                    const data: CommandFileCopyData = {
                        srcuri: draggedFile.uri,
                        desturi,
                        opts,
                    };
                    await handleDropCopy(data, draggedFile.isDir);
                }
            },
            // TODO: mabe add a hover option?
        }),
        [dirPath, model.formatRemoteUri, model.refreshCallback, setCopyStatus]
    );

    useEffect(() => {
        drop(refs.reference);
    }, [refs.reference]);

    const dismiss = useDismiss(context);
    const { getReferenceProps, getFloatingProps } = useInteractions([dismiss]);

    const newFile = useCallback(() => {
        setEntryManagerProps({
            entryManagerType: EntryManagerType.NewFile,
            onSave: (newName: string) => {
                console.log(`newFile: ${newName}`);
                fireAndForget(async () => {
                    await RpcApi.FileCreateCommand(
                        TabRpcClient,
                        {
                            info: {
                                path: await model.formatRemoteUri(`${dirPath}/${newName}`, globalStore.get),
                            },
                        },
                        null
                    );
                    model.refreshCallback();
                });
                setEntryManagerProps(undefined);
            },
        });
    }, [dirPath]);
    const newDirectory = useCallback(() => {
        setEntryManagerProps({
            entryManagerType: EntryManagerType.NewDirectory,
            onSave: (newName: string) => {
                console.log(`newDirectory: ${newName}`);
                fireAndForget(async () => {
                    await RpcApi.FileMkdirCommand(TabRpcClient, {
                        info: {
                            path: await model.formatRemoteUri(`${dirPath}/${newName}`, globalStore.get),
                        },
                    });
                    model.refreshCallback();
                });
                setEntryManagerProps(undefined);
            },
        });
    }, [dirPath]);

    const handleFileContextMenu = useCallback(
        (e: any) => {
            e.preventDefault();
            e.stopPropagation();
            const menu: ContextMenuItem[] = [
                {
                    label: "New File",
                    click: () => {
                        newFile();
                    },
                },
                {
                    label: "New Folder",
                    click: () => {
                        newDirectory();
                    },
                },
                {
                    type: "separator",
                },
            ];
            addOpenMenuItems(menu, conn, finfo);

            ContextMenuModel.showContextMenu(menu, e);
        },
        [setRefreshVersion, conn, newFile, newDirectory, dirPath]
    );

    return (
        <Fragment>
            <div
                ref={refs.setReference}
                className="dir-table-container"
                onChangeCapture={(e) => {
                    const event = e as React.ChangeEvent<HTMLInputElement>;
                    if (!entryManagerProps) {
                        setSearchText(event.target.value.toLowerCase());
                    }
                }}
                {...getReferenceProps()}
                onContextMenu={(e) => handleFileContextMenu(e)}
                onClick={() => setEntryManagerProps(undefined)}
            >
                {copyStatus != null && (
                    <CopyErrorOverlay
                        copyStatus={copyStatus}
                        setCopyStatus={setCopyStatus}
                        handleDropCopy={handleDropCopy}
                    />
                )}
                <DirectoryTable
                    model={model}
                    data={filteredData}
                    search={searchText}
                    focusIndex={focusIndex}
                    setFocusIndex={setFocusIndex}
                    setSearch={setSearchText}
                    setSelectedPath={setSelectedPath}
                    setRefreshVersion={setRefreshVersion}
                    entryManagerOverlayPropsAtom={entryManagerPropsAtom}
                    newFile={newFile}
                    newDirectory={newDirectory}
                />
            </div>
            {entryManagerProps && (
                <EntryManagerOverlay
                    {...entryManagerProps}
                    forwardRef={refs.setFloating}
                    style={floatingStyles}
                    getReferenceProps={getFloatingProps}
                    onCancel={() => setEntryManagerProps(undefined)}
                />
            )}
        </Fragment>
    );
}

const CopyErrorOverlay = React.memo(
    ({
        copyStatus,
        setCopyStatus,
        handleDropCopy,
    }: {
        copyStatus: FileCopyStatus;
        setCopyStatus: (_: FileCopyStatus) => void;
        handleDropCopy: (data: CommandFileCopyData, isDir: boolean) => Promise<void>;
    }) => {
        const [overlayRefCallback, _, domRect] = useDimensionsWithCallbackRef(30);
        const width = domRect?.width;

        const handleRetryCopy = React.useCallback(
            async (copyOpt?: string) => {
                if (!copyStatus) {
                    return;
                }
                let overwrite = copyOpt == "overwrite";
                let merge = copyOpt == "merge";
                const updatedData = {
                    ...copyStatus.copyData,
                    opts: { ...copyStatus.copyData.opts, overwrite, merge },
                };
                await handleDropCopy(updatedData, copyStatus.isDir);
            },
            [copyStatus.copyData]
        );

        let statusText = "Copy Error";
        let errorMsg = `error: ${copyStatus?.copyError}`;
        if (copyStatus?.allowRetry) {
            statusText = "Confirm Overwrite File(s)";
            errorMsg = "This copy operation will overwrite an existing file. Would you like to continue?";
        }

        const buttonClassName = "outlined grey font-size-11 vertical-padding-3 horizontal-padding-7";

        const handleRemoveCopyError = React.useCallback(async () => {
            setCopyStatus(null);
        }, [setCopyStatus]);

        const handleCopyToClipboard = React.useCallback(async () => {
            await navigator.clipboard.writeText(errorMsg);
        }, [errorMsg]);

        return (
            <div
                ref={overlayRefCallback}
                className="absolute top-[0] left-1.5 right-1.5 z-[var(--zindex-block-mask-inner)] overflow-hidden bg-[var(--conn-status-overlay-bg-color)] backdrop-blur-[50px] rounded-md shadow-lg"
            >
                <div className="flex flex-row justify-between p-2.5 pl-3 font-[var(--base-font)] text-[var(--secondary-text-color)]">
                    <div
                        className={clsx("flex flex-row items-center gap-3 grow min-w-0", {
                            "items-start": true,
                        })}
                    >
                        <i className="fa-solid fa-triangle-exclamation text-[#e6ba1e] text-base"></i>

                        <div className="flex flex-col items-start gap-1 grow w-full">
                            <div className="max-w-full text-xs font-semibold leading-4 tracking-[0.11px] text-white">
                                {statusText}
                            </div>

                            <OverlayScrollbarsComponent
                                className="group text-xs font-normal leading-[15px] tracking-[0.11px] text-wrap max-h-20 rounded-lg py-1.5 pl-0 relative w-full"
                                options={{ scrollbars: { autoHide: "leave" } }}
                            >
                                <CopyButton
                                    className="invisible group-hover:visible flex absolute top-0 right-1 rounded backdrop-blur-lg p-1 items-center justify-end gap-1"
                                    onClick={handleCopyToClipboard}
                                    title="Copy"
                                />
                                <div>{errorMsg}</div>
                            </OverlayScrollbarsComponent>

                            {copyStatus?.allowRetry && (
                                <div className="flex flex-row gap-1.5">
                                    <Button className={buttonClassName} onClick={() => handleRetryCopy("overwrite")}>
                                        Delete Then Copy
                                    </Button>
                                    {copyStatus.isDir && (
                                        <Button className={buttonClassName} onClick={() => handleRetryCopy("merge")}>
                                            Sync
                                        </Button>
                                    )}
                                    <Button className={buttonClassName} onClick={handleRemoveCopyError}>
                                        Cancel
                                    </Button>
                                </div>
                            )}
                        </div>

                        {!copyStatus?.allowRetry && (
                            <div className="flex items-start">
                                <Button
                                    className={clsx(buttonClassName, "fa-xmark fa-solid")}
                                    onClick={handleRemoveCopyError}
                                />
                            </div>
                        )}
                    </div>
                </div>
            </div>
        );
    }
);

export { DirectoryPreview };<|MERGE_RESOLUTION|>--- conflicted
+++ resolved
@@ -726,12 +726,8 @@
     const [refreshVersion, setRefreshVersion] = useAtom(model.refreshVersion);
     const conn = useAtomValue(model.connection);
     const blockData = useAtomValue(model.blockAtom);
-<<<<<<< HEAD
-    const dirPath = useAtomValue(model.statFilePath);
-=======
     const finfo = useAtomValue(model.statFile);
     const dirPath = finfo?.path;
->>>>>>> 1e9ee8c6
     const [copyStatus, setCopyStatus] = useState<FileCopyStatus>(null);
 
     useEffect(() => {
