--- conflicted
+++ resolved
@@ -4,21 +4,12 @@
 import { Button } from "@/app/element/button";
 import { Input } from "@/app/element/input";
 import { ContextMenuModel } from "@/app/store/contextmenu";
-<<<<<<< HEAD
-import { PLATFORM, atoms, createBlock, getApi, globalStore } from "@/app/store/global";
-import { FileService } from "@/app/store/services";
-=======
 import { PLATFORM, atoms, createBlock, getApi } from "@/app/store/global";
->>>>>>> a9824213
 import { RpcApi } from "@/app/store/wshclientapi";
 import { TabRpcClient } from "@/app/store/wshrpcutil";
 import type { PreviewModel } from "@/app/view/preview/preview";
 import { checkKeyPressed, isCharacterKeyEvent } from "@/util/keyutil";
-<<<<<<< HEAD
-import { base64ToString, fireAndForget, isBlank, makeConnRoute, makeNativeLabel } from "@/util/util";
-=======
 import { fireAndForget, isBlank } from "@/util/util";
->>>>>>> a9824213
 import { offset, useDismiss, useFloating, useInteractions } from "@floating-ui/react";
 import {
     Column,
