// Copyright 2025, Command Line Inc.
// SPDX-License-Identifier: Apache-2.0

import { Markdown } from "@/app/element/markdown";
import { TypingIndicator } from "@/app/element/typingindicator";
import { RpcResponseHelper, WshClient } from "@/app/store/wshclient";
import { RpcApi } from "@/app/store/wshclientapi";
import { makeFeBlockRouteId } from "@/app/store/wshrouter";
import { DefaultRouter, TabRpcClient } from "@/app/store/wshrpcutil";
import { atoms, createBlock, fetchWaveFile, getApi, globalStore, WOS } from "@/store/global";
import { BlockService, ObjectService } from "@/store/services";
import { adaptFromReactOrNativeKeyEvent, checkKeyPressed } from "@/util/keyutil";
import { fireAndForget, isBlank, makeIconClass, mergeMeta } from "@/util/util";
import { atom, Atom, PrimitiveAtom, useAtomValue, WritableAtom } from "jotai";
import { splitAtom } from "jotai/utils";
import type { OverlayScrollbars } from "overlayscrollbars";
import { OverlayScrollbarsComponent, OverlayScrollbarsComponentRef } from "overlayscrollbars-react";
import { forwardRef, memo, useCallback, useEffect, useImperativeHandle, useMemo, useRef, useState } from "react";
import { debounce, throttle } from "throttle-debounce";
import "./waveai.scss";

interface ChatMessageType {
    id: string;
    user: string;
    text: string;
    isUpdating?: boolean;
}

const outline = "2px solid var(--accent-color)";
const slidingWindowSize = 30;

interface ChatItemProps {
    chatItemAtom: Atom<ChatMessageType>;
    model: WaveAiModel;
}

function promptToMsg(prompt: WaveAIPromptMessageType): ChatMessageType {
    return {
        id: crypto.randomUUID(),
        user: prompt.role,
        text: prompt.content,
    };
}

class AiWshClient extends WshClient {
    blockId: string;
    model: WaveAiModel;

    constructor(blockId: string, model: WaveAiModel) {
        super(makeFeBlockRouteId(blockId));
        this.blockId = blockId;
        this.model = model;
    }

    handle_aisendmessage(rh: RpcResponseHelper, data: AiMessageData) {
        if (isBlank(data.message)) {
            return;
        }
        this.model.sendMessage(data.message);
    }
}

export class WaveAiModel implements ViewModel {
    viewType: string;
    blockId: string;
    blockAtom: Atom<Block>;
    presetKey: Atom<string>;
    presetMap: Atom<{ [k: string]: MetaType }>;
    mergedPresets: Atom<MetaType>;
    aiOpts: Atom<WaveAIOptsType>;
    viewIcon?: Atom<string | IconButtonDecl>;
    viewName?: Atom<string>;
    viewText?: Atom<string | HeaderElem[]>;
    preIconButton?: Atom<IconButtonDecl>;
    endIconButtons?: Atom<IconButtonDecl[]>;
    messagesAtom: PrimitiveAtom<Array<ChatMessageType>>;
    messagesSplitAtom: SplitAtom<Array<ChatMessageType>>;
    latestMessageAtom: Atom<ChatMessageType>;
    addMessageAtom: WritableAtom<unknown, [message: ChatMessageType], void>;
    updateLastMessageAtom: WritableAtom<unknown, [text: string, isUpdating: boolean], void>;
    removeLastMessageAtom: WritableAtom<unknown, [], void>;
    simulateAssistantResponseAtom: WritableAtom<unknown, [userMessage: ChatMessageType], Promise<void>>;
    textAreaRef: React.RefObject<HTMLTextAreaElement>;
    locked: PrimitiveAtom<boolean>;
    noPadding: PrimitiveAtom<boolean>;
    cancel: boolean;
    aiWshClient: AiWshClient;

    constructor(blockId: string) {
        this.aiWshClient = new AiWshClient(blockId, this);
        DefaultRouter.registerRoute(makeFeBlockRouteId(blockId), this.aiWshClient);
        this.locked = atom(false);
        this.cancel = false;
        this.viewType = "waveai";
        this.blockId = blockId;
        this.blockAtom = WOS.getWaveObjectAtom<Block>(`block:${blockId}`);
        this.viewIcon = atom("sparkles");
        this.viewName = atom("Wave AI");
        this.noPadding = atom(true);
        this.messagesAtom = atom([]);
        this.messagesSplitAtom = splitAtom(this.messagesAtom);
        this.latestMessageAtom = atom((get) => get(this.messagesAtom).slice(-1)[0]);
        this.presetKey = atom((get) => {
            const metaPresetKey = get(this.blockAtom).meta["ai:preset"];
            const globalPresetKey = get(atoms.settingsAtom)["ai:preset"];
            return metaPresetKey ?? globalPresetKey;
        });
        this.presetMap = atom((get) => {
            const fullConfig = get(atoms.fullConfigAtom);
            const presets = fullConfig.presets;
            const settings = fullConfig.settings;
            return Object.fromEntries(
                Object.entries(presets)
                    .filter(([k]) => k.startsWith("ai@"))
                    .map(([k, v]) => {
                        const aiPresetKeys = Object.keys(v).filter((k) => k.startsWith("ai:"));
                        const newV = { ...v };
                        newV["display:name"] =
                            aiPresetKeys.length == 1 && aiPresetKeys.includes("ai:*")
                                ? `${newV["display:name"] ?? "Default"} (${settings["ai:model"]})`
                                : newV["display:name"];
                        return [k, newV];
                    })
            );
        });

        this.addMessageAtom = atom(null, (get, set, message: ChatMessageType) => {
            const messages = get(this.messagesAtom);
            set(this.messagesAtom, [...messages, message]);
        });

        this.updateLastMessageAtom = atom(null, (get, set, text: string, isUpdating: boolean) => {
            const messages = get(this.messagesAtom);
            const lastMessage = messages[messages.length - 1];
            if (lastMessage.user == "assistant") {
                const updatedMessage = { ...lastMessage, text: lastMessage.text + text, isUpdating };
                set(this.messagesAtom, [...messages.slice(0, -1), updatedMessage]);
            }
        });
        this.removeLastMessageAtom = atom(null, (get, set) => {
            const messages = get(this.messagesAtom);
            messages.pop();
            set(this.messagesAtom, [...messages]);
        });
        this.simulateAssistantResponseAtom = atom(null, async (_, set, userMessage: ChatMessageType) => {
            // unused at the moment. can replace the temp() function in the future
            const typingMessage: ChatMessageType = {
                id: crypto.randomUUID(),
                user: "assistant",
                text: "",
            };

            // Add a typing indicator
            set(this.addMessageAtom, typingMessage);
            const parts = userMessage.text.split(" ");
            let currentPart = 0;
            while (currentPart < parts.length) {
                const part = parts[currentPart] + " ";
                set(this.updateLastMessageAtom, part, true);
                currentPart++;
            }
            set(this.updateLastMessageAtom, "", false);
        });

        this.mergedPresets = atom((get) => {
            const meta = get(this.blockAtom).meta;
            let settings = get(atoms.settingsAtom);
            let presetKey = get(this.presetKey);
            let presets = get(atoms.fullConfigAtom).presets;
            let selectedPresets = presets?.[presetKey] ?? {};

            let mergedPresets: MetaType = {};
            mergedPresets = mergeMeta(settings, selectedPresets, "ai");
            mergedPresets = mergeMeta(mergedPresets, meta, "ai");

            return mergedPresets;
        });

        this.aiOpts = atom((get) => {
            const mergedPresets = get(this.mergedPresets);

            const opts: WaveAIOptsType = {
                model: mergedPresets["ai:model"] ?? null,
                apitype: mergedPresets["ai:apitype"] ?? null,
                orgid: mergedPresets["ai:orgid"] ?? null,
                apitoken: mergedPresets["ai:apitoken"] ?? null,
                apiversion: mergedPresets["ai:apiversion"] ?? null,
                maxtokens: mergedPresets["ai:maxtokens"] ?? null,
                timeoutms: mergedPresets["ai:timeoutms"] ?? 60000,
                baseurl: mergedPresets["ai:baseurl"] ?? null,
                proxyurl: mergedPresets["ai:proxyurl"] ?? null,
            };
            return opts;
        });

<<<<<<< HEAD
=======
        this.viewText = atom((get) => {
            const viewTextChildren: HeaderElem[] = [];
            const aiOpts = get(this.aiOpts);
            const presets = get(this.presetMap);
            const presetKey = get(this.presetKey);
            const presetName = presets[presetKey]?.["display:name"] ?? "";
            const isCloud = isBlank(aiOpts.apitoken) && isBlank(aiOpts.baseurl);

            // Handle known API providers
            switch (aiOpts?.apitype) {
                case "anthropic":
                    viewTextChildren.push({
                        elemtype: "iconbutton",
                        icon: "globe",
                        title: `Using Remote Anthropic API (${aiOpts.model})`,
                        noAction: true,
                    });
                    break;
                case "perplexity":
                    viewTextChildren.push({
                        elemtype: "iconbutton",
                        icon: "globe",
                        title: `Using Remote Perplexity API (${aiOpts.model})`,
                        noAction: true,
                    });
                    break;
                default:
                    if (isCloud) {
                        viewTextChildren.push({
                            elemtype: "iconbutton",
                            icon: "cloud",
                            title: "Using Wave's AI Proxy (gpt-5-mini)",
                            noAction: true,
                        });
                    } else {
                        const baseUrl = aiOpts.baseurl ?? "OpenAI Default Endpoint";
                        const modelName = aiOpts.model;
                        if (baseUrl.startsWith("http://localhost") || baseUrl.startsWith("http://127.0.0.1")) {
                            viewTextChildren.push({
                                elemtype: "iconbutton",
                                icon: "location-dot",
                                title: `Using Local Model @ ${baseUrl} (${modelName})`,
                                noAction: true,
                            });
                        } else {
                            viewTextChildren.push({
                                elemtype: "iconbutton",
                                icon: "globe",
                                title: `Using Remote Model @ ${baseUrl} (${modelName})`,
                                noAction: true,
                            });
                        }
                    }
            }

            const dropdownItems = Object.entries(presets)
                .sort((a, b) => ((a[1]["display:order"] ?? 0) > (b[1]["display:order"] ?? 0) ? 1 : -1))
                .map(
                    (preset) =>
                        ({
                            label: preset[1]["display:name"],
                            onClick: () =>
                                fireAndForget(() =>
                                    ObjectService.UpdateObjectMeta(WOS.makeORef("block", this.blockId), {
                                        "ai:preset": preset[0],
                                    })
                                ),
                        }) as MenuItem
                );
            dropdownItems.push({
                label: "Add AI preset...",
                onClick: () => {
                    fireAndForget(async () => {
                        const path = `${getApi().getConfigDir()}/presets/ai.json`;
                        const blockDef: BlockDef = {
                            meta: {
                                view: "preview",
                                file: path,
                            },
                        };
                        await createBlock(blockDef, false, true);
                    });
                },
            });
            viewTextChildren.push({
                elemtype: "menubutton",
                text: presetName,
                title: "Select AI Configuration",
                items: dropdownItems,
            });
            return viewTextChildren;
        });
>>>>>>> dec47a05
        this.endIconButtons = atom((_) => {
            let clearButton: IconButtonDecl = {
                elemtype: "iconbutton",
                icon: "delete-left",
                title: "Clear Chat History",
                click: this.clearMessages.bind(this),
            };
            return [clearButton];
        });
    }

    get viewComponent(): ViewComponent {
        return WaveAi;
    }

    dispose() {
        DefaultRouter.unregisterRoute(makeFeBlockRouteId(this.blockId));
    }

    async populateMessages(): Promise<void> {
        const history = await this.fetchAiData();
        globalStore.set(this.messagesAtom, history.map(promptToMsg));
    }

    async fetchAiData(): Promise<Array<WaveAIPromptMessageType>> {
        const { data } = await fetchWaveFile(this.blockId, "aidata");
        if (!data) {
            return [];
        }
        const history: Array<WaveAIPromptMessageType> = JSON.parse(new TextDecoder().decode(data));
        return history.slice(Math.max(history.length - slidingWindowSize, 0));
    }

    giveFocus(): boolean {
        if (this?.textAreaRef?.current) {
            this.textAreaRef.current?.focus();
            return true;
        }
        return false;
    }

    getAiName(): string {
        const blockMeta = globalStore.get(this.blockAtom)?.meta ?? {};
        const settings = globalStore.get(atoms.settingsAtom) ?? {};
        const name = blockMeta["ai:name"] ?? settings["ai:name"] ?? null;
        return name;
    }

    setLocked(locked: boolean) {
        globalStore.set(this.locked, locked);
    }

    sendMessage(text: string, user: string = "user") {
        const clientId = globalStore.get(atoms.clientId);
        this.setLocked(true);

        const newMessage: ChatMessageType = {
            id: crypto.randomUUID(),
            user,
            text,
        };
        globalStore.set(this.addMessageAtom, newMessage);
        // send message to backend and get response
        const opts = globalStore.get(this.aiOpts);
        const newPrompt: WaveAIPromptMessageType = {
            role: "user",
            content: text,
        };
        const handleAiStreamingResponse = async () => {
            const typingMessage: ChatMessageType = {
                id: crypto.randomUUID(),
                user: "assistant",
                text: "",
            };

            // Add a typing indicator
            globalStore.set(this.addMessageAtom, typingMessage);
            const history = await this.fetchAiData();
            const beMsg: WaveAIStreamRequest = {
                clientid: clientId,
                opts: opts,
                prompt: [...history, newPrompt],
            };
            let fullMsg = "";
            try {
                const aiGen = RpcApi.StreamWaveAiCommand(TabRpcClient, beMsg, { timeout: opts.timeoutms });
                for await (const msg of aiGen) {
                    fullMsg += msg.text ?? "";
                    globalStore.set(this.updateLastMessageAtom, msg.text ?? "", true);
                    if (this.cancel) {
                        break;
                    }
                }
                if (fullMsg == "") {
                    // remove a message if empty
                    globalStore.set(this.removeLastMessageAtom);
                    // only save the author's prompt
                    await BlockService.SaveWaveAiData(this.blockId, [...history, newPrompt]);
                } else {
                    const responsePrompt: WaveAIPromptMessageType = {
                        role: "assistant",
                        content: fullMsg,
                    };
                    //mark message as complete
                    globalStore.set(this.updateLastMessageAtom, "", false);
                    // save a complete message prompt and response
                    await BlockService.SaveWaveAiData(this.blockId, [...history, newPrompt, responsePrompt]);
                }
            } catch (error) {
                const updatedHist = [...history, newPrompt];
                if (fullMsg == "") {
                    globalStore.set(this.removeLastMessageAtom);
                } else {
                    globalStore.set(this.updateLastMessageAtom, "", false);
                    const responsePrompt: WaveAIPromptMessageType = {
                        role: "assistant",
                        content: fullMsg,
                    };
                    updatedHist.push(responsePrompt);
                }
                const errMsg: string = (error as Error).message;
                const errorMessage: ChatMessageType = {
                    id: crypto.randomUUID(),
                    user: "error",
                    text: errMsg,
                };
                globalStore.set(this.addMessageAtom, errorMessage);
                globalStore.set(this.updateLastMessageAtom, "", false);
                const errorPrompt: WaveAIPromptMessageType = {
                    role: "error",
                    content: errMsg,
                };
                updatedHist.push(errorPrompt);
                await BlockService.SaveWaveAiData(this.blockId, updatedHist);
            }
            this.setLocked(false);
            this.cancel = false;
        };
        fireAndForget(handleAiStreamingResponse);
    }

    useWaveAi() {
        return {
            sendMessage: this.sendMessage.bind(this) as (text: string) => void,
        };
    }

    async clearMessages() {
        await BlockService.SaveWaveAiData(this.blockId, []);
        globalStore.set(this.messagesAtom, []);
    }

    keyDownHandler(waveEvent: WaveKeyboardEvent): boolean {
        if (checkKeyPressed(waveEvent, "Cmd:l")) {
            fireAndForget(this.clearMessages.bind(this));
            return true;
        }
        return false;
    }
}

const ChatItem = ({ chatItemAtom, model }: ChatItemProps) => {
    const chatItem = useAtomValue(chatItemAtom);
    const { user, text, id } = chatItem;
    const fontSize = useAtomValue(model.mergedPresets)?.["ai:fontsize"];
    const fixedFontSize = useAtomValue(model.mergedPresets)?.["ai:fixedfontsize"];
    const [editing, setEditing] = useState(false);
    const [editText, setEditText] = useState(text);
    const [copied, setCopied] = useState(false);
    const textAreaRef = useRef<HTMLTextAreaElement>(null);

    useEffect(() => {
        if (editing && textAreaRef.current) {
            textAreaRef.current.focus();
            textAreaRef.current.style.height = "auto";
            textAreaRef.current.style.height = `${textAreaRef.current.scrollHeight}px`;
        }
    }, [editing]);

    useEffect(() => {
        setEditText(text);
    }, [text]);

    const handleTextAreaInput = (e: React.FormEvent<HTMLTextAreaElement>) => {
        const target = e.target as HTMLTextAreaElement;
        target.style.height = "auto";
        target.style.height = `${target.scrollHeight}px`;
        setEditText(target.value);
    };

    const handleKeyDown = (e: React.KeyboardEvent<HTMLTextAreaElement>) => {
        // submit
        if (e.key === "Enter" && !e.shiftKey) {
            e.preventDefault();
            saveEdit();
        }
        // cancel
        else if (e.key === "Escape") {
            e.preventDefault();
            cancelEditing();
        }
    };

    const copyToClipboard = () => {
        if (text) {
            navigator.clipboard
                .writeText(text)
                .then(() => {
                    setCopied(true);
                    setTimeout(() => setCopied(false), 2000);
                })
                .catch((err) => {
                    console.error("Failed to copy text: ", err);
                });
        }
    };

    const startEditing = () => {
        if (user === "user") {
            setEditing(true);
            setEditText(text);
        }
    };

    const cancelEditing = () => {
        setEditing(false);
    };

    const saveEdit = () => {
        if (editText.trim() === "") {
            return;
        }

        setEditing(false);
        fireAndForget(async () => {
            const history = await model.fetchAiData();
            const msgIndex = history.findIndex((msg) => msg.role === user && msg.content === text);

            if (msgIndex !== -1) {
                const updatedHistory = history.slice(0, msgIndex);
                await BlockService.SaveWaveAiData(model.blockId, updatedHistory);
                await model.populateMessages();
                model.sendMessage(editText, user);
            }
        });
    };

    const handleRepeat = () => {
        if (user === "user") {
            fireAndForget(async () => {
                const history = await model.fetchAiData();
                const msgIndex = history.findIndex((msg) => msg.role === user && msg.content === text);

                if (msgIndex !== -1) {
                    const updatedHistory = history.slice(0, msgIndex);
                    await BlockService.SaveWaveAiData(model.blockId, updatedHistory);
                    await model.populateMessages();
                    model.sendMessage(text, user);
                }
            });
        }
    };

    const containerClass = `chat-msg-container ${
        user === "user" ? "user-msg-container" : user === "error" ? "error-msg-container" : ""
    }`;

    const renderContent = useMemo(() => {
        if (user == "error") {
            return (
                <>
                    <div className="chat-msg chat-msg-error">
                        <Markdown
                            text={text}
                            scrollable={false}
                            fontSizeOverride={fontSize}
                            fixedFontSizeOverride={fixedFontSize}
                        />
                    </div>
                    <div className="msg-actions">
                        <button
                            className={`msg-action-btn copy-btn`}
                            onClick={copyToClipboard}
                            title="Copy to clipboard"
                        >
                            <i className={`fa-sharp fa-solid ${copied ? "fa-check" : "fa-copy"}`}></i>
                        </button>
                    </div>
                </>
            );
        }
        if (user == "assistant") {
            return text ? (
                <>
                    <div className="chat-msg chat-msg-assistant">
                        <Markdown
                            text={text}
                            scrollable={false}
                            fontSizeOverride={fontSize}
                            fixedFontSizeOverride={fixedFontSize}
                        />
                    </div>
                    <div className="msg-actions">
                        <button
                            className={`msg-action-btn copy-btn ${copied ? "copied" : ""}`}
                            onClick={copyToClipboard}
                            title="Copy to clipboard"
                        >
                            <i className={`fa-sharp fa-solid ${copied ? "fa-check" : "fa-copy"}`}></i>
                        </button>
                    </div>
                </>
            ) : (
                <>
                    <TypingIndicator className="chat-msg typing-indicator" />
                </>
            );
        }

        if (editing) {
            return (
                <>
                    <div className="chat-msg chat-msg-edit">
                        <textarea
                            ref={textAreaRef}
                            className="edit-input"
                            value={editText}
                            onChange={(e) => setEditText(e.target.value)}
                            onInput={handleTextAreaInput}
                            onKeyDown={handleKeyDown}
                            style={{
                                fontSize: fontSize || undefined,
                                fontFamily: fixedFontSize ? "monospace" : undefined,
                            }}
                        />
                    </div>
                    <div className="msg-actions">
                        <button
                            className="msg-action-btn repeat-btn"
                            onClick={handleRepeat}
                            title="Repeat (deletes this and all following messages)"
                        >
                            <i className="fa-sharp fa-solid fa-rotate"></i>
                        </button>
                        <button className="msg-action-btn edit-btn" onClick={cancelEditing} title="Cancel">
                            <i className="fa-sharp fa-solid fa-xmark"></i>
                        </button>
                        <button className="msg-action-btn copy-btn" onClick={saveEdit} title="Save">
                            <i className="fa-sharp fa-solid fa-check"></i>
                        </button>
                    </div>
                </>
            );
        }

        return (
            <>
                <div className="chat-msg chat-msg-user">
                    <Markdown
                        className="msg-text"
                        text={text}
                        scrollable={false}
                        fontSizeOverride={fontSize}
                        fixedFontSizeOverride={fixedFontSize}
                    />
                </div>
                <div className="msg-actions">
                    <button
                        className="msg-action-btn repeat-btn"
                        onClick={handleRepeat}
                        title="Repeat (deletes this and all following messages)"
                    >
                        <i className="fa-sharp fa-solid fa-rotate"></i>
                    </button>
                    <button className="msg-action-btn edit-btn" onClick={startEditing} title="Edit">
                        <i className="fa-sharp fa-solid fa-pen"></i>
                    </button>
                    <button
                        className={`msg-action-btn copy-btn ${copied ? "copied" : ""}`}
                        onClick={copyToClipboard}
                        title="Copy to clipboard"
                    >
                        <i className={`fa-sharp fa-solid ${copied ? "fa-check" : "fa-copy"}`}></i>
                    </button>
                </div>
            </>
        );
    }, [text, user, fontSize, fixedFontSize, editing, editText, copied]);

    return <div className={containerClass}>{renderContent}</div>;
};

interface ChatWindowProps {
    chatWindowRef: React.RefObject<HTMLDivElement>;
    msgWidths: Object;
    model: WaveAiModel;
}

const ChatWindow = memo(
    forwardRef<OverlayScrollbarsComponentRef, ChatWindowProps>(({ chatWindowRef, msgWidths, model }, ref) => {
        const isUserScrolling = useRef(false);
        const osRef = useRef<OverlayScrollbarsComponentRef>(null);
        const splitMessages = useAtomValue(model.messagesSplitAtom) as Atom<ChatMessageType>[];
        const latestMessage = useAtomValue(model.latestMessageAtom);
        const prevMessagesLenRef = useRef(splitMessages.length);

        useImperativeHandle(ref, () => osRef.current as OverlayScrollbarsComponentRef);

        const handleNewMessage = useCallback(
            throttle(100, (messagesLen: number) => {
                if (osRef.current?.osInstance()) {
                    const { viewport } = osRef.current.osInstance().elements();
                    if (prevMessagesLenRef.current !== messagesLen || !isUserScrolling.current) {
                        viewport.scrollTo({
                            behavior: "auto",
                            top: chatWindowRef.current?.scrollHeight || 0,
                        });
                    }

                    prevMessagesLenRef.current = messagesLen;
                }
            }),
            []
        );

        useEffect(() => {
            handleNewMessage(splitMessages.length);
        }, [splitMessages, latestMessage]);

        // Wait 300 ms after the user stops scrolling to determine if the user is within 300px of the bottom of the chat window.
        // If so, unset the user scrolling flag.
        const determineUnsetScroll = useCallback(
            debounce(300, () => {
                const { viewport } = osRef.current.osInstance().elements();
                if (viewport.scrollTop > chatWindowRef.current?.clientHeight - viewport.clientHeight - 100) {
                    isUserScrolling.current = false;
                }
            }),
            []
        );

        const handleUserScroll = useCallback(
            throttle(100, () => {
                isUserScrolling.current = true;
                determineUnsetScroll();
            }),
            []
        );

        useEffect(() => {
            if (osRef.current?.osInstance()) {
                const { viewport } = osRef.current.osInstance().elements();

                viewport.addEventListener("wheel", handleUserScroll, { passive: true });
                viewport.addEventListener("touchmove", handleUserScroll, { passive: true });

                return () => {
                    viewport.removeEventListener("wheel", handleUserScroll);
                    viewport.removeEventListener("touchmove", handleUserScroll);
                    if (osRef.current && osRef.current.osInstance()) {
                        osRef.current.osInstance().destroy();
                    }
                };
            }
        }, []);

        const handleScrollbarInitialized = (instance: OverlayScrollbars) => {
            const { viewport } = instance.elements();
            viewport.removeAttribute("tabindex");
            viewport.scrollTo({
                behavior: "auto",
                top: chatWindowRef.current?.scrollHeight || 0,
            });
        };

        const handleScrollbarUpdated = (instance: OverlayScrollbars) => {
            const { viewport } = instance.elements();
            viewport.removeAttribute("tabindex");
        };

        return (
            <OverlayScrollbarsComponent
                ref={osRef}
                className="chat-window-container"
                options={{ scrollbars: { autoHide: "leave" } }}
                events={{ initialized: handleScrollbarInitialized, updated: handleScrollbarUpdated }}
            >
                <div ref={chatWindowRef} className="chat-window" style={msgWidths}>
                    <div className="filler"></div>
                    {splitMessages.map((chitem, idx) => (
                        <ChatItem key={idx} chatItemAtom={chitem} model={model} />
                    ))}
                </div>
            </OverlayScrollbarsComponent>
        );
    })
);

interface ChatInputProps {
    value: string;
    baseFontSize: number;
    onChange: (e: React.ChangeEvent<HTMLTextAreaElement>) => void;
    onKeyDown: (e: React.KeyboardEvent<HTMLTextAreaElement>) => void;
    onMouseDown: (e: React.MouseEvent<HTMLTextAreaElement>) => void;
    model: WaveAiModel;
    onButtonPress: () => void;
    locked: boolean;
}

const ChatInput = forwardRef<HTMLTextAreaElement, ChatInputProps>(
    ({ value, onChange, onKeyDown, onMouseDown, baseFontSize, model, onButtonPress, locked }, ref) => {
        const textAreaRef = useRef<HTMLTextAreaElement>(null);
        const presetKey = useAtomValue(model.presetKey);
        const presetMap = useAtomValue(model.presetMap);
        const [showModelMenu, setShowModelMenu] = useState(false);
        const presetMenuRef = useRef<HTMLDivElement>(null);
        const presetName = presetMap[presetKey]?.["display:name"] ?? "Default";

        useImperativeHandle(ref, () => textAreaRef.current as HTMLTextAreaElement);

        useEffect(() => {
            model.textAreaRef = textAreaRef;
        }, []);

        useEffect(() => {
            const handleClickOutside = (event: MouseEvent) => {
                if (presetMenuRef.current && !presetMenuRef.current.contains(event.target as Node)) {
                    setShowModelMenu(false);
                }
            };

            document.addEventListener("mousedown", handleClickOutside);
            return () => {
                document.removeEventListener("mousedown", handleClickOutside);
            };
        }, []);

        const adjustTextAreaHeight = useCallback(
            (value: string) => {
                if (textAreaRef.current == null) {
                    return;
                }

                const textAreaMaxLines = 5;
                const textAreaLineHeight = baseFontSize * 1.5;
                const textAreaMinHeight = textAreaLineHeight;
                const textAreaMaxHeight = textAreaLineHeight * textAreaMaxLines;

                if (value === "") {
                    textAreaRef.current.style.height = `${textAreaLineHeight}px`;
                    return;
                }

                textAreaRef.current.style.height = `${textAreaLineHeight}px`;
                const scrollHeight = textAreaRef.current.scrollHeight;
                const newHeight = Math.min(Math.max(scrollHeight, textAreaMinHeight), textAreaMaxHeight);
                textAreaRef.current.style.height = newHeight + "px";
            },
            [baseFontSize]
        );

        useEffect(() => {
            adjustTextAreaHeight(value);
        }, [value, adjustTextAreaHeight]);

        let buttonIcon = makeIconClass("arrow-up", false);
        let buttonTitle = "Ask";
        if (locked) {
            buttonIcon = makeIconClass("stop", false);
            buttonTitle = "Stop";
        }

        const toggleModelMenu = (e: React.MouseEvent) => {
            e.preventDefault();
            e.stopPropagation();
            setShowModelMenu(!showModelMenu);
        };

        const handleSelectModel = (presetId: string) => {
            fireAndForget(() =>
                ObjectService.UpdateObjectMeta(WOS.makeORef("block", model.blockId), {
                    "ai:preset": presetId,
                })
            );
            setShowModelMenu(false);
        };

        const handleAddModel = () => {
            fireAndForget(async () => {
                const path = `${getApi().getConfigDir()}/presets/ai.json`;
                const blockDef: BlockDef = {
                    meta: {
                        view: "preview",
                        file: path,
                    },
                };
                await createBlock(blockDef, false, true);
            });
            setShowModelMenu(false);
        };

        // TODO: image attachment
        // const handleAttachPhoto = () => {
        //     const input = document.createElement('input');
        //     input.type = 'file';
        //     input.accept = 'image/*';
        //     input.onchange = (e) => {
        //         const target = e.target as HTMLInputElement;
        //         if (target.files && target.files.length > 0) {
        //             const file = target.files[0];
        //
        //         }
        //     };
        //     input.click();
        // };

        return (
            <div className="waveai-input-container">
                <div className="waveai-input-wrapper">
                    <textarea
                        ref={textAreaRef}
                        autoComplete="off"
                        autoCorrect="off"
                        className="waveai-input"
                        onMouseDown={onMouseDown}
                        onChange={onChange}
                        onKeyDown={onKeyDown}
                        style={{ fontSize: baseFontSize }}
                        placeholder="Ask anything..."
                        value={value}
                    ></textarea>
                </div>
                <div className="waveai-model-selector">
                    <div className="preset-selector" ref={presetMenuRef}>
                        <button className={`preset-button ${showModelMenu ? "active" : ""}`} onClick={toggleModelMenu}>
                            <span>{presetName}</span>
                            <i className="fa-sharp fa-solid fa-chevron-down"></i>
                        </button>

                        {showModelMenu && (
                            <div className="model-menu">
                                {Object.entries(presetMap)
                                    .sort((a, b) =>
                                        (a[1]["display:order"] ?? 0) > (b[1]["display:order"] ?? 0) ? 1 : -1
                                    )
                                    .map(([id, preset]) => (
                                        <div key={id} className="model-menu-item" onClick={() => handleSelectModel(id)}>
                                            {preset["display:name"]}
                                        </div>
                                    ))}
                                <div className="model-menu-item" onClick={handleAddModel}>
                                    Add AI preset...
                                </div>
                            </div>
                        )}
                    </div>
                    <button
                        className={`waveai-submit-button ${locked ? "stop" : ""}`}
                        onClick={onButtonPress}
                        disabled={!locked && value.trim() === ""}
                    >
                        <i className={buttonIcon} title={buttonTitle} />
                    </button>
                </div>
            </div>
        );
    }
);

const WaveAi = ({ model }: { model: WaveAiModel; blockId: string }) => {
    const { sendMessage } = model.useWaveAi();
    const waveaiRef = useRef<HTMLDivElement>(null);
    const chatWindowRef = useRef<HTMLDivElement>(null);
    const osRef = useRef<OverlayScrollbarsComponentRef>(null);
    const inputRef = useRef<HTMLTextAreaElement>(null);

    const [value, setValue] = useState("");
    const [selectedBlockIdx, setSelectedBlockIdx] = useState<number | null>(null);

    const baseFontSize: number = 14;
    const msgWidths = {};
    const locked = useAtomValue(model.locked);

    // a weird workaround to initialize ansynchronously
    useEffect(() => {
        fireAndForget(model.populateMessages.bind(model));
    }, []);

    const handleTextAreaChange = (e: React.ChangeEvent<HTMLTextAreaElement>) => {
        setValue(e.target.value);
    };

    const updatePreTagOutline = (clickedPre?: HTMLElement | null) => {
        const pres = chatWindowRef.current?.querySelectorAll("pre");
        if (!pres) return;

        pres.forEach((preElement, idx) => {
            if (preElement === clickedPre) {
                setSelectedBlockIdx(idx);
            } else {
                preElement.style.outline = "none";
            }
        });

        if (clickedPre) {
            clickedPre.style.outline = outline;
        }
    };

    useEffect(() => {
        if (selectedBlockIdx !== null) {
            const pres = chatWindowRef.current?.querySelectorAll("pre");
            if (pres && pres[selectedBlockIdx]) {
                pres[selectedBlockIdx].style.outline = outline;
            }
        }
    }, [selectedBlockIdx]);

    const handleTextAreaMouseDown = () => {
        updatePreTagOutline();
        setSelectedBlockIdx(null);
    };

    const handleEnterKeyPressed = useCallback(() => {
        // using globalStore to avoid potential timing problems
        // useAtom means the component must rerender once before
        // the unlock is detected. this automatically checks on the
        // callback firing instead
        const locked = globalStore.get(model.locked);
        if (locked || value === "") return;

        sendMessage(value);
        setValue("");
        setSelectedBlockIdx(null);
    }, [value]);

    const updateScrollTop = () => {
        const pres = chatWindowRef.current?.querySelectorAll("pre");
        if (!pres || selectedBlockIdx === null) return;

        const block = pres[selectedBlockIdx];
        if (!block || !osRef.current?.osInstance()) return;

        const { viewport, scrollOffsetElement } = osRef.current?.osInstance().elements();
        const chatWindowTop = scrollOffsetElement.scrollTop;
        const chatWindowHeight = chatWindowRef.current.clientHeight;
        const chatWindowBottom = chatWindowTop + chatWindowHeight;
        const elemTop = block.offsetTop;
        const elemBottom = elemTop + block.offsetHeight;
        const elementIsInView = elemBottom <= chatWindowBottom && elemTop >= chatWindowTop;

        if (!elementIsInView) {
            let scrollPosition;
            if (elemBottom > chatWindowBottom) {
                scrollPosition = elemTop - chatWindowHeight + block.offsetHeight + 15;
            } else if (elemTop < chatWindowTop) {
                scrollPosition = elemTop - 15;
            }
            viewport.scrollTo({
                behavior: "auto",
                top: scrollPosition,
            });
        }
    };

    const shouldSelectCodeBlock = (key: "ArrowUp" | "ArrowDown") => {
        const textarea = inputRef.current;
        const cursorPosition = textarea?.selectionStart || 0;
        const textBeforeCursor = textarea?.value.slice(0, cursorPosition) || "";

        return (
            (textBeforeCursor.indexOf("\n") === -1 && cursorPosition === 0 && key === "ArrowUp") ||
            selectedBlockIdx !== null
        );
    };

    const handleArrowUpPressed = (e: React.KeyboardEvent<HTMLTextAreaElement>) => {
        if (shouldSelectCodeBlock("ArrowUp")) {
            e.preventDefault();
            const pres = chatWindowRef.current?.querySelectorAll("pre");
            let blockIndex = selectedBlockIdx;
            if (!pres) return;
            if (blockIndex === null) {
                setSelectedBlockIdx(pres.length - 1);
            } else if (blockIndex > 0) {
                blockIndex--;
                setSelectedBlockIdx(blockIndex);
            }
            updateScrollTop();
        }
    };

    const handleArrowDownPressed = (e: React.KeyboardEvent<HTMLTextAreaElement>) => {
        if (shouldSelectCodeBlock("ArrowDown")) {
            e.preventDefault();
            const pres = chatWindowRef.current?.querySelectorAll("pre");
            let blockIndex = selectedBlockIdx;
            if (!pres) return;
            if (blockIndex === null) return;
            if (blockIndex < pres.length - 1 && blockIndex >= 0) {
                setSelectedBlockIdx(++blockIndex);
                updateScrollTop();
            } else {
                inputRef.current.focus();
                setSelectedBlockIdx(null);
            }
            updateScrollTop();
        }
    };

    const handleTextAreaKeyDown = (e: React.KeyboardEvent<HTMLTextAreaElement>) => {
        const waveEvent = adaptFromReactOrNativeKeyEvent(e);
        if (checkKeyPressed(waveEvent, "Enter")) {
            e.preventDefault();
            handleEnterKeyPressed();
        } else if (checkKeyPressed(waveEvent, "ArrowUp")) {
            handleArrowUpPressed(e);
        } else if (checkKeyPressed(waveEvent, "ArrowDown")) {
            handleArrowDownPressed(e);
        }
    };

    const handleButtonPress = useCallback(() => {
        if (locked) {
            model.cancel = true;
        } else {
            handleEnterKeyPressed();
        }
    }, [locked, handleEnterKeyPressed]);

    return (
        <div ref={waveaiRef} className="waveai">
            <div className="waveai-chat">
                <ChatWindow ref={osRef} chatWindowRef={chatWindowRef} msgWidths={msgWidths} model={model} />
            </div>
            <ChatInput
                ref={inputRef}
                value={value}
                model={model}
                onChange={handleTextAreaChange}
                onKeyDown={handleTextAreaKeyDown}
                onMouseDown={handleTextAreaMouseDown}
                baseFontSize={baseFontSize}
                onButtonPress={handleButtonPress}
                locked={locked}
            />
        </div>
    );
};

export { WaveAi };<|MERGE_RESOLUTION|>--- conflicted
+++ resolved
@@ -192,102 +192,7 @@
             };
             return opts;
         });
-
-<<<<<<< HEAD
-=======
-        this.viewText = atom((get) => {
-            const viewTextChildren: HeaderElem[] = [];
-            const aiOpts = get(this.aiOpts);
-            const presets = get(this.presetMap);
-            const presetKey = get(this.presetKey);
-            const presetName = presets[presetKey]?.["display:name"] ?? "";
-            const isCloud = isBlank(aiOpts.apitoken) && isBlank(aiOpts.baseurl);
-
-            // Handle known API providers
-            switch (aiOpts?.apitype) {
-                case "anthropic":
-                    viewTextChildren.push({
-                        elemtype: "iconbutton",
-                        icon: "globe",
-                        title: `Using Remote Anthropic API (${aiOpts.model})`,
-                        noAction: true,
-                    });
-                    break;
-                case "perplexity":
-                    viewTextChildren.push({
-                        elemtype: "iconbutton",
-                        icon: "globe",
-                        title: `Using Remote Perplexity API (${aiOpts.model})`,
-                        noAction: true,
-                    });
-                    break;
-                default:
-                    if (isCloud) {
-                        viewTextChildren.push({
-                            elemtype: "iconbutton",
-                            icon: "cloud",
-                            title: "Using Wave's AI Proxy (gpt-5-mini)",
-                            noAction: true,
-                        });
-                    } else {
-                        const baseUrl = aiOpts.baseurl ?? "OpenAI Default Endpoint";
-                        const modelName = aiOpts.model;
-                        if (baseUrl.startsWith("http://localhost") || baseUrl.startsWith("http://127.0.0.1")) {
-                            viewTextChildren.push({
-                                elemtype: "iconbutton",
-                                icon: "location-dot",
-                                title: `Using Local Model @ ${baseUrl} (${modelName})`,
-                                noAction: true,
-                            });
-                        } else {
-                            viewTextChildren.push({
-                                elemtype: "iconbutton",
-                                icon: "globe",
-                                title: `Using Remote Model @ ${baseUrl} (${modelName})`,
-                                noAction: true,
-                            });
-                        }
-                    }
-            }
-
-            const dropdownItems = Object.entries(presets)
-                .sort((a, b) => ((a[1]["display:order"] ?? 0) > (b[1]["display:order"] ?? 0) ? 1 : -1))
-                .map(
-                    (preset) =>
-                        ({
-                            label: preset[1]["display:name"],
-                            onClick: () =>
-                                fireAndForget(() =>
-                                    ObjectService.UpdateObjectMeta(WOS.makeORef("block", this.blockId), {
-                                        "ai:preset": preset[0],
-                                    })
-                                ),
-                        }) as MenuItem
-                );
-            dropdownItems.push({
-                label: "Add AI preset...",
-                onClick: () => {
-                    fireAndForget(async () => {
-                        const path = `${getApi().getConfigDir()}/presets/ai.json`;
-                        const blockDef: BlockDef = {
-                            meta: {
-                                view: "preview",
-                                file: path,
-                            },
-                        };
-                        await createBlock(blockDef, false, true);
-                    });
-                },
-            });
-            viewTextChildren.push({
-                elemtype: "menubutton",
-                text: presetName,
-                title: "Select AI Configuration",
-                items: dropdownItems,
-            });
-            return viewTextChildren;
-        });
->>>>>>> dec47a05
+      
         this.endIconButtons = atom((_) => {
             let clearButton: IconButtonDecl = {
                 elemtype: "iconbutton",
