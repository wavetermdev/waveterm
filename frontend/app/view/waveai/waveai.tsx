--- conflicted
+++ resolved
@@ -233,13 +233,9 @@
                     opts: opts,
                     prompt: [...history, newPrompt],
                 };
-<<<<<<< HEAD
-                const aiGen = RpcApi.StreamWaveAiCommand(TabRpcClient, beMsg, { timeout: 60000 });
-=======
->>>>>>> da0b8b04
                 let fullMsg = "";
                 try {
-                    const aiGen = RpcApi.StreamWaveAiCommand(WindowRpcClient, beMsg, { timeout: opts.timeoutms });
+                    const aiGen = RpcApi.StreamWaveAiCommand(TabRpcClient, beMsg, { timeout: opts.timeoutms });
                     for await (const msg of aiGen) {
                         fullMsg += msg.text ?? "";
                         globalStore.set(this.updateLastMessageAtom, msg.text ?? "", true);
