--- conflicted
+++ resolved
@@ -31,32 +31,6 @@
     border-radius: 6px;
   }
 
-<<<<<<< HEAD
-  &:hover {
-    & + .tab::after,
-    &::after {
-      content: none;
-    }
-
-    .tab-inner {
-      border-color: transparent;
-=======
-  &.animate {
-    transition:
-      transform 0.3s ease,
-      background-color 0.3s ease-in-out;
-  }
-
-  &.active {
-    .tab-inner {
-      border-color: transparent;
-      border-radius: 6px;
->>>>>>> 29e8929f
-      background: rgb(from var(--main-text-color) r g b / 0.07);
-    }
-  }
-
-<<<<<<< HEAD
   &.animate {
     transition:
       transform 0.3s ease,
@@ -68,19 +42,8 @@
       border-color: transparent;
       border-radius: 6px;
       background: rgb(from var(--main-text-color) r g b / 0.07);
-=======
-    .name {
-      color: var(--main-text-color);
     }
 
-    & + .tab::after,
-    &::after {
-      content: none;
->>>>>>> 29e8929f
-    }
-  }
-
-<<<<<<< HEAD
     .name {
       color: var(--main-text-color);
     }
@@ -131,65 +94,10 @@
     cursor: pointer;
     z-index: var(--zindex-tab-name);
     padding: 1px 2px;
-    opacity: 1;
-    transition: opacity 0.1s ease;
-  }
-
-  .close {
-    opacity: 0;
-  }
-
-  &:hover .close {
-    opacity: 1;
-    backdrop-filter: blur(3px);
-
-    &:hover {
-      color: var(--main-text-color);
-    }
-  }
-=======
-  &:first-child::after {
-    content: none;
-  }
-
-  .name {
-    position: absolute;
-    top: 50%;
-    left: 50%;
-    transform: translate3d(-50%, -50%, 0);
-    user-select: none;
-    z-index: var(--zindex-tab-name);
-    font-size: 11px;
-    font-weight: 500;
-    text-shadow: 0px 0px 4px rgb(from var(--main-bg-color) r g b / 0.25);
-    overflow: hidden;
-    width: calc(100% - 10px);
-    text-overflow: ellipsis;
-    text-align: center;
-
-    &.focused {
-      outline: none;
-      border: 1px solid rgb(from var(--main-text-color) r g b / 0.179);
-      padding: 2px 6px;
-      border-radius: 2px;
-    }
   }
 
   .close {
     visibility: hidden;
-    position: absolute;
-    top: 50%;
-    right: 4px;
-    transform: translate3d(0, -50%, 0);
-    width: 20px;
-    height: 20px;
-    display: flex;
-    align-items: center;
-    justify-content: center;
-    cursor: pointer;
-    z-index: var(--zindex-tab-name);
-    padding: 1px 2px;
-    transition: none !important;
   }
 }
 
@@ -209,7 +117,6 @@
       color: var(--main-text-color);
     }
   }
->>>>>>> 29e8929f
 }
 
 @keyframes expandWidthAndFadeIn {
