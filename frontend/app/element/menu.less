// Copyright 2024, Command Line Inc.
// SPDX-License-Identifier: Apache-2.0

@import "../mixins.less";

.menu {
<<<<<<< HEAD
    list-style: none;
    padding: 0;
}

.menu-item {
    padding: 10px;
    cursor: pointer;
    user-select: none;
    padding: 0;
}

.menu-item-button {
    display: flex;
    align-items: center;
    justify-content: space-between;
    width: 100%;
}

.menu-item-content {
    display: flex;
    align-items: center;
}

.menu-item-icon {
    margin-right: 10px; /* Space between icon and text */
}

.menu-item-text {
    .ellipsis();
    text-decoration: none;
}

.nested-list {
    list-style: none;
    padding-left: 20px;
}

.nested-list.open {
    display: block;
}

.nested-list.closed {
    display: none;
}

.menu-item-button {
    padding: 10px;
    color: var(--main-text-color);

    &:hover {
        background-color: var(--button-grey-hover-bg);
        border-radius: 4px;
=======
    position: absolute;
    z-index: 1000;
    display: flex;
    max-width: 400px;
    padding: 2px;
    flex-direction: column;
    justify-content: flex-end;
    align-items: flex-start;
    gap: 1px;
    border-radius: 4px;
    border: 1px solid rgba(255, 255, 255, 0.15);
    background: #212121;
    box-shadow: 0px 8px 24px 0px rgba(0, 0, 0, 0.3);

    .menu-item {
        padding: 4px 6px;
        cursor: pointer;
        color: #fff;
        font-size: 12px;
        font-style: normal;
        font-weight: 400;
        line-height: normal;
        letter-spacing: -0.12px;
        width: 100%;
        border-radius: 2px;
        display: flex;
        align-items: center;
        justify-content: space-between;

        /* Make sure the label and the icon don't overlap */
        .label {
            flex: 1; /* Allow the label to take up available space */
            white-space: nowrap;
            overflow: hidden;
            text-overflow: ellipsis;
            margin-right: 8px; /* Add some space between label and icon */
        }

        i {
            color: var(--main-text-color);
            flex-shrink: 0; /* Prevent icon from shrinking */
        }

        &:hover,
        &.active {
            background-color: var(--accent-color);
            color: var(--button-text-color);

            i {
                color: var(--button-text-color);
            }
        }
>>>>>>> 31535404
    }
}

.menu-item-button.clickable:hover {
    background-color: #f0f0f0;
}<|MERGE_RESOLUTION|>--- conflicted
+++ resolved
@@ -4,23 +4,19 @@
 @import "../mixins.less";
 
 .menu {
-<<<<<<< HEAD
-    list-style: none;
-    padding: 0;
-}
-
-.menu-item {
-    padding: 10px;
-    cursor: pointer;
-    user-select: none;
-    padding: 0;
-}
-
-.menu-item-button {
+    position: absolute;
+    z-index: 1000;
     display: flex;
-    align-items: center;
-    justify-content: space-between;
-    width: 100%;
+    max-width: 400px;
+    padding: 2px;
+    flex-direction: column;
+    justify-content: flex-end;
+    align-items: flex-start;
+    gap: 1px;
+    border-radius: 4px;
+    border: 1px solid rgba(255, 255, 255, 0.15);
+    background: #212121;
+    box-shadow: 0px 8px 24px 0px rgba(0, 0, 0, 0.3);
 }
 
 .menu-item-content {
@@ -57,60 +53,6 @@
     &:hover {
         background-color: var(--button-grey-hover-bg);
         border-radius: 4px;
-=======
-    position: absolute;
-    z-index: 1000;
-    display: flex;
-    max-width: 400px;
-    padding: 2px;
-    flex-direction: column;
-    justify-content: flex-end;
-    align-items: flex-start;
-    gap: 1px;
-    border-radius: 4px;
-    border: 1px solid rgba(255, 255, 255, 0.15);
-    background: #212121;
-    box-shadow: 0px 8px 24px 0px rgba(0, 0, 0, 0.3);
-
-    .menu-item {
-        padding: 4px 6px;
-        cursor: pointer;
-        color: #fff;
-        font-size: 12px;
-        font-style: normal;
-        font-weight: 400;
-        line-height: normal;
-        letter-spacing: -0.12px;
-        width: 100%;
-        border-radius: 2px;
-        display: flex;
-        align-items: center;
-        justify-content: space-between;
-
-        /* Make sure the label and the icon don't overlap */
-        .label {
-            flex: 1; /* Allow the label to take up available space */
-            white-space: nowrap;
-            overflow: hidden;
-            text-overflow: ellipsis;
-            margin-right: 8px; /* Add some space between label and icon */
-        }
-
-        i {
-            color: var(--main-text-color);
-            flex-shrink: 0; /* Prevent icon from shrinking */
-        }
-
-        &:hover,
-        &.active {
-            background-color: var(--accent-color);
-            color: var(--button-text-color);
-
-            i {
-                color: var(--button-text-color);
-            }
-        }
->>>>>>> 31535404
     }
 }
 
