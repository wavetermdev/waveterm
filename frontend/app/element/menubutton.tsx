import clsx from "clsx";
import { memo, useState } from "react";
import { Button } from "./button";
<<<<<<< HEAD
import { FlyoutMenu } from "./flyoutmenu";
=======
import { Menu } from "./menu";
import "./menubutton.less";
>>>>>>> 0b74d72c

const MenuButtonComponent = ({ items, className, text, title }: MenuButtonProps) => {
    const [isOpen, setIsOpen] = useState(false);
    return (
        <div className={clsx("menubutton", className)}>
            <FlyoutMenu items={items} onOpenChange={setIsOpen}>
                <Button
                    className="grey border-radius-3 vertical-padding-2 horizontal-padding-2"
                    style={{ borderColor: isOpen ? "var(--accent-color)" : "transparent" }}
                    title={title}
                >
                    <div>{text}</div>
                    <i className="fa-sharp fa-solid fa-angle-down"></i>
                </Button>
            </FlyoutMenu>
        </div>
    );
};

export const MenuButton = memo(MenuButtonComponent) as typeof MenuButtonComponent;<|MERGE_RESOLUTION|>--- conflicted
+++ resolved
@@ -1,12 +1,7 @@
 import clsx from "clsx";
 import { memo, useState } from "react";
 import { Button } from "./button";
-<<<<<<< HEAD
 import { FlyoutMenu } from "./flyoutmenu";
-=======
-import { Menu } from "./menu";
-import "./menubutton.less";
->>>>>>> 0b74d72c
 
 const MenuButtonComponent = ({ items, className, text, title }: MenuButtonProps) => {
     const [isOpen, setIsOpen] = useState(false);
