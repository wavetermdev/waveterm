// Copyright 2024, Command Line Inc.
// SPDX-License-Identifier: Apache-2.0

import { Button } from "@/element/button";
import {
    autoUpdate,
    FloatingPortal,
    Middleware,
    offset as offsetMiddleware,
    useClick,
    useDismiss,
    useFloating,
    useInteractions,
    type OffsetOptions,
    type Placement,
} from "@floating-ui/react";
import clsx from "clsx";
import {
    Children,
    cloneElement,
    forwardRef,
    isValidElement,
    JSXElementConstructor,
    memo,
    ReactElement,
    ReactNode,
    useState,
} from "react";

import "./popover.scss";

interface PopoverProps {
    children: ReactNode;
    className?: string;
    placement?: Placement;
    offset?: OffsetOptions;
    onDismiss?: () => void;
    middleware?: Middleware[];
}

const isPopoverButton = (
    element: ReactElement
): element is ReactElement<PopoverButtonProps, JSXElementConstructor<PopoverButtonProps>> => {
    return element.type === PopoverButton;
};

const isPopoverContent = (
    element: ReactElement
): element is ReactElement<PopoverContentProps, JSXElementConstructor<PopoverContentProps>> => {
    return element.type === PopoverContent;
};

const Popover = memo(
<<<<<<< HEAD
    forwardRef<HTMLDivElement, PopoverProps>(
        ({ children, className, placement = "bottom-start", offset = 3, onDismiss }, ref) => {
            const [isOpen, setIsOpen] = useState(false);

            const handleOpenChange = (open: boolean) => {
                setIsOpen(open);
                if (!open && onDismiss) {
                    onDismiss();
                }
            };

            const { refs, floatingStyles, context } = useFloating({
                placement,
                open: isOpen,
                onOpenChange: handleOpenChange,
                middleware: [offsetMiddleware(offset)],
                whileElementsMounted: autoUpdate,
            });

            const click = useClick(context);
            const dismiss = useDismiss(context);
            const { getReferenceProps, getFloatingProps } = useInteractions([click, dismiss]);

            const renderChildren = Children.map(children, (child) => {
                if (isValidElement(child)) {
                    if (isPopoverButton(child)) {
                        return cloneElement(child as any, {
                            isActive: isOpen,
                            ref: refs.setReference,
                            getReferenceProps,
                            // Do not overwrite onClick
                        });
                    }

                    if (isPopoverContent(child)) {
                        return isOpen
                            ? cloneElement(child as any, {
                                  ref: refs.setFloating,
                                  style: floatingStyles,
                                  getFloatingProps,
                              })
                            : null;
                    }
                }
                return child;
            });

            return (
                <div ref={ref} className={clsx("popover", className)}>
                    {renderChildren}
                </div>
            );
        }
    )
);

Popover.displayName = "Popover";
=======
    ({ children, className, placement = "bottom-start", offset = 3, onDismiss, middleware }: PopoverProps) => {
        const [isOpen, setIsOpen] = useState(false);

        const handleOpenChange = (open: boolean) => {
            setIsOpen(open);
            if (!open && onDismiss) {
                onDismiss();
            }
        };

        if (offset === undefined) {
            offset = 3;
        }

        middleware ??= [];
        middleware.push(offsetMiddleware(offset));

        const { refs, floatingStyles, context } = useFloating({
            placement,
            open: isOpen,
            onOpenChange: handleOpenChange,
            middleware: middleware,
            whileElementsMounted: autoUpdate,
        });

        const click = useClick(context);
        const dismiss = useDismiss(context);
        const { getReferenceProps, getFloatingProps } = useInteractions([click, dismiss]);

        const renderChildren = Children.map(children, (child) => {
            if (isValidElement(child)) {
                if (isPopoverButton(child)) {
                    return cloneElement(child as any, {
                        isActive: isOpen,
                        ref: refs.setReference,
                        getReferenceProps,
                        // Do not overwrite onClick
                    });
                }

                if (isPopoverContent(child)) {
                    return isOpen
                        ? cloneElement(child as any, {
                              ref: refs.setFloating,
                              style: floatingStyles,
                              getFloatingProps,
                          })
                        : null;
                }
            }
            return child;
        });

        return <div className={clsx("popover", className)}>{renderChildren}</div>;
    }
);
>>>>>>> 90e31dfa

interface PopoverButtonProps extends React.ButtonHTMLAttributes<HTMLButtonElement> {
    isActive?: boolean;
    children: React.ReactNode;
    getReferenceProps?: () => any;
    as?: keyof JSX.IntrinsicElements | React.ComponentType<any>;
}

const PopoverButton = forwardRef<HTMLButtonElement | HTMLDivElement, PopoverButtonProps>(
    (
        {
            isActive,
            children,
            onClick: userOnClick, // Destructured from props
            getReferenceProps,
            className,
            as: Component = "button",
            ...props // The rest of the props, without onClick
        },
        ref
    ) => {
        const referenceProps = getReferenceProps?.() || {};
        const popoverOnClick = referenceProps.onClick;

        // Remove onClick from referenceProps to prevent it from overwriting our combinedOnClick
        const { onClick: refOnClick, ...restReferenceProps } = referenceProps;

        const combinedOnClick = (event: React.MouseEvent) => {
            if (userOnClick) {
                userOnClick(event as any); // Our custom onClick logic
            }
            if (popoverOnClick) {
                popoverOnClick(event); // Popover's onClick logic
            }
        };

        return (
            <Button
                ref={ref}
                className={clsx("popover-button", className, { "is-active": isActive })}
                {...props} // Spread the rest of the props
                {...restReferenceProps} // Spread referenceProps without onClick
                onClick={combinedOnClick} // Assign combined onClick after spreading
            >
                {children}
            </Button>
        );
    }
);

interface PopoverContentProps extends React.HTMLAttributes<HTMLDivElement> {
    children: React.ReactNode;
    getFloatingProps?: () => any;
}

const PopoverContent = forwardRef<HTMLDivElement, PopoverContentProps>(
    ({ children, className, getFloatingProps, style, ...props }, ref) => {
        return (
            <FloatingPortal>
                <div
                    ref={ref}
                    className={clsx("popover-content", className)}
                    style={style}
                    {...getFloatingProps?.()}
                    {...props}
                >
                    {children}
                </div>
            </FloatingPortal>
        );
    }
);

Popover.displayName = "Popover";
PopoverButton.displayName = "PopoverButton";
PopoverContent.displayName = "PopoverContent";

export { Popover, PopoverButton, PopoverContent };
export type { PopoverButtonProps, PopoverContentProps };<|MERGE_RESOLUTION|>--- conflicted
+++ resolved
@@ -51,9 +51,8 @@
 };
 
 const Popover = memo(
-<<<<<<< HEAD
     forwardRef<HTMLDivElement, PopoverProps>(
-        ({ children, className, placement = "bottom-start", offset = 3, onDismiss }, ref) => {
+        ({ children, className, placement = "bottom-start", offset = 3, onDismiss, middleware }, ref) => {
             const [isOpen, setIsOpen] = useState(false);
 
             const handleOpenChange = (open: boolean) => {
@@ -63,11 +62,18 @@
                 }
             };
 
+            if (offset === undefined) {
+                offset = 3;
+            }
+
+            middleware ??= [];
+            middleware.push(offsetMiddleware(offset));
+
             const { refs, floatingStyles, context } = useFloating({
                 placement,
                 open: isOpen,
                 onOpenChange: handleOpenChange,
-                middleware: [offsetMiddleware(offset)],
+                middleware: middleware,
                 whileElementsMounted: autoUpdate,
             });
 
@@ -109,64 +115,6 @@
 );
 
 Popover.displayName = "Popover";
-=======
-    ({ children, className, placement = "bottom-start", offset = 3, onDismiss, middleware }: PopoverProps) => {
-        const [isOpen, setIsOpen] = useState(false);
-
-        const handleOpenChange = (open: boolean) => {
-            setIsOpen(open);
-            if (!open && onDismiss) {
-                onDismiss();
-            }
-        };
-
-        if (offset === undefined) {
-            offset = 3;
-        }
-
-        middleware ??= [];
-        middleware.push(offsetMiddleware(offset));
-
-        const { refs, floatingStyles, context } = useFloating({
-            placement,
-            open: isOpen,
-            onOpenChange: handleOpenChange,
-            middleware: middleware,
-            whileElementsMounted: autoUpdate,
-        });
-
-        const click = useClick(context);
-        const dismiss = useDismiss(context);
-        const { getReferenceProps, getFloatingProps } = useInteractions([click, dismiss]);
-
-        const renderChildren = Children.map(children, (child) => {
-            if (isValidElement(child)) {
-                if (isPopoverButton(child)) {
-                    return cloneElement(child as any, {
-                        isActive: isOpen,
-                        ref: refs.setReference,
-                        getReferenceProps,
-                        // Do not overwrite onClick
-                    });
-                }
-
-                if (isPopoverContent(child)) {
-                    return isOpen
-                        ? cloneElement(child as any, {
-                              ref: refs.setFloating,
-                              style: floatingStyles,
-                              getFloatingProps,
-                          })
-                        : null;
-                }
-            }
-            return child;
-        });
-
-        return <div className={clsx("popover", className)}>{renderChildren}</div>;
-    }
-);
->>>>>>> 90e31dfa
 
 interface PopoverButtonProps extends React.ButtonHTMLAttributes<HTMLButtonElement> {
     isActive?: boolean;
