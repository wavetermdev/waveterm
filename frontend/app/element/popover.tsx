--- conflicted
+++ resolved
@@ -33,14 +33,9 @@
     children: ReactNode;
     className?: string;
     placement?: Placement;
-<<<<<<< HEAD
-    offset?: number;
-    onOpenChange?: (isOpen: boolean) => void;
-    middleware?: Middleware[];
-=======
     offset?: OffsetOptions;
     onDismiss?: () => void;
->>>>>>> 82f53dc1
+    middleware?: Middleware[];
 }
 
 const isPopoverButton = (
@@ -55,70 +50,63 @@
     return element.type === PopoverContent;
 };
 
-<<<<<<< HEAD
-const Popover = memo(({ children, className, placement, offset, onOpenChange, middleware }: PopoverProps) => {
-=======
-const Popover = memo(({ children, className, placement = "bottom-start", offset = 3, onDismiss }: PopoverProps) => {
->>>>>>> 82f53dc1
-    const [isOpen, setIsOpen] = useState(false);
+const Popover = memo(
+    ({ children, className, placement = "bottom-start", offset = 3, onDismiss, middleware }: PopoverProps) => {
+        const [isOpen, setIsOpen] = useState(false);
 
-    const handleOpenChange = (open: boolean) => {
-        setIsOpen(open);
-        if (!open && onDismiss) {
-            onDismiss();
+        const handleOpenChange = (open: boolean) => {
+            setIsOpen(open);
+            if (!open && onDismiss) {
+                onDismiss();
+            }
+        };
+
+        if (offset === undefined) {
+            offset = 3;
         }
-    };
 
-    if (offset === undefined) {
-        offset = 3;
+        middleware ??= [];
+        middleware.push(offsetMiddleware(offset));
+
+        const { refs, floatingStyles, context } = useFloating({
+            placement,
+            open: isOpen,
+            onOpenChange: handleOpenChange,
+            middleware: middleware,
+            whileElementsMounted: autoUpdate,
+        });
+
+        const click = useClick(context);
+        const dismiss = useDismiss(context);
+        const { getReferenceProps, getFloatingProps } = useInteractions([click, dismiss]);
+
+        const renderChildren = Children.map(children, (child) => {
+            if (isValidElement(child)) {
+                if (isPopoverButton(child)) {
+                    return cloneElement(child as any, {
+                        isActive: isOpen,
+                        ref: refs.setReference,
+                        getReferenceProps,
+                        // Do not overwrite onClick
+                    });
+                }
+
+                if (isPopoverContent(child)) {
+                    return isOpen
+                        ? cloneElement(child as any, {
+                              ref: refs.setFloating,
+                              style: floatingStyles,
+                              getFloatingProps,
+                          })
+                        : null;
+                }
+            }
+            return child;
+        });
+
+        return <div className={clsx("popover", className)}>{renderChildren}</div>;
     }
-
-    middleware ??= [];
-    middleware.push(offsetMiddleware({ mainAxis: offset, crossAxis: offset }));
-
-    const { refs, floatingStyles, context } = useFloating({
-        placement,
-        open: isOpen,
-<<<<<<< HEAD
-        onOpenChange: setIsOpen,
-        middleware: middleware,
-=======
-        onOpenChange: handleOpenChange,
-        middleware: [offsetMiddleware(offset)],
-        whileElementsMounted: autoUpdate,
->>>>>>> 82f53dc1
-    });
-
-    const click = useClick(context);
-    const dismiss = useDismiss(context);
-    const { getReferenceProps, getFloatingProps } = useInteractions([click, dismiss]);
-
-    const renderChildren = Children.map(children, (child) => {
-        if (isValidElement(child)) {
-            if (isPopoverButton(child)) {
-                return cloneElement(child as any, {
-                    isActive: isOpen,
-                    ref: refs.setReference,
-                    getReferenceProps,
-                    // Do not overwrite onClick
-                });
-            }
-
-            if (isPopoverContent(child)) {
-                return isOpen
-                    ? cloneElement(child as any, {
-                          ref: refs.setFloating,
-                          style: floatingStyles,
-                          getFloatingProps,
-                      })
-                    : null;
-            }
-        }
-        return child;
-    });
-
-    return <div className={clsx("popover", className)}>{renderChildren}</div>;
-});
+);
 
 interface PopoverButtonProps extends React.ButtonHTMLAttributes<HTMLButtonElement> {
     isActive?: boolean;
