--- conflicted
+++ resolved
@@ -1,12 +1,9 @@
 // Copyright 2025, Command Line Inc.
 // SPDX-License-Identifier: Apache-2.0
 
-<<<<<<< HEAD
 import React from "react";
-=======
 import clsx from "clsx";
 
->>>>>>> dec47a05
 import "./typingindicator.scss";
 
 export interface TypingIndicatorProps {
