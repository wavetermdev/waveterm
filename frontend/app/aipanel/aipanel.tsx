--- conflicted
+++ resolved
@@ -255,16 +255,13 @@
     const isFocused = jotai.useAtomValue(model.isWaveAIFocusedAtom);
     const telemetryEnabled = jotai.useAtomValue(getSettingsKeyAtom("telemetry:enabled")) ?? false;
     const isPanelVisible = jotai.useAtomValue(model.getPanelVisibleAtom());
-<<<<<<< HEAD
     const tabModel = useTabModel();
-=======
     const defaultMode = jotai.useAtomValue(getSettingsKeyAtom("waveai:defaultmode")) ?? "waveai@balanced";
     const aiModeConfigs = jotai.useAtomValue(model.aiModeConfigs);
 
     const hasCustomModes = Object.keys(aiModeConfigs).some((key) => !key.startsWith("waveai@"));
     const isUsingCustomMode = !defaultMode.startsWith("waveai@");
     const allowAccess = telemetryEnabled || (hasCustomModes && isUsingCustomMode);
->>>>>>> 36d87679
 
     const { messages, sendMessage, status, setMessages, error, stop } = useChat<WaveUIMessage>({
         transport: new DefaultChatTransport({
