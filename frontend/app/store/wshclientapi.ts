--- conflicted
+++ resolved
@@ -23,7 +23,11 @@
     }
 
     // command "authenticatetoken" [call]
-    AuthenticateTokenCommand(client: WshClient, data: CommandAuthenticateTokenData, opts?: RpcOpts): Promise<CommandAuthenticateRtnData> {
+    AuthenticateTokenCommand(
+        client: WshClient,
+        data: CommandAuthenticateTokenData,
+        opts?: RpcOpts
+    ): Promise<CommandAuthenticateRtnData> {
         return client.wshRpcCall("authenticatetoken", data, opts);
     }
 
@@ -68,7 +72,11 @@
     }
 
     // command "controllerappendoutput" [call]
-    ControllerAppendOutputCommand(client: WshClient, data: CommandControllerAppendOutputData, opts?: RpcOpts): Promise<void> {
+    ControllerAppendOutputCommand(
+        client: WshClient,
+        data: CommandControllerAppendOutputData,
+        opts?: RpcOpts
+    ): Promise<void> {
         return client.wshRpcCall("controllerappendoutput", data, opts);
     }
 
@@ -123,7 +131,11 @@
     }
 
     // command "eventreadhistory" [call]
-    EventReadHistoryCommand(client: WshClient, data: CommandEventReadHistoryData, opts?: RpcOpts): Promise<WaveEvent[]> {
+    EventReadHistoryCommand(
+        client: WshClient,
+        data: CommandEventReadHistoryData,
+        opts?: RpcOpts
+    ): Promise<WaveEvent[]> {
         return client.wshRpcCall("eventreadhistory", data, opts);
     }
 
@@ -183,30 +195,25 @@
     }
 
     // command "fileliststream" [responsestream]
-	FileListStreamCommand(client: WshClient, data: FileListData, opts?: RpcOpts): AsyncGenerator<CommandRemoteListEntriesRtnData, void, boolean> {
+    FileListStreamCommand(
+        client: WshClient,
+        data: FileListData,
+        opts?: RpcOpts
+    ): AsyncGenerator<CommandRemoteListEntriesRtnData, void, boolean> {
         return client.wshRpcStream("fileliststream", data, opts);
     }
 
-<<<<<<< HEAD
-=======
-    // command "filemkdir" [call]
-    FileMkdirCommand(client: WshClient, data: FileData, opts?: RpcOpts): Promise<void> {
-        return client.wshRpcCall("filemkdir", data, opts);
-    }
-
-    // command "filemove" [call]
-    FileMoveCommand(client: WshClient, data: CommandFileCopyData, opts?: RpcOpts): Promise<void> {
-        return client.wshRpcCall("filemove", data, opts);
-    }
-
->>>>>>> 286783fb
     // command "fileread" [call]
     FileReadCommand(client: WshClient, data: FileData, opts?: RpcOpts): Promise<FileData> {
         return client.wshRpcCall("fileread", data, opts);
     }
 
     // command "filestreamtar" [responsestream]
-	FileStreamTarCommand(client: WshClient, data: CommandRemoteStreamTarData, opts?: RpcOpts): AsyncGenerator<string, void, boolean> {
+    FileStreamTarCommand(
+        client: WshClient,
+        data: CommandRemoteStreamTarData,
+        opts?: RpcOpts
+    ): AsyncGenerator<string, void, boolean> {
         return client.wshRpcStream("filestreamtar", data, opts);
     }
 
@@ -296,7 +303,11 @@
     }
 
     // command "remotelistentries" [responsestream]
-	RemoteListEntriesCommand(client: WshClient, data: CommandRemoteListEntriesData, opts?: RpcOpts): AsyncGenerator<CommandRemoteListEntriesRtnData, void, boolean> {
+    RemoteListEntriesCommand(
+        client: WshClient,
+        data: CommandRemoteListEntriesData,
+        opts?: RpcOpts
+    ): AsyncGenerator<CommandRemoteListEntriesRtnData, void, boolean> {
         return client.wshRpcStream("remotelistentries", data, opts);
     }
 
@@ -306,17 +317,25 @@
     }
 
     // command "remotestreamcpudata" [responsestream]
-	RemoteStreamCpuDataCommand(client: WshClient, opts?: RpcOpts): AsyncGenerator<TimeSeriesData, void, boolean> {
+    RemoteStreamCpuDataCommand(client: WshClient, opts?: RpcOpts): AsyncGenerator<TimeSeriesData, void, boolean> {
         return client.wshRpcStream("remotestreamcpudata", null, opts);
     }
 
     // command "remotestreamfile" [responsestream]
-	RemoteStreamFileCommand(client: WshClient, data: CommandRemoteStreamFileData, opts?: RpcOpts): AsyncGenerator<FileData, void, boolean> {
+    RemoteStreamFileCommand(
+        client: WshClient,
+        data: CommandRemoteStreamFileData,
+        opts?: RpcOpts
+    ): AsyncGenerator<FileData, void, boolean> {
         return client.wshRpcStream("remotestreamfile", data, opts);
     }
 
     // command "remotetarstream" [responsestream]
-	RemoteTarStreamCommand(client: WshClient, data: CommandRemoteStreamTarData, opts?: RpcOpts): AsyncGenerator<string, void, boolean> {
+    RemoteTarStreamCommand(
+        client: WshClient,
+        data: CommandRemoteStreamTarData,
+        opts?: RpcOpts
+    ): AsyncGenerator<string, void, boolean> {
         return client.wshRpcStream("remotetarstream", data, opts);
     }
 
@@ -326,7 +345,11 @@
     }
 
     // command "resolveids" [call]
-    ResolveIdsCommand(client: WshClient, data: CommandResolveIdsData, opts?: RpcOpts): Promise<CommandResolveIdsRtnData> {
+    ResolveIdsCommand(
+        client: WshClient,
+        data: CommandResolveIdsData,
+        opts?: RpcOpts
+    ): Promise<CommandResolveIdsRtnData> {
         return client.wshRpcCall("resolveids", data, opts);
     }
 
@@ -366,17 +389,25 @@
     }
 
     // command "streamcpudata" [responsestream]
-	StreamCpuDataCommand(client: WshClient, data: CpuDataRequest, opts?: RpcOpts): AsyncGenerator<TimeSeriesData, void, boolean> {
+    StreamCpuDataCommand(
+        client: WshClient,
+        data: CpuDataRequest,
+        opts?: RpcOpts
+    ): AsyncGenerator<TimeSeriesData, void, boolean> {
         return client.wshRpcStream("streamcpudata", data, opts);
     }
 
     // command "streamtest" [responsestream]
-	StreamTestCommand(client: WshClient, opts?: RpcOpts): AsyncGenerator<number, void, boolean> {
+    StreamTestCommand(client: WshClient, opts?: RpcOpts): AsyncGenerator<number, void, boolean> {
         return client.wshRpcStream("streamtest", null, opts);
     }
 
     // command "streamwaveai" [responsestream]
-	StreamWaveAiCommand(client: WshClient, data: WaveAIStreamRequest, opts?: RpcOpts): AsyncGenerator<WaveAIPacketType, void, boolean> {
+    StreamWaveAiCommand(
+        client: WshClient,
+        data: WaveAIStreamRequest,
+        opts?: RpcOpts
+    ): AsyncGenerator<WaveAIPacketType, void, boolean> {
         return client.wshRpcStream("streamwaveai", data, opts);
     }
 
@@ -396,12 +427,20 @@
     }
 
     // command "vdomrender" [responsestream]
-	VDomRenderCommand(client: WshClient, data: VDomFrontendUpdate, opts?: RpcOpts): AsyncGenerator<VDomBackendUpdate, void, boolean> {
+    VDomRenderCommand(
+        client: WshClient,
+        data: VDomFrontendUpdate,
+        opts?: RpcOpts
+    ): AsyncGenerator<VDomBackendUpdate, void, boolean> {
         return client.wshRpcStream("vdomrender", data, opts);
     }
 
     // command "vdomurlrequest" [responsestream]
-	VDomUrlRequestCommand(client: WshClient, data: VDomUrlRequestData, opts?: RpcOpts): AsyncGenerator<VDomUrlRequestResponse, void, boolean> {
+    VDomUrlRequestCommand(
+        client: WshClient,
+        data: VDomUrlRequestData,
+        opts?: RpcOpts
+    ): AsyncGenerator<VDomUrlRequestResponse, void, boolean> {
         return client.wshRpcStream("vdomurlrequest", data, opts);
     }
 
@@ -426,7 +465,7 @@
     }
 
     // command "wshactivity" [call]
-    WshActivityCommand(client: WshClient, data: {[key: string]: number}, opts?: RpcOpts): Promise<void> {
+    WshActivityCommand(client: WshClient, data: { [key: string]: number }, opts?: RpcOpts): Promise<void> {
         return client.wshRpcCall("wshactivity", data, opts);
     }
 
@@ -444,7 +483,6 @@
     WslStatusCommand(client: WshClient, opts?: RpcOpts): Promise<ConnStatus[]> {
         return client.wshRpcCall("wslstatus", null, opts);
     }
-
 }
 
 export const RpcApi = new RpcApiType();