// Copyright 2025, Command Line Inc.
// SPDX-License-Identifier: Apache-2.0

// generated by cmd/generate/main-generatets.go

import { WshClient } from "./wshclient";

// WshServerCommandToDeclMap
class RpcApiType {
    // command "activity" [call]
    ActivityCommand(client: WshClient, data: ActivityUpdate, opts?: RpcOpts): Promise<void> {
        return client.wshRpcCall("activity", data, opts);
    }

    // command "aisendmessage" [call]
    AiSendMessageCommand(client: WshClient, data: AiMessageData, opts?: RpcOpts): Promise<void> {
        return client.wshRpcCall("aisendmessage", data, opts);
    }

    // command "authenticate" [call]
    AuthenticateCommand(client: WshClient, data: string, opts?: RpcOpts): Promise<CommandAuthenticateRtnData> {
        return client.wshRpcCall("authenticate", data, opts);
    }

    // command "authenticatetoken" [call]
    AuthenticateTokenCommand(client: WshClient, data: CommandAuthenticateTokenData, opts?: RpcOpts): Promise<CommandAuthenticateRtnData> {
        return client.wshRpcCall("authenticatetoken", data, opts);
    }

    // command "blockinfo" [call]
    BlockInfoCommand(client: WshClient, data: string, opts?: RpcOpts): Promise<BlockInfoData> {
        return client.wshRpcCall("blockinfo", data, opts);
    }

<<<<<<< HEAD
    // command "blockslist" [call]
    BlocksListCommand(client: WshClient, data: BlocksListRequest, opts?: RpcOpts): Promise<BlocksListEntry[]> {
        return client.wshRpcCall("blockslist", data, opts);
=======
    // command "captureblockscreenshot" [call]
    CaptureBlockScreenshotCommand(client: WshClient, data: CommandCaptureBlockScreenshotData, opts?: RpcOpts): Promise<string> {
        return client.wshRpcCall("captureblockscreenshot", data, opts);
>>>>>>> 23127520
    }

    // command "connconnect" [call]
    ConnConnectCommand(client: WshClient, data: ConnRequest, opts?: RpcOpts): Promise<void> {
        return client.wshRpcCall("connconnect", data, opts);
    }

    // command "conndisconnect" [call]
    ConnDisconnectCommand(client: WshClient, data: string, opts?: RpcOpts): Promise<void> {
        return client.wshRpcCall("conndisconnect", data, opts);
    }

    // command "connensure" [call]
    ConnEnsureCommand(client: WshClient, data: ConnExtData, opts?: RpcOpts): Promise<void> {
        return client.wshRpcCall("connensure", data, opts);
    }

    // command "connlist" [call]
    ConnListCommand(client: WshClient, opts?: RpcOpts): Promise<string[]> {
        return client.wshRpcCall("connlist", null, opts);
    }

    // command "connlistaws" [call]
    ConnListAWSCommand(client: WshClient, opts?: RpcOpts): Promise<string[]> {
        return client.wshRpcCall("connlistaws", null, opts);
    }

    // command "connreinstallwsh" [call]
    ConnReinstallWshCommand(client: WshClient, data: ConnExtData, opts?: RpcOpts): Promise<void> {
        return client.wshRpcCall("connreinstallwsh", data, opts);
    }

    // command "connstatus" [call]
    ConnStatusCommand(client: WshClient, opts?: RpcOpts): Promise<ConnStatus[]> {
        return client.wshRpcCall("connstatus", null, opts);
    }

    // command "connupdatewsh" [call]
    ConnUpdateWshCommand(client: WshClient, data: RemoteInfo, opts?: RpcOpts): Promise<boolean> {
        return client.wshRpcCall("connupdatewsh", data, opts);
    }

    // command "controllerappendoutput" [call]
    ControllerAppendOutputCommand(client: WshClient, data: CommandControllerAppendOutputData, opts?: RpcOpts): Promise<void> {
        return client.wshRpcCall("controllerappendoutput", data, opts);
    }

    // command "controllerinput" [call]
    ControllerInputCommand(client: WshClient, data: CommandBlockInputData, opts?: RpcOpts): Promise<void> {
        return client.wshRpcCall("controllerinput", data, opts);
    }

    // command "controllerresync" [call]
    ControllerResyncCommand(client: WshClient, data: CommandControllerResyncData, opts?: RpcOpts): Promise<void> {
        return client.wshRpcCall("controllerresync", data, opts);
    }

    // command "controllerstop" [call]
    ControllerStopCommand(client: WshClient, data: string, opts?: RpcOpts): Promise<void> {
        return client.wshRpcCall("controllerstop", data, opts);
    }

    // command "createblock" [call]
    CreateBlockCommand(client: WshClient, data: CommandCreateBlockData, opts?: RpcOpts): Promise<ORef> {
        return client.wshRpcCall("createblock", data, opts);
    }

    // command "createsubblock" [call]
    CreateSubBlockCommand(client: WshClient, data: CommandCreateSubBlockData, opts?: RpcOpts): Promise<ORef> {
        return client.wshRpcCall("createsubblock", data, opts);
    }

    // command "deleteblock" [call]
    DeleteBlockCommand(client: WshClient, data: CommandDeleteBlockData, opts?: RpcOpts): Promise<void> {
        return client.wshRpcCall("deleteblock", data, opts);
    }

    // command "deletesubblock" [call]
    DeleteSubBlockCommand(client: WshClient, data: CommandDeleteBlockData, opts?: RpcOpts): Promise<void> {
        return client.wshRpcCall("deletesubblock", data, opts);
    }

    // command "dismisswshfail" [call]
    DismissWshFailCommand(client: WshClient, data: string, opts?: RpcOpts): Promise<void> {
        return client.wshRpcCall("dismisswshfail", data, opts);
    }

    // command "dispose" [call]
    DisposeCommand(client: WshClient, data: CommandDisposeData, opts?: RpcOpts): Promise<void> {
        return client.wshRpcCall("dispose", data, opts);
    }

    // command "disposesuggestions" [call]
    DisposeSuggestionsCommand(client: WshClient, data: string, opts?: RpcOpts): Promise<void> {
        return client.wshRpcCall("disposesuggestions", data, opts);
    }

    // command "eventpublish" [call]
    EventPublishCommand(client: WshClient, data: WaveEvent, opts?: RpcOpts): Promise<void> {
        return client.wshRpcCall("eventpublish", data, opts);
    }

    // command "eventreadhistory" [call]
    EventReadHistoryCommand(client: WshClient, data: CommandEventReadHistoryData, opts?: RpcOpts): Promise<WaveEvent[]> {
        return client.wshRpcCall("eventreadhistory", data, opts);
    }

    // command "eventrecv" [call]
    EventRecvCommand(client: WshClient, data: WaveEvent, opts?: RpcOpts): Promise<void> {
        return client.wshRpcCall("eventrecv", data, opts);
    }

    // command "eventsub" [call]
    EventSubCommand(client: WshClient, data: SubscriptionRequest, opts?: RpcOpts): Promise<void> {
        return client.wshRpcCall("eventsub", data, opts);
    }

    // command "eventunsub" [call]
    EventUnsubCommand(client: WshClient, data: string, opts?: RpcOpts): Promise<void> {
        return client.wshRpcCall("eventunsub", data, opts);
    }

    // command "eventunsuball" [call]
    EventUnsubAllCommand(client: WshClient, opts?: RpcOpts): Promise<void> {
        return client.wshRpcCall("eventunsuball", null, opts);
    }

    // command "fetchsuggestions" [call]
    FetchSuggestionsCommand(client: WshClient, data: FetchSuggestionsData, opts?: RpcOpts): Promise<FetchSuggestionsResponse> {
        return client.wshRpcCall("fetchsuggestions", data, opts);
    }

    // command "fileappend" [call]
    FileAppendCommand(client: WshClient, data: FileData, opts?: RpcOpts): Promise<void> {
        return client.wshRpcCall("fileappend", data, opts);
    }

    // command "fileappendijson" [call]
    FileAppendIJsonCommand(client: WshClient, data: CommandAppendIJsonData, opts?: RpcOpts): Promise<void> {
        return client.wshRpcCall("fileappendijson", data, opts);
    }

    // command "filecopy" [call]
    FileCopyCommand(client: WshClient, data: CommandFileCopyData, opts?: RpcOpts): Promise<void> {
        return client.wshRpcCall("filecopy", data, opts);
    }

    // command "filecreate" [call]
    FileCreateCommand(client: WshClient, data: FileData, opts?: RpcOpts): Promise<void> {
        return client.wshRpcCall("filecreate", data, opts);
    }

    // command "filedelete" [call]
    FileDeleteCommand(client: WshClient, data: CommandDeleteFileData, opts?: RpcOpts): Promise<void> {
        return client.wshRpcCall("filedelete", data, opts);
    }

    // command "fileinfo" [call]
    FileInfoCommand(client: WshClient, data: FileData, opts?: RpcOpts): Promise<FileInfo> {
        return client.wshRpcCall("fileinfo", data, opts);
    }

    // command "filejoin" [call]
    FileJoinCommand(client: WshClient, data: string[], opts?: RpcOpts): Promise<FileInfo> {
        return client.wshRpcCall("filejoin", data, opts);
    }

    // command "filelist" [call]
    FileListCommand(client: WshClient, data: FileListData, opts?: RpcOpts): Promise<FileInfo[]> {
        return client.wshRpcCall("filelist", data, opts);
    }

    // command "fileliststream" [responsestream]
	FileListStreamCommand(client: WshClient, data: FileListData, opts?: RpcOpts): AsyncGenerator<CommandRemoteListEntriesRtnData, void, boolean> {
        return client.wshRpcStream("fileliststream", data, opts);
    }

    // command "filemkdir" [call]
    FileMkdirCommand(client: WshClient, data: FileData, opts?: RpcOpts): Promise<void> {
        return client.wshRpcCall("filemkdir", data, opts);
    }

    // command "filemove" [call]
    FileMoveCommand(client: WshClient, data: CommandFileCopyData, opts?: RpcOpts): Promise<void> {
        return client.wshRpcCall("filemove", data, opts);
    }

    // command "fileread" [call]
    FileReadCommand(client: WshClient, data: FileData, opts?: RpcOpts): Promise<FileData> {
        return client.wshRpcCall("fileread", data, opts);
    }

    // command "filereadstream" [responsestream]
	FileReadStreamCommand(client: WshClient, data: FileData, opts?: RpcOpts): AsyncGenerator<FileData, void, boolean> {
        return client.wshRpcStream("filereadstream", data, opts);
    }

    // command "filesharecapability" [call]
    FileShareCapabilityCommand(client: WshClient, data: string, opts?: RpcOpts): Promise<FileShareCapability> {
        return client.wshRpcCall("filesharecapability", data, opts);
    }

    // command "filestreamtar" [responsestream]
	FileStreamTarCommand(client: WshClient, data: CommandRemoteStreamTarData, opts?: RpcOpts): AsyncGenerator<Packet, void, boolean> {
        return client.wshRpcStream("filestreamtar", data, opts);
    }

    // command "filewrite" [call]
    FileWriteCommand(client: WshClient, data: FileData, opts?: RpcOpts): Promise<void> {
        return client.wshRpcCall("filewrite", data, opts);
    }

    // command "focuswindow" [call]
    FocusWindowCommand(client: WshClient, data: string, opts?: RpcOpts): Promise<void> {
        return client.wshRpcCall("focuswindow", data, opts);
    }

    // command "getfullconfig" [call]
    GetFullConfigCommand(client: WshClient, opts?: RpcOpts): Promise<FullConfigType> {
        return client.wshRpcCall("getfullconfig", null, opts);
    }

    // command "getmeta" [call]
    GetMetaCommand(client: WshClient, data: CommandGetMetaData, opts?: RpcOpts): Promise<MetaType> {
        return client.wshRpcCall("getmeta", data, opts);
    }

    // command "getrtinfo" [call]
    GetRTInfoCommand(client: WshClient, data: CommandGetRTInfoData, opts?: RpcOpts): Promise<ObjRTInfo> {
        return client.wshRpcCall("getrtinfo", data, opts);
    }

    // command "gettab" [call]
    GetTabCommand(client: WshClient, data: string, opts?: RpcOpts): Promise<Tab> {
        return client.wshRpcCall("gettab", data, opts);
    }

    // command "getupdatechannel" [call]
    GetUpdateChannelCommand(client: WshClient, opts?: RpcOpts): Promise<string> {
        return client.wshRpcCall("getupdatechannel", null, opts);
    }

    // command "getvar" [call]
    GetVarCommand(client: WshClient, data: CommandVarData, opts?: RpcOpts): Promise<CommandVarResponseData> {
        return client.wshRpcCall("getvar", data, opts);
    }

    // command "getwaveaichat" [call]
    GetWaveAIChatCommand(client: WshClient, data: CommandGetWaveAIChatData, opts?: RpcOpts): Promise<UIChat> {
        return client.wshRpcCall("getwaveaichat", data, opts);
    }

    // command "getwaveairatelimit" [call]
    GetWaveAIRateLimitCommand(client: WshClient, opts?: RpcOpts): Promise<RateLimitInfo> {
        return client.wshRpcCall("getwaveairatelimit", null, opts);
    }

    // command "message" [call]
    MessageCommand(client: WshClient, data: CommandMessageData, opts?: RpcOpts): Promise<void> {
        return client.wshRpcCall("message", data, opts);
    }

    // command "notify" [call]
    NotifyCommand(client: WshClient, data: WaveNotificationOptions, opts?: RpcOpts): Promise<void> {
        return client.wshRpcCall("notify", data, opts);
    }

    // command "path" [call]
    PathCommand(client: WshClient, data: PathCommandData, opts?: RpcOpts): Promise<string> {
        return client.wshRpcCall("path", data, opts);
    }

    // command "recordtevent" [call]
    RecordTEventCommand(client: WshClient, data: TEvent, opts?: RpcOpts): Promise<void> {
        return client.wshRpcCall("recordtevent", data, opts);
    }

    // command "remotefilecopy" [call]
    RemoteFileCopyCommand(client: WshClient, data: CommandFileCopyData, opts?: RpcOpts): Promise<boolean> {
        return client.wshRpcCall("remotefilecopy", data, opts);
    }

    // command "remotefiledelete" [call]
    RemoteFileDeleteCommand(client: WshClient, data: CommandDeleteFileData, opts?: RpcOpts): Promise<void> {
        return client.wshRpcCall("remotefiledelete", data, opts);
    }

    // command "remotefileinfo" [call]
    RemoteFileInfoCommand(client: WshClient, data: string, opts?: RpcOpts): Promise<FileInfo> {
        return client.wshRpcCall("remotefileinfo", data, opts);
    }

    // command "remotefilejoin" [call]
    RemoteFileJoinCommand(client: WshClient, data: string[], opts?: RpcOpts): Promise<FileInfo> {
        return client.wshRpcCall("remotefilejoin", data, opts);
    }

    // command "remotefilemove" [call]
    RemoteFileMoveCommand(client: WshClient, data: CommandFileCopyData, opts?: RpcOpts): Promise<void> {
        return client.wshRpcCall("remotefilemove", data, opts);
    }

    // command "remotefiletouch" [call]
    RemoteFileTouchCommand(client: WshClient, data: string, opts?: RpcOpts): Promise<void> {
        return client.wshRpcCall("remotefiletouch", data, opts);
    }

    // command "remotegetinfo" [call]
    RemoteGetInfoCommand(client: WshClient, opts?: RpcOpts): Promise<RemoteInfo> {
        return client.wshRpcCall("remotegetinfo", null, opts);
    }

    // command "remoteinstallrcfiles" [call]
    RemoteInstallRcFilesCommand(client: WshClient, opts?: RpcOpts): Promise<void> {
        return client.wshRpcCall("remoteinstallrcfiles", null, opts);
    }

    // command "remotelistentries" [responsestream]
	RemoteListEntriesCommand(client: WshClient, data: CommandRemoteListEntriesData, opts?: RpcOpts): AsyncGenerator<CommandRemoteListEntriesRtnData, void, boolean> {
        return client.wshRpcStream("remotelistentries", data, opts);
    }

    // command "remotemkdir" [call]
    RemoteMkdirCommand(client: WshClient, data: string, opts?: RpcOpts): Promise<void> {
        return client.wshRpcCall("remotemkdir", data, opts);
    }

    // command "remotestreamcpudata" [responsestream]
	RemoteStreamCpuDataCommand(client: WshClient, opts?: RpcOpts): AsyncGenerator<TimeSeriesData, void, boolean> {
        return client.wshRpcStream("remotestreamcpudata", null, opts);
    }

    // command "remotestreamfile" [responsestream]
	RemoteStreamFileCommand(client: WshClient, data: CommandRemoteStreamFileData, opts?: RpcOpts): AsyncGenerator<FileData, void, boolean> {
        return client.wshRpcStream("remotestreamfile", data, opts);
    }

    // command "remotetarstream" [responsestream]
	RemoteTarStreamCommand(client: WshClient, data: CommandRemoteStreamTarData, opts?: RpcOpts): AsyncGenerator<Packet, void, boolean> {
        return client.wshRpcStream("remotetarstream", data, opts);
    }

    // command "remotewritefile" [call]
    RemoteWriteFileCommand(client: WshClient, data: FileData, opts?: RpcOpts): Promise<void> {
        return client.wshRpcCall("remotewritefile", data, opts);
    }

    // command "resolveids" [call]
    ResolveIdsCommand(client: WshClient, data: CommandResolveIdsData, opts?: RpcOpts): Promise<CommandResolveIdsRtnData> {
        return client.wshRpcCall("resolveids", data, opts);
    }

    // command "routeannounce" [call]
    RouteAnnounceCommand(client: WshClient, opts?: RpcOpts): Promise<void> {
        return client.wshRpcCall("routeannounce", null, opts);
    }

    // command "routeunannounce" [call]
    RouteUnannounceCommand(client: WshClient, opts?: RpcOpts): Promise<void> {
        return client.wshRpcCall("routeunannounce", null, opts);
    }

    // command "sendtelemetry" [call]
    SendTelemetryCommand(client: WshClient, opts?: RpcOpts): Promise<void> {
        return client.wshRpcCall("sendtelemetry", null, opts);
    }

    // command "setconfig" [call]
    SetConfigCommand(client: WshClient, data: SettingsType, opts?: RpcOpts): Promise<void> {
        return client.wshRpcCall("setconfig", data, opts);
    }

    // command "setconnectionsconfig" [call]
    SetConnectionsConfigCommand(client: WshClient, data: ConnConfigRequest, opts?: RpcOpts): Promise<void> {
        return client.wshRpcCall("setconnectionsconfig", data, opts);
    }

    // command "setmeta" [call]
    SetMetaCommand(client: WshClient, data: CommandSetMetaData, opts?: RpcOpts): Promise<void> {
        return client.wshRpcCall("setmeta", data, opts);
    }

    // command "setrtinfo" [call]
    SetRTInfoCommand(client: WshClient, data: CommandSetRTInfoData, opts?: RpcOpts): Promise<void> {
        return client.wshRpcCall("setrtinfo", data, opts);
    }

    // command "setvar" [call]
    SetVarCommand(client: WshClient, data: CommandVarData, opts?: RpcOpts): Promise<void> {
        return client.wshRpcCall("setvar", data, opts);
    }

    // command "setview" [call]
    SetViewCommand(client: WshClient, data: CommandBlockSetViewData, opts?: RpcOpts): Promise<void> {
        return client.wshRpcCall("setview", data, opts);
    }

    // command "streamcpudata" [responsestream]
	StreamCpuDataCommand(client: WshClient, data: CpuDataRequest, opts?: RpcOpts): AsyncGenerator<TimeSeriesData, void, boolean> {
        return client.wshRpcStream("streamcpudata", data, opts);
    }

    // command "streamtest" [responsestream]
	StreamTestCommand(client: WshClient, opts?: RpcOpts): AsyncGenerator<number, void, boolean> {
        return client.wshRpcStream("streamtest", null, opts);
    }

    // command "streamwaveai" [responsestream]
	StreamWaveAiCommand(client: WshClient, data: WaveAIStreamRequest, opts?: RpcOpts): AsyncGenerator<WaveAIPacketType, void, boolean> {
        return client.wshRpcStream("streamwaveai", data, opts);
    }

    // command "termgetscrollbacklines" [call]
    TermGetScrollbackLinesCommand(client: WshClient, data: CommandTermGetScrollbackLinesData, opts?: RpcOpts): Promise<CommandTermGetScrollbackLinesRtnData> {
        return client.wshRpcCall("termgetscrollbacklines", data, opts);
    }

    // command "test" [call]
    TestCommand(client: WshClient, data: string, opts?: RpcOpts): Promise<void> {
        return client.wshRpcCall("test", data, opts);
    }

    // command "vdomasyncinitiation" [call]
    VDomAsyncInitiationCommand(client: WshClient, data: VDomAsyncInitiationRequest, opts?: RpcOpts): Promise<void> {
        return client.wshRpcCall("vdomasyncinitiation", data, opts);
    }

    // command "vdomcreatecontext" [call]
    VDomCreateContextCommand(client: WshClient, data: VDomCreateContext, opts?: RpcOpts): Promise<ORef> {
        return client.wshRpcCall("vdomcreatecontext", data, opts);
    }

    // command "vdomrender" [responsestream]
	VDomRenderCommand(client: WshClient, data: VDomFrontendUpdate, opts?: RpcOpts): AsyncGenerator<VDomBackendUpdate, void, boolean> {
        return client.wshRpcStream("vdomrender", data, opts);
    }

    // command "vdomurlrequest" [responsestream]
	VDomUrlRequestCommand(client: WshClient, data: VDomUrlRequestData, opts?: RpcOpts): AsyncGenerator<VDomUrlRequestResponse, void, boolean> {
        return client.wshRpcStream("vdomurlrequest", data, opts);
    }

    // command "waitforroute" [call]
    WaitForRouteCommand(client: WshClient, data: CommandWaitForRouteData, opts?: RpcOpts): Promise<boolean> {
        return client.wshRpcCall("waitforroute", data, opts);
    }

    // command "waveaienabletelemetry" [call]
    WaveAIEnableTelemetryCommand(client: WshClient, opts?: RpcOpts): Promise<void> {
        return client.wshRpcCall("waveaienabletelemetry", null, opts);
    }

    // command "waveinfo" [call]
    WaveInfoCommand(client: WshClient, opts?: RpcOpts): Promise<WaveInfoData> {
        return client.wshRpcCall("waveinfo", null, opts);
    }

    // command "webselector" [call]
    WebSelectorCommand(client: WshClient, data: CommandWebSelectorData, opts?: RpcOpts): Promise<string[]> {
        return client.wshRpcCall("webselector", data, opts);
    }

    // command "workspacelist" [call]
    WorkspaceListCommand(client: WshClient, opts?: RpcOpts): Promise<WorkspaceInfoData[]> {
        return client.wshRpcCall("workspacelist", null, opts);
    }

    // command "wshactivity" [call]
    WshActivityCommand(client: WshClient, data: {[key: string]: number}, opts?: RpcOpts): Promise<void> {
        return client.wshRpcCall("wshactivity", data, opts);
    }

    // command "wsldefaultdistro" [call]
    WslDefaultDistroCommand(client: WshClient, opts?: RpcOpts): Promise<string> {
        return client.wshRpcCall("wsldefaultdistro", null, opts);
    }

    // command "wsllist" [call]
    WslListCommand(client: WshClient, opts?: RpcOpts): Promise<string[]> {
        return client.wshRpcCall("wsllist", null, opts);
    }

    // command "wslstatus" [call]
    WslStatusCommand(client: WshClient, opts?: RpcOpts): Promise<ConnStatus[]> {
        return client.wshRpcCall("wslstatus", null, opts);
    }

}

export const RpcApi = new RpcApiType();<|MERGE_RESOLUTION|>--- conflicted
+++ resolved
@@ -32,15 +32,14 @@
         return client.wshRpcCall("blockinfo", data, opts);
     }
 
-<<<<<<< HEAD
     // command "blockslist" [call]
     BlocksListCommand(client: WshClient, data: BlocksListRequest, opts?: RpcOpts): Promise<BlocksListEntry[]> {
         return client.wshRpcCall("blockslist", data, opts);
-=======
+    }
+
     // command "captureblockscreenshot" [call]
     CaptureBlockScreenshotCommand(client: WshClient, data: CommandCaptureBlockScreenshotData, opts?: RpcOpts): Promise<string> {
         return client.wshRpcCall("captureblockscreenshot", data, opts);
->>>>>>> 23127520
     }
 
     // command "connconnect" [call]
