--- conflicted
+++ resolved
@@ -19,11 +19,7 @@
     WOS,
 } from "@/app/store/global";
 import { workspaceLayoutModel } from "@/app/workspace/workspace-layout-model";
-import {
-    deleteLayoutModelForTab,
-    getLayoutModelForStaticTab,
-    NavigateDirection,
-} from "@/layout/index";
+import { deleteLayoutModelForTab, getLayoutModelForStaticTab, NavigateDirection } from "@/layout/index";
 import * as keyutil from "@/util/keyutil";
 import { CHORD_TIMEOUT } from "@/util/sharedconst";
 import { fireAndForget } from "@/util/util";
@@ -141,11 +137,10 @@
     }, 10);
 }
 
-<<<<<<< HEAD
-function switchBlockInDirection(tabId: string, direction: NavigateDirection) {
-    const layoutModel = getLayoutModelForTabById(tabId);
+function switchBlockInDirection(direction: NavigateDirection) {
+    const layoutModel = getLayoutModelForStaticTab();
     const inWaveAI = globalStore.get(atoms.waveAIFocusedAtom);
-    
+
     if (direction === NavigateDirection.Left) {
         const numBlocks = globalStore.get(layoutModel.numLeafs);
         if (inWaveAI) {
@@ -157,7 +152,7 @@
             return;
         }
     }
-    
+
     const navResult = layoutModel.switchNodeFocusInDirection(direction, inWaveAI);
     if (navResult.atLeft) {
         WaveAIModel.getInstance().focusInput();
@@ -166,11 +161,6 @@
     setTimeout(() => {
         globalRefocus();
     }, 10);
-=======
-function switchBlockInDirection(direction: NavigateDirection) {
-    const layoutModel = getLayoutModelForStaticTab();
-    layoutModel.switchNodeFocusInDirection(direction);
->>>>>>> 5a95e827
 }
 
 function getAllTabs(ws: Workspace): string[] {
