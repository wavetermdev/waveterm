--- conflicted
+++ resolved
@@ -582,10 +582,6 @@
         }
     }
 
-<<<<<<< HEAD
-    addCodeBlockToCodeSelect(blockRef: React.RefObject<HTMLElement>): number {
-        const rtn = this.codeSelectBlockRefArray.length;
-=======
     addCodeBlockToCodeSelect(blockRef: React.RefObject<HTMLElement>, uuid: string): number {
         let rtn = -1;
         if (uuid != this.codeSelectUuid) {
@@ -593,7 +589,6 @@
             this.codeSelectBlockRefArray = [];
         }
         rtn = this.codeSelectBlockRefArray.length;
->>>>>>> 0fe767cd
         this.codeSelectBlockRefArray.push(blockRef);
         return rtn;
     }
