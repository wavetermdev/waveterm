--- conflicted
+++ resolved
@@ -5,20 +5,6 @@
 import * as mobx from "mobx";
 import { boundMethod } from "autobind-decorator";
 import { isBlank } from "../util/util";
-<<<<<<< HEAD
-=======
-import {
-    HistoryItem,
-    RemotePtrType,
-    InfoType,
-    HistoryInfoType,
-    HistoryQueryOpts,
-    HistoryTypeStrs,
-    OpenAICmdInfoChatMessageType,
-    OV,
-    StrWithPos,
-} from "../types/types";
->>>>>>> d319e726
 import * as appconst from "../app/appconst";
 import { Model } from "./model";
 import { GlobalCommandRunner } from "./global";
