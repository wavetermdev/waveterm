--- conflicted
+++ resolved
@@ -32,11 +32,8 @@
 import { Screen } from "./screen";
 import { Cmd } from "./cmd";
 import { GlobalCommandRunner } from "./global";
-<<<<<<< HEAD
-=======
 import { clearMonoFontCache } from "@/util/textmeasure";
 import type { TermWrap } from "@/plugins/terminal/term";
->>>>>>> 8bcb99fa
 
 type SWLinePtr = {
     line: LineType;
