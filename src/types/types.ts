--- conflicted
+++ resolved
@@ -335,14 +335,9 @@
     remoteview?: RemoteViewType;
     openaicmdinfochat?: OpenAICmdInfoChatMessageType[];
     alertmessage?: AlertMessageType;
-<<<<<<< HEAD
     screenstatusindicator?: ScreenStatusIndicatorUpdateType;
     screennumrunningcommand?: ScreenNumRunningCommandsUpdateType;
-=======
-    screenstatusindicators?: ScreenStatusIndicatorUpdateType[];
-    screennumrunningcommands?: ScreenNumRunningCommandsUpdateType[];
     userinputrequest?: UserInputRequest;
->>>>>>> 903b26bf
 };
 
 type HistoryViewDataType = {
