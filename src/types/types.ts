// Copyright 2023, Command Line Inc.
// SPDX-License-Identifier: Apache-2.0

import * as React from "react";
import * as mobx from "mobx";

type ShareModeType = "local" | "web";
type FocusTypeStrs = "input" | "cmd";
type HistoryTypeStrs = "global" | "session" | "screen";
type RemoteStatusTypeStrs = "connected" | "connecting" | "disconnected" | "error";
type LineContainerStrs = "main" | "sidebar" | "history";

type OV<V> = mobx.IObservableValue<V>;

type SessionDataType = {
    sessionid: string;
    name: string;
    notifynum: number;
    activescreenid: string;
    sessionidx: number;
    sharemode: ShareModeType;
    archived?: boolean;
    remotes: RemoteInstanceType[];

    // for updates
    remove?: boolean;
    full?: boolean;
};

type LineStateType = { [k: string]: any };

type LineType = {
    screenid: string;
    userid: string;
    lineid: string;
    ts: number;
    linenum: number;
    linenumtemp: boolean;
    linelocal: boolean;
    linetype: string;
    linestate: LineStateType;
    text: string;
    renderer: string;
    contentheight?: number;
    star?: number;
    archived?: boolean;
    pinned?: boolean;
    ephemeral?: boolean;
    remove?: boolean;
};

type ScreenOptsType = {
    tabcolor?: string;
    tabicon?: string;
    pterm?: string;
};

type WebShareOpts = {
    sharename: string;
    viewkey: string;
};

type ScreenViewOptsType = {
    sidebar: ScreenSidebarOptsType;
};

type ScreenSidebarOptsType = {
    open: boolean;
    width: string;
    sidebarlineid: string;
};

type ScreenDataType = {
    sessionid: string;
    screenid: string;
    screenidx: number;
    name: string;
    sharemode: ShareModeType;
    webshareopts?: WebShareOpts;
    archived?: boolean;
    screenopts: ScreenOptsType;
    screenviewopts: ScreenViewOptsType;
    curremote: RemotePtrType;
    nextlinenum: number;
    selectedline: number;
    focustype: FocusTypeStrs;
    anchor: { anchorline: number; anchoroffset: number };

    // for updates
    full?: boolean;
    remove?: boolean;
};

type RemoteOptsType = {
    color: string;
};

type RemoteType = {
    remotetype: string;
    remoteid: string;
    remotealias: string;
    remotecanonicalname: string;
    remotevars: Record<string, string>;
    status: RemoteStatusTypeStrs;
    connecttimeout: number;
    errorstr: string;
    installstatus: string;
    installerrorstr: string;
    defaultfestate: Record<string, string>;
    connectmode: string;
    autoinstall: boolean;
    remoteidx: number;
    sshconfigsrc: string;
    archived: boolean;
    uname: string;
    mshellversion: string;
    needsmshellupgrade: boolean;
    noinitpk: boolean;
    authtype: string;
    waitingforpassword: boolean;
    remoteopts?: RemoteOptsType;
    local: boolean;
    remove?: boolean;
    shellpref: string;
    defaultshelltype: string;
};

type RemoteStateType = {
    cwd: string;
    env0: string; // in base64 "env -0" form
};

type RemoteInstanceType = {
    riid: string;
    name: string;
    sessionid: string;
    screenid: string;
    remoteownerid: string;
    remoteid: string;
    festate: Record<string, string>;
    shelltype: string;

    remove?: boolean;
};

type RemotePtrType = {
    remoteid: string;
    ownerid?: string;
    name?: string;
};

type HistoryItem = {
    historyid: string;
    ts: number;
    userid: string;
    sessionid: string;
    screenid: string;
    lineid: string;
    haderror: boolean;
    cmdstr: string;
    remove: boolean;
    remote: RemotePtrType;
    ismetacmd: boolean;
    historynum: string;
    linenum: number;
};

type CmdRemoteStateType = {
    remoteid: string;
    remotename: string;
    cwd: string;
};

type UIContextType = {
    sessionid: string;
    screenid: string;
    remote: RemotePtrType;
    winsize: TermWinSize;
    linenum: number;
    build: string;
};

type FeCmdPacketType = {
    type: string;
    metacmd: string;
    metasubcmd?: string;
    args: string[];
    kwargs: Record<string, string>;
    rawstr?: string;
    uicontext: UIContextType;
    interactive: boolean;
};

type FeInputPacketType = {
    type: string;
    ck: string;
    remote: RemotePtrType;
    inputdata64?: string;
    signame?: string;
    winsize?: TermWinSize;
};

type RemoteInputPacketType = {
    type: string;
    remoteid: string;
    inputdata64: string;
};

type WatchScreenPacketType = {
    type: string;
    sessionid: string;
    screenid: string;
    connect: boolean;
    authkey: string;
};

type CmdInputTextPacketType = {
    type: string;
    seqnum: number;
    screenid: string;
    text: StrWithPos;
};

type TermWinSize = {
    rows: number;
    cols: number;
};

type TermOptsType = {
    rows: number;
    cols: number;
    flexrows?: boolean;
    maxptysize?: number;
};

type CmdDataType = {
    screenid: string;
    lineid: string;
    remote: RemotePtrType;
    cmdstr: string;
    rawcmdstr: string;
    festate: Record<string, string>;
    termopts: TermOptsType;
    origtermopts: TermOptsType;
    status: string;
    cmdpid: number;
    remotepid: number;
    restartts: number;
    donets: number;
    exitcode: number;
    durationms: number;
    runout: any[];
    rtnstate: boolean;
    remove?: boolean;
    restarted?: boolean;
};

type PtyDataUpdateType = {
    screenid: string;
    lineid: string;
    remoteid: string;
    ptypos: number;
    ptydata64: string;
    ptydatalen: number;
};

type ScreenLinesType = {
    screenid: string;
    lines: LineType[];
    cmds: CmdDataType[];
};

type OpenAIPacketOutputType = {
    model: string;
    created: number;
    finish_reason: string;
    message: string;
    error?: string;
};

type OpenAICmdInfoChatMessageType = {
    isassistantresponse?: boolean;
    assistantresponse?: OpenAIPacketOutputType;
    userquery?: string;
};

/**
 * Levels for the screen status indicator
 */
enum StatusIndicatorLevel {
    None = 0,
    Output = 1,
    Success = 2,
    Error = 3,
}

type ScreenStatusIndicatorUpdateType = {
    screenid: string;
    status: StatusIndicatorLevel;
};

type ScreenNumRunningCommandsUpdateType = {
    screenid: string;
    num: number;
};

type ModelUpdateType = {
    interactive: boolean;
    sessions?: SessionDataType[];
    activesessionid?: string;
    screens?: ScreenDataType[];
    screenlines?: ScreenLinesType;
    line?: LineType;
    lines?: LineType[];
    cmd?: CmdDataType;
    info?: InfoType;
    cmdline?: StrWithPos;
    remotes?: RemoteType[];
    history?: HistoryInfoType;
    connect?: boolean;
    mainview?: string;
    bookmarks?: BookmarkType[];
    selectedbookmark?: string;
    clientdata?: ClientDataType;
    historyviewdata?: HistoryViewDataType;
    remoteview?: RemoteViewType;
    openaicmdinfochat?: OpenAICmdInfoChatMessageType[];
    alertmessage?: AlertMessageType;
<<<<<<< HEAD
    screenstatusindicator?: ScreenStatusIndicatorUpdateType;
    screennumrunningcommands?: ScreenNumRunningCommandsUpdateType;
    userinputrequest?: UserInputRequest;
=======
    screenstatusindicators?: ScreenStatusIndicatorUpdateType[];
    screennumrunningcommands?: ScreenNumRunningCommandsUpdateType[];
>>>>>>> 51ee7bef
};

type HistoryViewDataType = {
    items: HistoryItem[];
    offset: number;
    rawoffset: number;
    nextrawoffset: number;
    hasmore: boolean;
    lines: LineType[];
    cmds: CmdDataType[];
};

type BookmarkType = {
    bookmarkid: string;
    createdts: number;
    cmdstr: string;
    alias: string;
    tags: string[];
    description: string;
    cmds: string[];
    orderidx: number;
    remove?: boolean;
};

type HistoryInfoType = {
    historytype: HistoryTypeStrs;
    sessionid: string;
    screenid: string;
    items: HistoryItem[];
    show: boolean;
};

type CmdLineUpdateType = {
    cmdline: string;
    cursorpos: number;
};

type RemoteEditType = {
    remoteedit: boolean;
    remoteid?: string;
    errorstr?: string;
    infostr?: string;
    keystr?: string;
    haspassword?: boolean;
    // @TODO: this is a hack to determine which create modal to show
    old?: boolean;
};

type InfoType = {
    infotitle?: string;
    infomsg?: string;
    infomsghtml?: boolean;
    websharelink?: boolean;
    infoerror?: string;
    infolines?: string[];
    infocomps?: string[];
    infocompsmore?: boolean;
    timeoutms?: number;
};

type RemoteViewType = {
    ptyremoteid?: string;
    remoteedit?: RemoteEditType;
    remoteshowall?: boolean;
};

type HistoryQueryOpts = {
    queryType: "global" | "session" | "screen";
    limitRemote: boolean;
    limitRemoteInstance: boolean;
    limitUser: boolean;
    queryStr: string;
    maxItems: number;
    includeMeta: boolean;
    fromTs: number;
};

type ContextMenuOpts = {
    showCut?: boolean;
};

type UpdateMessage = PtyDataUpdateType | ModelUpdateType;

type RendererContext = {
    screenId: string;
    lineId: string;
    lineNum: number;
};

type RemoteTermContext = { remoteId: string };

type TermContextUnion = RendererContext | RemoteTermContext;

type RendererOpts = {
    maxSize: WindowSize;
    idealSize: WindowSize;
    termOpts: TermOptsType;
    termFontSize: number;
};

type RendererOptsUpdate = {
    maxSize?: WindowSize;
    idealSize?: WindowSize;
    termOpts?: TermOptsType;
    termFontSize?: number;
};

type RendererPluginType = {
    name: string;
    rendererType: "simple" | "full";
    heightType: "rows" | "pixels";
    dataType: "json" | "blob" | "model";
    collapseType: "hide" | "remove";
    hidePrompt?: boolean;
    globalCss?: string;
    mimeTypes?: string[];
    modelCtor?: () => RendererModel;
    simpleComponent?: SimpleBlobRendererComponent;
    fullComponent?: FullRendererComponent;
    readme?: string;
    screenshots?: any[];
    vendor?: string;
    summary?: string;
    title?: string;
    iconComp?: React.Component<{}, {}>;
};

type RendererModelContainerApi = {
    onFocusChanged: (focus: boolean) => void;
    saveHeight: (height: number) => void;
    dataHandler: (data: string, model: RendererModel) => void;
};

type RendererModelInitializeParams = {
    context: RendererContext;
    isDone: boolean;
    rawCmd: WebCmd;
    savedHeight: number;
    opts: RendererOpts;
    lineState: LineStateType;
    api: RendererModelContainerApi;
    ptyDataSource: (termContext: TermContextUnion) => Promise<PtyDataType>;
};

type RendererModel = {
    initialize: (params: RendererModelInitializeParams) => void;
    dispose: () => void;
    reload: (delayMs: number) => void;
    giveFocus: () => void;
    updateOpts: (opts: RendererOptsUpdate) => void;
    setIsDone: () => void;
    receiveData: (pos: number, data: Uint8Array, reason?: string) => void;
    updateHeight: (newHeight: number) => void;
};

type SimpleBlobRendererComponent = React.ComponentType<{
    data: ExtBlob;
    readOnly?: boolean;
    notFound?: boolean;
    isSelected?: boolean;
    rendererApi?: RendererModelContainerApi;
    shouldFocus?: boolean;
    cmdstr?: string;
    cwd?: string;
    exitcode?: number;
    context: RendererContext;
    opts: RendererOpts;
    savedHeight: number;
    scrollToBringIntoViewport?: () => void;
    lineState?: LineStateType;
}>;
type FullRendererComponent = React.ComponentType<{ model: any }>;

type WindowSize = {
    height: number;
    width: number;
};

type PtyDataType = {
    pos: number;
    data: Uint8Array;
};

type FeOptsType = {
    termfontsize: number;
};

type ConfirmFlagsType = {
    [k: string]: boolean;
};

type ClientOptsType = {
    notelemetry: boolean;
    noreleasecheck: boolean;
    acceptedtos: number;
    confirmflags: ConfirmFlagsType;
    mainsidebar: {
        collapsed: boolean;
        width: number;
    };
};

type ReleaseInfoType = {
    latestversion: string;
};

type ClientDataType = {
    clientid: string;
    userid: string;
    feopts: FeOptsType;
    clientopts: ClientOptsType;
    cmdstoretype: "session" | "screen";
    dbversion: number;
    openaiopts?: OpenAIOptsType;
    releaseinfo?: ReleaseInfoType;
};

type OpenAIOptsType = {
    model?: string;
    apitoken?: string;
    maxtokens?: number;
    maxchoices?: number;
};

type PlaybookType = {
    playbookid: string;
    playbookname: string;
    description: string;
    entryids: string[];
    entries: PlaybookEntryType[];
};

type PlaybookEntryType = {
    entryid: string;
    playbookid: string;
    alias: string;
    cmdstr: string;
    description: string;
    createdts: number;
    updatedts: number;
    remove: boolean;
};

type AlertMessageType = {
    title?: string;
    message: string;
    confirm?: boolean;
    markdown?: boolean;
    confirmflag?: string;
};

type HistorySearchParams = {
    offset: number;
    rawOffset: number;
    searchText?: string;
    searchSessionId?: string;
    searchRemoteId?: string;
    fromTs?: number;
    noMeta?: boolean;
    filterCmds?: boolean;
};

type UserInputRequest = {
    requestid: string;
    querytext: string;
    responsetype: string;
    title: string;
    markdown: boolean;
};

type UserInputResponsePacket = {
    type: string;
    requestid: string;
    text?: string;
    confirm?: boolean;
    errormsg?: string;
};

type RenderModeType = "normal" | "collapsed" | "expanded";

type WebScreen = {
    screenid: string;
    sharename: string;
    vts: number;
    selectedline: number;
};

type WebLine = {
    screenid: string;
    lineid: string;
    ts: number;
    linenum: number;
    linetype: string;
    text: string;
    contentheight: number;
    renderer: string;
    archived: boolean;
    vts: number;
};

type WebRemote = {
    remoteid: string;
    alias: string;
    canonicalname: string;
    name: string;
    homedir: string;
    isroot: boolean;
};

type WebCmd = {
    screenid: string;
    lineid: string;
    remote: WebRemote;
    cmdstr: string;
    rawcmdstr: string;
    festate: Record<string, string>;
    termopts: TermOptsType;
    status: string;
    cmdpid: number;
    remotepid: number;
    donets: number;
    exitcode: number;
    durationms: number;
    rtnstate: boolean;
    rtnstatestr: string;
    vts: number;
};

type WebFullScreen = {
    screenid: string;
    screen: WebScreen;
    lines: WebLine[];
    cmds: WebCmd[];
    cmdptymap: Record<string, number>;
    vts: number;
};

type PtyDataUpdate = {
    screenid: string;
    lineid: string;
    ptypos: number;
    data: string;
};

type WebShareWSMessage = {
    type: string;
    screenid: string;
    viewkey: string;
};

type LineInterface = {
    lineid: string;
    linenum: number;
    ts: number;
};

type LineFactoryProps = {
    line: LineInterface;
    width: number;
    visible: OV<boolean>;
    staticRender: boolean;
    onHeightChange: LineHeightChangeCallbackType;
    overrideCollapsed: OV<boolean>;
    topBorder: boolean;
    renderMode: RenderModeType;
    noSelect?: boolean;
};

type RendererContainerType = {
    registerRenderer: (lineId: string, model: RendererModel) => void;
    unloadRenderer: (lineId: string) => void;
};

type CommandRtnType = {
    success: boolean;
    error?: string;
};

type LineHeightChangeCallbackType = (lineNum: number, newHeight: number, oldHeight: number) => void;

type OpenAIPacketType = {
    type: string;
    model: string;
    created: number;
    finish_reason: string;
    usage: Record<string, number>;
    index: number;
    text: string;
    error: string;
};

type FileInfoType = {
    name: string;
    size: number;
    modts: number;
    isdir: boolean;
    perm: number;
    notfound: boolean;
};

type ExtBlob = Blob & {
    notFound: boolean;
    name?: string;
};

type ExtFile = File & {
    notFound: boolean;
};

type ModalStoreEntry = {
    id: string;
    component: React.ComponentType;
    uniqueKey: string;
    props?: any;
};

type StrWithPos = {
    str: string;
    pos: number;
};

export type {
    SessionDataType,
    LineStateType,
    LineType,
    RemoteType,
    RemoteStateType,
    RemoteInstanceType,
    HistoryItem,
    CmdRemoteStateType,
    FeCmdPacketType,
    TermOptsType,
    CmdDataType,
    ScreenViewOptsType,
    ScreenSidebarOptsType,
    ScreenDataType,
    ScreenOptsType,
    PtyDataUpdateType,
    ModelUpdateType,
    UpdateMessage,
    InfoType,
    CmdLineUpdateType,
    RemotePtrType,
    UIContextType,
    HistoryInfoType,
    HistoryQueryOpts,
    WatchScreenPacketType,
    TermWinSize,
    FeInputPacketType,
    RemoteInputPacketType,
    RemoteEditType,
    ContextMenuOpts,
    RendererContext,
    WindowSize,
    RendererModel,
    PtyDataType,
    BookmarkType,
    ClientDataType,
    PlaybookType,
    PlaybookEntryType,
    HistoryViewDataType,
    RenderModeType,
    AlertMessageType,
    HistorySearchParams,
    UserInputRequest,
    UserInputResponsePacket,
    ScreenLinesType,
    FocusTypeStrs,
    HistoryTypeStrs,
    RendererOpts,
    RendererPluginType,
    SimpleBlobRendererComponent,
    RendererModelContainerApi,
    RendererModelInitializeParams,
    RendererOptsUpdate,
    WebShareOpts,
    RemoteStatusTypeStrs,
    WebFullScreen,
    WebScreen,
    WebLine,
    WebCmd,
    RemoteTermContext,
    TermContextUnion,
    WebRemote,
    PtyDataUpdate,
    WebShareWSMessage,
    LineHeightChangeCallbackType,
    LineFactoryProps,
    LineInterface,
    RendererContainerType,
    RemoteViewType,
    CommandRtnType,
    OpenAIPacketType,
    FileInfoType,
    ExtBlob,
    ExtFile,
    LineContainerStrs,
    ModalStoreEntry,
    StrWithPos,
    CmdInputTextPacketType,
    OpenAICmdInfoChatMessageType,
    ScreenStatusIndicatorUpdateType,
};

export { StatusIndicatorLevel };<|MERGE_RESOLUTION|>--- conflicted
+++ resolved
@@ -326,14 +326,9 @@
     remoteview?: RemoteViewType;
     openaicmdinfochat?: OpenAICmdInfoChatMessageType[];
     alertmessage?: AlertMessageType;
-<<<<<<< HEAD
-    screenstatusindicator?: ScreenStatusIndicatorUpdateType;
-    screennumrunningcommands?: ScreenNumRunningCommandsUpdateType;
-    userinputrequest?: UserInputRequest;
-=======
     screenstatusindicators?: ScreenStatusIndicatorUpdateType[];
     screennumrunningcommands?: ScreenNumRunningCommandsUpdateType[];
->>>>>>> 51ee7bef
+    userinputrequest?: UserInputRequest;
 };
 
 type HistoryViewDataType = {
