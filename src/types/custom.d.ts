declare module "*.svg" {
    import * as React from "react";
    export const ReactComponent: React.FunctionComponent<React.SVGProps<SVGSVGElement> & { title?: string }>;
    const src: string;
    export default src;
}

declare global {
    type ShareModeType = "local" | "web";
    type FocusTypeStrs = "input" | "cmd";
    type HistoryTypeStrs = "global" | "session" | "screen";
    type RemoteStatusTypeStrs = "connected" | "connecting" | "disconnected" | "error";
    type LineContainerStrs = "main" | "sidebar" | "history";
    type AppUpdateStatusType = "unavailable" | "ready";
    type NativeThemeSource = "system" | "light" | "dark";

    type OV<V> = mobx.IObservableValue<V>;
    type OArr<V> = mobx.IObservableArray<V>;
    type OMap<K, V> = mobx.ObservableMap<K, V>;
    type CV<V> = mobx.IComputedValue<V>;

    type SessionDataType = {
        sessionid: string;
        name: string;
        notifynum: number;
        activescreenid: string;
        sessionidx: number;
        sharemode: ShareModeType;
        archived?: boolean;
        remotes: RemoteInstanceType[];

        // for updates
        remove?: boolean;
    };

    type LineStateType = { [k: string]: any };

    type LineType = {
        screenid: string;
        userid: string;
        lineid: string;
        ts: number;
        linenum: number;
        linenumtemp: boolean;
        linelocal: boolean;
        linetype: string;
        linestate: LineStateType;
        text: string;
        renderer: string;
        contentheight?: number;
        star?: number;
        archived?: boolean;
        pinned?: boolean;
        ephemeral?: boolean;
        remove?: boolean;
    };

    type ScreenOptsType = {
        tabcolor?: string;
        tabicon?: string;
        pterm?: string;
    };

    type WebShareOpts = {
        sharename: string;
        viewkey: string;
    };

    type ScreenViewOptsType = {
        sidebar: ScreenSidebarOptsType;
    };

    type ScreenSidebarOptsType = {
        open: boolean;
        width: string;
        sidebarlineid: string;
    };

    type ScreenDataType = {
        sessionid: string;
        screenid: string;
        screenidx: number;
        name: string;
        sharemode: ShareModeType;
        webshareopts?: WebShareOpts;
        archived?: boolean;
        screenopts: ScreenOptsType;
        screenviewopts: ScreenViewOptsType;
        curremote: RemotePtrType;
        nextlinenum: number;
        selectedline: number;
        focustype: FocusTypeStrs;
        anchor: { anchorline: number; anchoroffset: number };

        // for updates
        remove?: boolean;
    };

    type RemoteOptsType = {
        color: string;
    };

    type RemoteType = {
        remotetype: string;
        remoteid: string;
        remotealias: string;
        remotecanonicalname: string;
        remotevars: Record<string, string>;
        status: RemoteStatusTypeStrs;
        connecttimeout: number;
        countdownactive: boolean;
        errorstr: string;
        installstatus: string;
        installerrorstr: string;
        connectmode: string;
        autoinstall: boolean;
        remoteidx: number;
        sshconfigsrc: string;
        archived: boolean;
        uname: string;
        mshellversion: string;
        needsmshellupgrade: boolean;
        noinitpk: boolean;
        authtype: string;
        waitingforpassword: boolean;
        remoteopts?: RemoteOptsType;
        local: boolean;
        issudo: boolean;
        remove?: boolean;
        shellpref: string;
        defaultshelltype: string;
    };

    type RemoteStateType = {
        cwd: string;
        env0: string; // in base64 "env -0" form
    };

    type RemoteInstanceType = {
        riid: string;
        name: string;
        sessionid: string;
        screenid: string;
        remoteownerid: string;
        remoteid: string;
        festate: Record<string, string>;
        shelltype: string;

        remove?: boolean;
    };

    type RemotePtrType = {
        remoteid: string;
        ownerid?: string;
        name?: string;
    };

    type HistoryItem = {
        historyid: string;
        ts: number;
        userid: string;
        sessionid: string;
        screenid: string;
        lineid: string;
        haderror: boolean;
        cmdstr: string;
        remove: boolean;
        remote: RemotePtrType;
        ismetacmd: boolean;
        historynum: string;
        linenum: number;
    };

    type CmdRemoteStateType = {
        remoteid: string;
        remotename: string;
        cwd: string;
    };

    type UIContextType = {
        sessionid: string;
        screenid: string;
        remote: RemotePtrType;
        winsize: TermWinSize;
        linenum: number;
        build: string;
    };

    type FeCmdPacketType = {
        type: string;
        metacmd: string;
        metasubcmd?: string;
        args: string[];
        kwargs: Record<string, string>;
        rawstr?: string;
        uicontext: UIContextType;
        interactive: boolean;
    };

    type FeInputPacketType = {
        type: string;
        ck: string;
        remote: RemotePtrType;
        inputdata64?: string;
        signame?: string;
        winsize?: TermWinSize;
    };

    type RemoteInputPacketType = {
        type: string;
        remoteid: string;
        inputdata64: string;
    };

    type WatchScreenPacketType = {
        type: string;
        sessionid: string;
        screenid: string;
        connect: boolean;
        authkey: string;
    };

    type CmdInputTextPacketType = {
        type: string;
        seqnum: number;
        screenid: string;
        text: StrWithPos;
    };

    type TermWinSize = {
        rows: number;
        cols: number;
    };

    type TermOptsType = {
        rows: number;
        cols: number;
        flexrows?: boolean;
        maxptysize?: number;
    };

    type CmdDataType = {
        screenid: string;
        lineid: string;
        remote: RemotePtrType;
        cmdstr: string;
        rawcmdstr: string;
        festate: Record<string, string>;
        termopts: TermOptsType;
        origtermopts: TermOptsType;
        status: string;
        cmdpid: number;
        remotepid: number;
        restartts: number;
        donets: number;
        exitcode: number;
        durationms: number;
        runout: any[];
        rtnstate: boolean;
        remove?: boolean;
        restarted?: boolean;
    };

    type LineUpdateType = {
        line: LineType;
        cmd: CmdDataType;
    };

    type PtyDataUpdateType = {
        screenid: string;
        lineid: string;
        remoteid: string;
        ptypos: number;
        ptydata64: string;
        ptydatalen: number;
    };

    type ScreenLinesType = {
        screenid: string;
        lines: LineType[];
        cmds: CmdDataType[];
    };

    type OpenAIPacketOutputType = {
        model: string;
        created: number;
        finish_reason: string;
        message: string;
        error?: string;
    };

    type OpenAICmdInfoChatMessageType = {
        isassistantresponse?: boolean;
        assistantresponse?: OpenAIPacketOutputType;
        userquery?: string;
    };

    type DropdownItem = {
        label: string;
        value: string | null;
    };

    /**
     * Levels for the screen status indicator
     */
    enum StatusIndicatorLevel {
        None = 0,
        Output = 1,
        Success = 2,
        Error = 3,
    }

    type ScreenStatusIndicatorUpdateType = {
        screenid: string;
        status: StatusIndicatorLevel;
    };

    type ScreenNumRunningCommandsUpdateType = {
        screenid: string;
        num: number;
    };

    type ConnectUpdateType = {
        sessions: SessionDataType[];
        screens: ScreenDataType[];
        remotes: RemoteType[];
        screenstatusindicators: ScreenStatusIndicatorUpdateType[];
        screennumrunningcommands: ScreenNumRunningCommandsUpdateType[];
        activesessionid: string;
    };

    type BookmarksUpdateType = {
        bookmarks: BookmarkType[];
        selectedbookmark: string;
    };

    type MainViewUpdateType = {
        mainview: string;
        historyview?: HistoryViewDataType;
        bookmarksview?: BookmarksUpdateType;
    };

    type ModelUpdateType = {
        items?: ModelUpdateItemType[];
    };

    type ModelUpdateItemType = {
        interactive: boolean;
        session?: SessionDataType;
        activesessionid?: string;
        screen?: ScreenDataType;
        screenlines?: ScreenLinesType;
        line?: LineUpdateType;
        cmd?: CmdDataType;
        info?: InfoType;
        cmdline?: StrWithPos;
        remote?: RemoteType;
        history?: HistoryInfoType;
        connect?: ConnectUpdateType;
        mainview?: MainViewUpdateType;
        bookmarks?: BookmarksUpdateType;
        clientdata?: ClientDataType;
        remoteview?: RemoteViewType;
        openaicmdinfochat?: OpenAICmdInfoChatMessageType[];
        alertmessage?: AlertMessageType;
        screenstatusindicator?: ScreenStatusIndicatorUpdateType;
        screennumrunningcommands?: ScreenNumRunningCommandsUpdateType;
        userinputrequest?: UserInputRequest;
        screentombstone?: any;
        sessiontombstone?: any;
    };

    type HistoryViewDataType = {
        items: HistoryItem[];
        offset: number;
        rawoffset: number;
        nextrawoffset: number;
        hasmore: boolean;
        lines: LineType[];
        cmds: CmdDataType[];
    };

    type BookmarkType = {
        bookmarkid: string;
        createdts: number;
        cmdstr: string;
        alias: string;
        tags: string[];
        description: string;
        cmds: string[];
        orderidx: number;
        remove?: boolean;
    };

    type HistoryInfoType = {
        historytype: HistoryTypeStrs;
        sessionid: string;
        screenid: string;
        items: HistoryItem[];
        show: boolean;
    };

    type CmdLineUpdateType = {
        cmdline: string;
        cursorpos: number;
    };

    type RemoteEditType = {
        remoteedit: boolean;
        remoteid?: string;
        errorstr?: string;
        infostr?: string;
        keystr?: string;
        haspassword?: boolean;
        // @TODO: this is a hack to determine which create modal to show
        old?: boolean;
    };

    type InfoType = {
        infotitle?: string;
        infomsg?: string;
        infomsghtml?: boolean;
        websharelink?: boolean;
        infoerror?: string;
        infoerrorcode?: string;
        infolines?: string[];
        infocomps?: string[];
        infocompsmore?: boolean;
        timeoutms?: number;
    };

    type RemoteViewType = {
        ptyremoteid?: string;
        remoteedit?: RemoteEditType;
        remoteshowall?: boolean;
    };

    type HistoryQueryOpts = {
        queryType: "global" | "session" | "screen";
        limitRemote: boolean;
        limitRemoteInstance: boolean;
        limitUser: boolean;
        queryStr: string;
        maxItems: number;
        includeMeta: boolean;
        fromTs: number;
    };

    type ContextMenuOpts = {
        showCut?: boolean;
    };

    type ModelUpdatePacket = {
        type: "model";
        data: ModelUpdateItemType[];
    };

    type PtyDataUpdatePacket = {
        type: "pty";
        data: PtyDataUpdateType;
    };

    type UpdatePacket = ModelUpdatePacket | PtyDataUpdatePacket;

    type RendererContext = {
        screenId: string;
        lineId: string;
        lineNum: number;
    };

    type RemoteTermContext = { remoteId: string };

    type TermContextUnion = RendererContext | RemoteTermContext;

    type RendererOpts = {
        maxSize: WindowSize;
        idealSize: WindowSize;
        termOpts: TermOptsType;
        termFontSize: number;
        termFontFamily: string;
    };

    type RendererOptsUpdate = {
        maxSize?: WindowSize;
        idealSize?: WindowSize;
        termOpts?: TermOptsType;
        termFontSize?: number;
    };

    type RendererPluginType = {
        name: string;
        rendererType: "simple" | "full";
        heightType: "rows" | "pixels";
        dataType: "json" | "blob" | "model";
        collapseType: "hide" | "remove";
        hidePrompt?: boolean;
        globalCss?: string;
        mimeTypes?: string[];
        modelCtor?: () => RendererModel;
        simpleComponent?: SimpleBlobRendererComponent;
        fullComponent?: FullRendererComponent;
        readme?: string;
        screenshots?: any[];
        vendor?: string;
        summary?: string;
        title?: string;
        iconComp?: React.Component<{}, {}>;
    };

    type RendererModelContainerApi = {
        onFocusChanged: (focus: boolean) => void;
        saveHeight: (height: number) => void;
        dataHandler: (data: string, model: RendererModel) => void;
    };

    type RendererModelInitializeParams = {
        context: RendererContext;
        isDone: boolean;
        rawCmd: WebCmd;
        savedHeight: number;
        opts: RendererOpts;
        lineState: LineStateType;
        api: RendererModelContainerApi;
        ptyDataSource: (termContext: TermContextUnion) => Promise<PtyDataType>;
    };

    type RendererModel = {
        initialize: (params: RendererModelInitializeParams) => void;
        dispose: () => void;
        reload: (delayMs: number) => void;
        giveFocus: () => void;
        updateOpts: (opts: RendererOptsUpdate) => void;
        setIsDone: () => void;
        receiveData: (pos: number, data: Uint8Array, reason?: string) => void;
        updateHeight: (newHeight: number) => void;
    };

    type SimpleBlobRendererComponent = React.ComponentType<{
        data: ExtBlob;
        readOnly?: boolean;
        notFound?: boolean;
        isSelected?: boolean;
        rendererApi?: RendererModelContainerApi;
        shouldFocus?: boolean;
        cmdstr?: string;
        cwd?: string;
        exitcode?: number;
        context: RendererContext;
        opts: RendererOpts;
        savedHeight: number;
        scrollToBringIntoViewport?: () => void;
        lineState?: LineStateType;
    }>;
    type FullRendererComponent = React.ComponentType<{ model: any }>;

    type WindowSize = {
        height: number;
        width: number;
    };

    type PtyDataType = {
        pos: number;
        data: Uint8Array;
    };

    type TermThemeType = {
        [k: string]: string | null;
    };

    type FeOptsType = {
        termfontsize: number;
        termfontfamily: string;
<<<<<<< HEAD
        theme: string;
        termtheme: TermThemeType;
=======
        theme: NativeThemeSource;
>>>>>>> f41ac1d5
    };

    type ConfirmFlagsType = {
        [k: string]: boolean;
    };

    type ClientOptsType = {
        notelemetry: boolean;
        noreleasecheck: boolean;
        acceptedtos: number;
        confirmflags: ConfirmFlagsType;
        mainsidebar: {
            collapsed: boolean;
            width: number;
        };
        rightsidebar: {
            collapsed: boolean;
            width: number;
        };
        globalshortcut: string;
        globalshortcutenabled: boolean;
        webgl: boolean;
    };

    type ReleaseInfoType = {
        latestversion: string;
    };

    type ClientWinSize = {
        width: number;
        height: number;
        top: number;
        left: number;
        fullscreen: boolean;
    };

    type KeyModsType = {
        meta?: boolean;
        ctrl?: boolean;
        alt?: boolean;
        shift?: boolean;
    };

    type ClientDataType = {
        clientid: string;
        userid: string;
        feopts: FeOptsType;
        clientopts: ClientOptsType;
        cmdstoretype: "session" | "screen";
        dbversion: number;
        openaiopts?: OpenAIOptsType;
        releaseinfo?: ReleaseInfoType;
        winsize: ClientWinSize;
    };

    type OpenAIOptsType = {
        model?: string;
        apitoken?: string;
        maxtokens?: number;
        maxchoices?: number;
        baseurl?: string;
    };

    type PlaybookType = {
        playbookid: string;
        playbookname: string;
        description: string;
        entryids: string[];
        entries: PlaybookEntryType[];
    };

    type PlaybookEntryType = {
        entryid: string;
        playbookid: string;
        alias: string;
        cmdstr: string;
        description: string;
        createdts: number;
        updatedts: number;
        remove: boolean;
    };

    type AlertMessageType = {
        title?: string;
        message: string;
        confirm?: boolean;
        markdown?: boolean;
        confirmflag?: string;
    };

    type HistorySearchParams = {
        offset: number;
        rawOffset: number;
        searchText?: string;
        searchSessionId?: string;
        searchRemoteId?: string;
        fromTs?: number;
        noMeta?: boolean;
        filterCmds?: boolean;
    };

    type UserInputRequest = {
        requestid: string;
        querytext: string;
        responsetype: string;
        title: string;
        markdown: boolean;
        timeoutms: number;
        checkboxmsg: string;
        publictext: boolean;
    };

    type UserInputResponsePacket = {
        type: string;
        requestid: string;
        text?: string;
        confirm?: boolean;
        errormsg?: string;
        checkboxstat?: boolean;
    };

    type RenderModeType = "normal" | "collapsed" | "expanded";

    type WebScreen = {
        screenid: string;
        sharename: string;
        vts: number;
        selectedline: number;
    };

    type WebLine = {
        screenid: string;
        lineid: string;
        ts: number;
        linenum: number;
        linetype: string;
        text: string;
        contentheight: number;
        renderer: string;
        archived: boolean;
        vts: number;
    };

    type WebRemote = {
        remoteid: string;
        alias: string;
        canonicalname: string;
        name: string;
        homedir: string;
        isroot: boolean;
    };

    type WebCmd = {
        screenid: string;
        lineid: string;
        remote: WebRemote;
        cmdstr: string;
        rawcmdstr: string;
        festate: Record<string, string>;
        termopts: TermOptsType;
        status: string;
        cmdpid: number;
        remotepid: number;
        donets: number;
        exitcode: number;
        durationms: number;
        rtnstate: boolean;
        rtnstatestr: string;
        vts: number;
    };

    type WebFullScreen = {
        screenid: string;
        screen: WebScreen;
        lines: WebLine[];
        cmds: WebCmd[];
        cmdptymap: Record<string, number>;
        vts: number;
    };

    type PtyDataUpdate = {
        screenid: string;
        lineid: string;
        ptypos: number;
        data: string;
    };

    type WebShareWSMessage = {
        type: string;
        screenid: string;
        viewkey: string;
    };

    type LineInterface = {
        lineid: string;
        linenum: number;
        ts: number;
    };

    type LineFactoryProps = {
        line: LineInterface;
        width: number;
        visible: OV<boolean>;
        staticRender: boolean;
        onHeightChange: LineHeightChangeCallbackType;
        overrideCollapsed: OV<boolean>;
        topBorder: boolean;
        renderMode: RenderModeType;
        noSelect?: boolean;
    };

    type RendererContainerType = {
        registerRenderer: (lineId: string, model: RendererModel) => void;
        unloadRenderer: (lineId: string) => void;
    };

    type CommandRtnType = {
        success: boolean;
        error?: string;
    };

    type LineHeightChangeCallbackType = (lineNum: number, newHeight: number, oldHeight: number) => void;

    type OpenAIPacketType = {
        type: string;
        model: string;
        created: number;
        finish_reason: string;
        usage: Record<string, number>;
        index: number;
        text: string;
        error: string;
    };

    type FileInfoType = {
        type: string;
        name: string;
        size: number;
        modts: number;
        isdir: boolean;
        perm: number;
        notfound: boolean;
        modestr?: string;
        path?: string;
        outputpos?: number;
    };

    type ExtBlob = Blob & {
        notFound: boolean;
        name?: string;
    };

    type ExtFile = File & {
        notFound: boolean;
    };

    type ModalStoreEntry = {
        id: string;
        component: React.ComponentType;
        uniqueKey: string;
        props?: any;
    };

    type StrWithPos = {
        str: string;
        pos: number;
    };

    type LineFocusType = {
        cmdInputFocus: boolean;
        lineid?: string;
        linenum?: number;
        screenid?: string;
    };

    type LineContainerType = {
        loadTerminalRenderer: (elem: Element, line: LineType, cmd: Cmd, width: number) => void;
        registerRenderer: (lineId: string, renderer: RendererModel) => void;
        unloadRenderer: (lineId: string) => void;
        getIsFocused: (lineNum: number) => boolean;
        getTermWrap: (lineId: string) => TermWrap;
        getRenderer: (lineId: string) => RendererModel;
        getFocusType: () => FocusTypeStrs;
        getSelectedLine: () => number;
        getCmd: (line: LineType) => Cmd;
        setLineFocus: (lineNum: number, focus: boolean) => void;
        getUsedRows: (context: RendererContext, line: LineType, cmd: Cmd, width: number) => number;
        getContentHeight: (context: RendererContext) => number;
        setContentHeight: (context: RendererContext, height: number) => void;
        getMaxContentSize(): WindowSize;
        getIdealContentSize(): WindowSize;
        isSidebarOpen(): boolean;
        isLineIdInSidebar(lineId: string): boolean;
        getContainerType(): LineContainerStrs;
    };

    // the "environment" for computing a line's height (stays constant for a given term font family / size)
    type LineHeightEnv = {
        fontSize: number;
        fontSizeSm: number;
        lineHeight: number;
        lineHeightSm: number;
        pad: number;
    };

    // the "variables" for computing a line's height (changes per line)
    type LineChromeHeightVars = {
        numCmdLines: number;
        zeroHeight: boolean;
        hasLine2: boolean;
    };

    type MonoFontSize = {
        height: number;
        width: number;
        fontSize: number;
        pad: number;
    };

    type KeyModsType = {
        meta?: boolean;
        ctrl?: boolean;
        alt?: boolean;
        shift?: boolean;
    };

    type ElectronApi = {
        hideWindow: () => void;
        toggleDeveloperTools: () => void;
        getId: () => string;
        getIsDev: () => boolean;
        getPlatform: () => string;
        getAuthKey: () => string;
        getWaveSrvStatus: () => boolean;
        getInitialTermFontFamily: () => string;
        getShouldUseDarkColors: () => boolean;
        getNativeThemeSource: () => NativeThemeSource;
        setNativeThemeSource: (source: NativeThemeSource) => void;
        onNativeThemeUpdated: (callback: () => void) => void;
        restartWaveSrv: () => boolean;
        reloadWindow: () => void;
        openExternalLink: (url: string) => void;
        reregisterGlobalShortcut: (shortcut: string) => void;
        changeAutoUpdate: (enabled: boolean) => void;
        installAppUpdate: () => void;
        getAppUpdateStatus: () => AppUpdateStatusType;
        onAppUpdateStatus: (callback: (status: AppUpdateStatusType) => void) => void;
        onZoomChanged: (callback: () => void) => void;
        onMenuItemAbout: (callback: () => void) => void;
        contextScreen: (screenOpts: { screenId: string }, position: { x: number; y: number }) => void;
        contextEditMenu: (position: { x: number; y: number }, opts: ContextMenuOpts) => void;
        onWaveSrvStatusChange: (callback: (status: boolean, pid: number) => void) => void;
        getLastLogs: (numOfLines: number, callback: (logs: any) => void) => void;
        onToggleDevUI: (callback: () => void) => void;
    };
}

export {};<|MERGE_RESOLUTION|>--- conflicted
+++ resolved
@@ -570,12 +570,9 @@
     type FeOptsType = {
         termfontsize: number;
         termfontfamily: string;
-<<<<<<< HEAD
         theme: string;
         termtheme: TermThemeType;
-=======
         theme: NativeThemeSource;
->>>>>>> f41ac1d5
     };
 
     type ConfirmFlagsType = {
