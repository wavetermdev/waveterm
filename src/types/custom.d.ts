import { override } from "mobx";

declare module "*.svg" {
    import * as React from "react";
    export const ReactComponent: React.FunctionComponent<React.SVGProps<SVGSVGElement> & { title?: string }>;
    const src: string;
    export default src;
}

declare global {
    type ShareModeType = "local" | "web";
    type FocusTypeStrs = "input" | "cmd";
    type HistoryTypeStrs = "global" | "session" | "screen";
    type RemoteStatusTypeStrs = "connected" | "connecting" | "disconnected" | "error";
    type LineContainerStrs = "main" | "sidebar" | "history";
    type AppUpdateStatusType = "unavailable" | "ready";
    type NativeThemeSource = "system" | "light" | "dark";
<<<<<<< HEAD
    type InputAuxViewType = null | "history" | "info" | "aichat" | "aicmdinfo";
=======
    type InputAuxViewType = null | "history" | "info" | "aichat" | "suggestions";
>>>>>>> 13f42034

    type OV<V> = mobx.IObservableValue<V>;
    type OArr<V> = mobx.IObservableArray<V>;
    type OMap<K, V> = mobx.ObservableMap<K, V>;
    type CV<V> = mobx.IComputedValue<V>;

    type SessionDataType = {
        sessionid: string;
        name: string;
        notifynum: number;
        activescreenid: string;
        sessionidx: number;
        sharemode: ShareModeType;
        archived?: boolean;
        remotes: RemoteInstanceType[];

        // for updates
        remove?: boolean;
    };

    type LineStateType = { [k: string]: any };

    type LineType = {
        screenid: string;
        userid: string;
        lineid: string;
        ts: number;
        linenum: number;
        linenumtemp: boolean;
        linelocal: boolean;
        linetype: string;
        linestate: LineStateType;
        text: string;
        renderer: string;
        contentheight?: number;
        star?: number;
        archived?: boolean;
        pinned?: boolean;
        ephemeral?: boolean;
        remove?: boolean;
    };

    type ScreenOptsType = {
        tabcolor?: string;
        tabicon?: string;
        pterm?: string;
    };

    type WebShareOpts = {
        sharename: string;
        viewkey: string;
    };

    type ScreenViewOptsType = {
        sidebar: ScreenSidebarOptsType;
    };

    type ScreenSidebarOptsType = {
        open: boolean;
        width: string;
        sidebarlineid: string;
    };

    type ScreenDataType = {
        sessionid: string;
        screenid: string;
        screenidx: number;
        name: string;
        sharemode: ShareModeType;
        webshareopts?: WebShareOpts;
        archived?: boolean;
        screenopts: ScreenOptsType;
        screenviewopts: ScreenViewOptsType;
        curremote: RemotePtrType;
        nextlinenum: number;
        selectedline: number;
        focustype: FocusTypeStrs;
        anchor: { anchorline: number; anchoroffset: number };

        // for updates
        remove?: boolean;
    };

    type RemoteOptsType = {
        color: string;
    };

    type RemoteType = {
        remotetype: string;
        remoteid: string;
        remotealias: string;
        remotecanonicalname: string;
        remotevars: Record<string, string>;
        status: RemoteStatusTypeStrs;
        connecttimeout: number;
        countdownactive: boolean;
        errorstr: string;
        installstatus: string;
        installerrorstr: string;
        connectmode: string;
        autoinstall: boolean;
        remoteidx: number;
        sshconfigsrc: string;
        archived: boolean;
        uname: string;
        waveshellversion: string;
        needswaveshellupgrade: boolean;
        noinitpk: boolean;
        authtype: string;
        waitingforpassword: boolean;
        remoteopts?: RemoteOptsType;
        local: boolean;
        issudo: boolean;
        remove?: boolean;
        shellpref: string;
        defaultshelltype: string;
    };

    type RemoteStateType = {
        cwd: string;
        env0: string; // in base64 "env -0" form
    };

    type RemoteInstanceType = {
        riid: string;
        name: string;
        sessionid: string;
        screenid: string;
        remoteownerid: string;
        remoteid: string;
        festate: Record<string, string>;
        shelltype: string;

        remove?: boolean;
    };

    type RemotePtrType = {
        remoteid: string;
        ownerid?: string;
        name?: string;
    };

    type HistoryItem = {
        historyid: string;
        ts: number;
        userid: string;
        sessionid: string;
        screenid: string;
        lineid: string;
        haderror: boolean;
        cmdstr: string;
        remove: boolean;
        remote: RemotePtrType;
        ismetacmd: boolean;
        historynum: string;
        linenum: number;
    };

    type CmdRemoteStateType = {
        remoteid: string;
        remotename: string;
        cwd: string;
    };

    type UIContextType = {
        sessionid: string;
        screenid: string;
        remote: RemotePtrType;
        winsize: TermWinSize;
        linenum: number;
        build: string;
    };

    type EphemeralCmdOptsType = {
        overridecwd?: string;
        timeoutms?: number;
        expectsresponse: boolean;
        env: { [k: string]: string };
    };

    type FeCmdPacketType = {
        type: string;
        metacmd: string;
        metasubcmd?: string;
        args: string[];
        kwargs: Record<string, string>;
        rawstr?: string;
        uicontext: UIContextType;
        interactive: boolean;
        ephemeralopts?: EphemeralCmdOptsType;
    };

    type FeInputPacketType = {
        type: string;
        ck: string;
        remote: RemotePtrType;
        inputdata64?: string;
        signame?: string;
        winsize?: TermWinSize;
    };

    type FeActivityPacketType = {
        type: string;
        activity: Record<string, int>;
    };

    type RemoteInputPacketType = {
        type: string;
        remoteid: string;
        inputdata64: string;
    };

    type WatchScreenPacketType = {
        type: string;
        sessionid: string;
        screenid: string;
        connect: boolean;
        authkey: string;
    };

    type CmdInputTextPacketType = {
        type: string;
        seqnum: number;
        screenid: string;
        text: StrWithPos;
    };

    type TermWinSize = {
        rows: number;
        cols: number;
    };

    type TermOptsType = {
        rows: number;
        cols: number;
        flexrows?: boolean;
        maxptysize?: number;
    };

    type CmdDataType = {
        screenid: string;
        lineid: string;
        remote: RemotePtrType;
        cmdstr: string;
        rawcmdstr: string;
        festate: Record<string, string>;
        termopts: TermOptsType;
        origtermopts: TermOptsType;
        status: string;
        cmdpid: number;
        remotepid: number;
        restartts: number;
        donets: number;
        exitcode: number;
        durationms: number;
        runout: any[];
        rtnstate: boolean;
        remove?: boolean;
        restarted?: boolean;
    };

    type LineUpdateType = {
        line: LineType;
        cmd: CmdDataType;
    };

    type PtyDataUpdateType = {
        screenid: string;
        lineid: string;
        remoteid: string;
        ptypos: number;
        ptydata64: string;
        ptydatalen: number;
    };

    type ScreenLinesType = {
        screenid: string;
        lines: LineType[];
        cmds: CmdDataType[];
    };

    type OpenAIPacketOutputType = {
        model: string;
        created: number;
        finish_reason: string;
        message: string;
        error?: string;
    };

    type OpenAICmdInfoChatMessageType = {
        isassistantresponse?: boolean;
        assistantresponse?: OpenAIPacketOutputType;
        userquery?: string;
    };

    type DropdownItem = {
        label: string;
        value?: string;
        icon?: React.ReactNode;
        noop?: boolean;
    };

    /**
     * Levels for the screen status indicator
     */
    enum StatusIndicatorLevel {
        None = 0,
        Output = 1,
        Success = 2,
        Error = 3,
    }

    type ScreenStatusIndicatorUpdateType = {
        screenid: string;
        status: StatusIndicatorLevel;
    };

    type ScreenNumRunningCommandsUpdateType = {
        screenid: string;
        num: number;
    };

    type ConnectUpdateType = {
        sessions: SessionDataType[];
        screens: ScreenDataType[];
        remotes: RemoteType[];
        screenstatusindicators: ScreenStatusIndicatorUpdateType[];
        screennumrunningcommands: ScreenNumRunningCommandsUpdateType[];
        activesessionid: string;
        termthemes: TermThemesType;
    };

    type BookmarksUpdateType = {
        bookmarks: BookmarkType[];
        selectedbookmark: string;
    };

    type MainViewUpdateType = {
        mainview: string;
        historyview?: HistoryViewDataType;
        bookmarksview?: BookmarksUpdateType;
    };

    type ModelUpdateType = {
        items?: ModelUpdateItemType[];
    };

    type ModelUpdateItemType = {
        interactive: boolean;
        session?: SessionDataType;
        activesessionid?: string;
        screen?: ScreenDataType;
        screenlines?: ScreenLinesType;
        line?: LineUpdateType;
        cmd?: CmdDataType;
        info?: InfoType;
        cmdline?: StrWithPos;
        remote?: RemoteType;
        history?: HistoryInfoType;
        connect?: ConnectUpdateType;
        mainview?: MainViewUpdateType;
        bookmarks?: BookmarksUpdateType;
        clientdata?: ClientDataType;
        remoteview?: RemoteViewType;
        openaicmdinfochat?: OpenAICmdInfoChatMessageType[];
        alertmessage?: AlertMessageType;
        screenstatusindicator?: ScreenStatusIndicatorUpdateType;
        screennumrunningcommands?: ScreenNumRunningCommandsUpdateType;
        userinputrequest?: UserInputRequest;
        screentombstone?: any;
        sessiontombstone?: any;
        termthemes?: TermThemesType;
    };

    type TermThemesType = {
        [key: string]: {
            [innerKey: string]: string;
        };
    };

    type HistoryViewDataType = {
        items: HistoryItem[];
        offset: number;
        rawoffset: number;
        nextrawoffset: number;
        hasmore: boolean;
        lines: LineType[];
        cmds: CmdDataType[];
    };

    type BookmarkType = {
        bookmarkid: string;
        createdts: number;
        cmdstr: string;
        alias: string;
        tags: string[];
        description: string;
        cmds: string[];
        orderidx: number;
        remove?: boolean;
    };

    type HistoryInfoType = {
        historytype: HistoryTypeStrs;
        sessionid: string;
        screenid: string;
        items: HistoryItem[];
        show: boolean;
    };

    type CmdLineUpdateType = {
        cmdline: string;
        cursorpos: number;
    };

    type RemoteEditType = {
        remoteedit: boolean;
        remoteid?: string;
        errorstr?: string;
        infostr?: string;
        keystr?: string;
        haspassword?: boolean;
        // @TODO: this is a hack to determine which create modal to show
        old?: boolean;
    };

    type InfoType = {
        infotitle?: string;
        infomsg?: string;
        infoelement?: React.ReactNode;
        infomsghtml?: boolean;
        websharelink?: boolean;
        infoerror?: string;
        infoerrorcode?: string;
        infolines?: string[];
        infocomps?: string[];
        infocompsmore?: boolean;
        timeoutms?: number;
    };

    type RemoteViewType = {
        ptyremoteid?: string;
        remoteedit?: RemoteEditType;
        remoteshowall?: boolean;
    };

    type HistoryQueryOpts = {
        queryType: "global" | "session" | "screen";
        limitRemote: boolean;
        limitRemoteInstance: boolean;
        limitUser: boolean;
        queryStr: string;
        maxItems: number;
        includeMeta: boolean;
        fromTs: number;
    };

    type ContextMenuOpts = {
        showCut?: boolean;
    };

    type ModelUpdatePacket = {
        type: "model";
        data: ModelUpdateItemType[];
    };

    type PtyDataUpdatePacket = {
        type: "pty";
        data: PtyDataUpdateType;
    };

    type UpdatePacket = ModelUpdatePacket | PtyDataUpdatePacket;

    type RendererContext = {
        screenId: string;
        lineId: string;
        lineNum: number;
    };

    type RemoteTermContext = { remoteId: string };

    type TermContextUnion = RendererContext | RemoteTermContext;

    type RendererOpts = {
        maxSize: WindowSize;
        idealSize: WindowSize;
        termOpts: TermOptsType;
        termFontSize: number;
        termFontFamily: string;
    };

    type RendererOptsUpdate = {
        maxSize?: WindowSize;
        idealSize?: WindowSize;
        termOpts?: TermOptsType;
        termFontSize?: number;
    };

    type RendererPluginType = {
        name: string;
        rendererType: "simple" | "full";
        heightType: "rows" | "pixels";
        dataType: "json" | "blob" | "model";
        collapseType: "hide" | "remove";
        hidePrompt?: boolean;
        globalCss?: string;
        mimeTypes?: string[];
        modelCtor?: () => RendererModel;
        simpleComponent?: SimpleBlobRendererComponent;
        fullComponent?: FullRendererComponent;
        readme?: string;
        screenshots?: any[];
        vendor?: string;
        summary?: string;
        title?: string;
        iconComp?: React.Component<{}, {}>;
    };

    type RendererModelContainerApi = {
        onFocusChanged: (focus: boolean) => void;
        saveHeight: (height: number) => void;
        dataHandler: (data: string, model: RendererModel) => void;
    };

    type RendererModelInitializeParams = {
        context: RendererContext;
        isDone: boolean;
        rawCmd: WebCmd;
        savedHeight: number;
        opts: RendererOpts;
        lineState: LineStateType;
        api: RendererModelContainerApi;
        ptyDataSource: (termContext: TermContextUnion) => Promise<PtyDataType>;
    };

    type RendererModel = {
        initialize: (params: RendererModelInitializeParams) => void;
        dispose: () => void;
        reload: (delayMs: number) => void;
        giveFocus: () => void;
        updateOpts: (opts: RendererOptsUpdate) => void;
        setIsDone: () => void;
        receiveData: (pos: number, data: Uint8Array, reason?: string) => void;
        updateHeight: (newHeight: number) => void;
    };

    type SimpleBlobRendererComponent = React.ComponentType<{
        data: ExtBlob;
        readOnly?: boolean;
        notFound?: boolean;
        isSelected?: boolean;
        rendererApi?: RendererModelContainerApi;
        shouldFocus?: boolean;
        cmdstr?: string;
        cwd?: string;
        exitcode?: number;
        context: RendererContext;
        opts: RendererOpts;
        savedHeight: number;
        scrollToBringIntoViewport?: () => void;
        lineState?: LineStateType;
    }>;
    type FullRendererComponent = React.ComponentType<{ model: any }>;

    type WindowSize = {
        height: number;
        width: number;
    };

    type PtyDataType = {
        pos: number;
        data: Uint8Array;
    };

    type TermThemeSettingsType = {
        [k: string]: string | null;
    };

    type FeOptsType = {
        termfontsize: number;
        termfontfamily: string;
        theme: NativeThemeSource;
        termthemesettings: TermThemeSettingsType;
        sudopwstore: "on" | "off" | "notimeout";
        sudopwtimeoutms: number;
        nosudopwclearonsleep: boolean;
    };

    type ConfirmFlagsType = {
        [k: string]: boolean;
    };

    type ClientOptsType = {
        notelemetry: boolean;
        noreleasecheck: boolean;
        acceptedtos: number;
        confirmflags: ConfirmFlagsType;
        mainsidebar: {
            collapsed: boolean;
            width: number;
        };
        rightsidebar: {
            collapsed: boolean;
            width: number;
        };
        globalshortcut: string;
        globalshortcutenabled: boolean;
        webgl: boolean;
        autocompleteenabled: boolean = true;
    };

    type ReleaseInfoType = {
        latestversion: string;
    };

    type ClientWinSize = {
        width: number;
        height: number;
        top: number;
        left: number;
        fullscreen: boolean;
    };

    type KeyModsType = {
        meta?: boolean;
        ctrl?: boolean;
        alt?: boolean;
        shift?: boolean;
    };

    type ClientDataType = {
        clientid: string;
        userid: string;
        feopts: FeOptsType;
        clientopts: ClientOptsType;
        cmdstoretype: "session" | "screen";
        dbversion: number;
        openaiopts?: OpenAIOptsType;
        releaseinfo?: ReleaseInfoType;
        winsize: ClientWinSize;
    };

    type OpenAIOptsType = {
        model?: string;
        apitoken?: string;
        maxtokens?: number;
        maxchoices?: number;
        baseurl?: string;
        timeout?: number;
    };

    type PlaybookType = {
        playbookid: string;
        playbookname: string;
        description: string;
        entryids: string[];
        entries: PlaybookEntryType[];
    };

    type PlaybookEntryType = {
        entryid: string;
        playbookid: string;
        alias: string;
        cmdstr: string;
        description: string;
        createdts: number;
        updatedts: number;
        remove: boolean;
    };

    type AlertMessageType = {
        title?: string;
        message: string;
        confirm?: boolean;
        markdown?: boolean;
        confirmflag?: string;
    };

    type HistorySearchParams = {
        offset: number;
        rawOffset: number;
        searchText?: string;
        searchSessionId?: string;
        searchRemoteId?: string;
        fromTs?: number;
        noMeta?: boolean;
        filterCmds?: boolean;
    };

    type UserInputRequest = {
        requestid: string;
        querytext: string;
        responsetype: string;
        title: string;
        markdown: boolean;
        timeoutms: number;
        checkboxmsg: string;
        publictext: boolean;
    };

    type UserInputResponsePacket = {
        type: string;
        requestid: string;
        text?: string;
        confirm?: boolean;
        errormsg?: string;
        checkboxstat?: boolean;
    };

    type RenderModeType = "normal" | "collapsed" | "expanded";

    type WebScreen = {
        screenid: string;
        sharename: string;
        vts: number;
        selectedline: number;
    };

    type WebLine = {
        screenid: string;
        lineid: string;
        ts: number;
        linenum: number;
        linetype: string;
        text: string;
        contentheight: number;
        renderer: string;
        archived: boolean;
        vts: number;
    };

    type WebRemote = {
        remoteid: string;
        alias: string;
        canonicalname: string;
        name: string;
        homedir: string;
        isroot: boolean;
    };

    type WebCmd = {
        screenid: string;
        lineid: string;
        remote: WebRemote;
        cmdstr: string;
        rawcmdstr: string;
        festate: Record<string, string>;
        termopts: TermOptsType;
        status: string;
        cmdpid: number;
        remotepid: number;
        donets: number;
        exitcode: number;
        durationms: number;
        rtnstate: boolean;
        rtnstatestr: string;
        vts: number;
    };

    type WebFullScreen = {
        screenid: string;
        screen: WebScreen;
        lines: WebLine[];
        cmds: WebCmd[];
        cmdptymap: Record<string, number>;
        vts: number;
    };

    type PtyDataUpdate = {
        screenid: string;
        lineid: string;
        ptypos: number;
        data: string;
    };

    type WebShareWSMessage = {
        type: string;
        screenid: string;
        viewkey: string;
    };

    type LineInterface = {
        lineid: string;
        linenum: number;
        ts: number;
    };

    type LineFactoryProps = {
        line: LineInterface;
        width: number;
        visible: OV<boolean>;
        staticRender: boolean;
        onHeightChange: LineHeightChangeCallbackType;
        overrideCollapsed: OV<boolean>;
        topBorder: boolean;
        renderMode: RenderModeType;
        noSelect?: boolean;
    };

    type RendererContainerType = {
        registerRenderer: (lineId: string, model: RendererModel) => void;
        unloadRenderer: (lineId: string) => void;
    };

    type CommandRtnType = {
        success: boolean;
        error?: string;
        update?: UpdatePacket;
    };

    type EphemeralCommandOutputType = {
        stdout: string;
        stderr: string;
    };

    type EphemeralCommandResponsePacketType = {
        stdouturl?: string;
        stderrurl?: string;
    };

    type LineHeightChangeCallbackType = (lineNum: number, newHeight: number, oldHeight: number) => void;

    type OpenAIPacketType = {
        type: string;
        model: string;
        created: number;
        finish_reason: string;
        usage: Record<string, number>;
        index: number;
        text: string;
        error: string;
    };

    type FileInfoType = {
        type: string;
        name: string;
        size: number;
        modts: number;
        isdir: boolean;
        perm: number;
        notfound: boolean;
        modestr?: string;
        path?: string;
        outputpos?: number;
    };

    type ExtBlob = Blob & {
        notFound: boolean;
        name?: string;
    };

    type ExtFile = File & {
        notFound: boolean;
    };

    type ModalStoreEntry = {
        id: string;
        component: React.ComponentType;
        uniqueKey: string;
        props?: any;
    };

    type StrWithPos = {
        str: string;
        pos: number;
    };

    type LineFocusType = {
        cmdInputFocus: boolean;
        lineid?: string;
        linenum?: number;
        screenid?: string;
    };

    type LineContainerType = {
        loadTerminalRenderer: (elem: Element, line: LineType, cmd: Cmd, width: number) => void;
        registerRenderer: (lineId: string, renderer: RendererModel) => void;
        unloadRenderer: (lineId: string) => void;
        getIsFocused: (lineNum: number) => boolean;
        getTermWrap: (lineId: string) => TermWrap;
        getRenderer: (lineId: string) => RendererModel;
        getFocusType: () => FocusTypeStrs;
        getSelectedLine: () => number;
        getCmd: (line: LineType) => Cmd;
        setLineFocus: (lineNum: number, focus: boolean) => void;
        getUsedRows: (context: RendererContext, line: LineType, cmd: Cmd, width: number) => number;
        getContentHeight: (context: RendererContext) => number;
        setContentHeight: (context: RendererContext, height: number) => void;
        getMaxContentSize(): WindowSize;
        getIdealContentSize(): WindowSize;
        isSidebarOpen(): boolean;
        isLineIdInSidebar(lineId: string): boolean;
        getContainerType(): LineContainerStrs;
    };

    // the "environment" for computing a line's height (stays constant for a given term font family / size)
    type LineHeightEnv = {
        fontSize: number;
        fontSizeSm: number;
        lineHeight: number;
        lineHeightSm: number;
        pad: number;
    };

    // the "variables" for computing a line's height (changes per line)
    type LineChromeHeightVars = {
        numCmdLines: number;
        zeroHeight: boolean;
        hasLine2: boolean;
    };

    type MonoFontSize = {
        height: number;
        width: number;
        fontSize: number;
        pad: number;
    };

    type KeyModsType = {
        meta?: boolean;
        ctrl?: boolean;
        alt?: boolean;
        shift?: boolean;
    };

    type ElectronApi = {
        hideWindow: () => void;
        toggleDeveloperTools: () => void;
        getId: () => string;
        getIsDev: () => boolean;
        getPlatform: () => string;
        getAuthKey: () => string;
        getWaveSrvStatus: () => boolean;
        getInitialTermFontFamily: () => string;
        getShouldUseDarkColors: () => boolean;
        getNativeThemeSource: () => NativeThemeSource;
        setNativeThemeSource: (source: NativeThemeSource) => void;
        onNativeThemeUpdated: (callback: () => void) => void;
        restartWaveSrv: () => boolean;
        reloadWindow: () => void;
        openExternalLink: (url: string) => void;
        reregisterGlobalShortcut: (shortcut: string) => void;
        changeAutoUpdate: (enabled: boolean) => void;
        installAppUpdate: () => void;
        getAppUpdateStatus: () => AppUpdateStatusType;
        onAppUpdateStatus: (callback: (status: AppUpdateStatusType) => void) => void;
        onZoomChanged: (callback: () => void) => void;
        onMenuItemAbout: (callback: () => void) => void;
        contextEditMenu: (position: { x: number; y: number }, opts: ContextMenuOpts) => void;
        onWaveSrvStatusChange: (callback: (status: boolean, pid: number) => void) => void;
        getLastLogs: (numOfLines: number, callback: (logs: any) => void) => void;
        onToggleDevUI: (callback: () => void) => void;
        showContextMenu: (menu: ElectronContextMenuItem[], position: { x: number; y: number }) => void;
        onContextMenuClick: (callback: (id: string) => void) => void;
        pathBaseName: (path: string) => string;
        pathDirName: (path: string) => string;
        pathSep: () => string;
    };

    type ElectronContextMenuItem = {
        id: string; // unique id, used for communication
        label: string;
        role?: string; // electron role (optional)
        type?: "separator" | "normal" | "submenu";
        submenu?: ElectronContextMenuItem[];
    };

    type ContextMenuItem = {
        label?: string;
        type?: "separator" | "normal" | "submenu";
        role?: string; // electron role (optional)
        click?: () => void; // not required if role is set
        submenu?: ContextMenuItem[];
    };

    type CmdAndOutput = {
        cmd: string;
        output: string;
        usedRows: number;
        isError: boolean;
    };
}

export {};<|MERGE_RESOLUTION|>--- conflicted
+++ resolved
@@ -15,11 +15,7 @@
     type LineContainerStrs = "main" | "sidebar" | "history";
     type AppUpdateStatusType = "unavailable" | "ready";
     type NativeThemeSource = "system" | "light" | "dark";
-<<<<<<< HEAD
-    type InputAuxViewType = null | "history" | "info" | "aichat" | "aicmdinfo";
-=======
     type InputAuxViewType = null | "history" | "info" | "aichat" | "suggestions";
->>>>>>> 13f42034
 
     type OV<V> = mobx.IObservableValue<V>;
     type OArr<V> = mobx.IObservableArray<V>;
