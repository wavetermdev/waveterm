--- conflicted
+++ resolved
@@ -2846,14 +2846,7 @@
     }
 
     @boundMethod
-<<<<<<< HEAD
     termKeyHandler(remoteId: string, event: any, termWrap: TermWrap): void {
-        if (remoteId === null) {
-            return;
-        }
-=======
-    termKeyHandler(remoteId: string | null, event: any, termWrap: TermWrap): void {
->>>>>>> 3a43a01f
         let remote = GlobalModel.getRemote(remoteId);
         if (remote == null) {
             return;
@@ -2963,11 +2956,7 @@
     alertMessage: OV<AlertMessageType> = mobx.observable.box(null, {
         name: "alertMessage",
     });
-<<<<<<< HEAD
-    alertPromiseResolver: (result: boolean) => void = null;
-=======
-    alertPromiseResolver: ((result: boolean) => void) = null;
->>>>>>> 3a43a01f
+    alertPromiseResolver: (result: boolean) => void;
     aboutModalOpen: OV<boolean> = mobx.observable.box(false, {
         name: "aboutModalOpen",
     });
