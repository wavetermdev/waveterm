@import "./common/themes/themes.less";

@font-face {
    font-family: "Martian Mono";
    src: url("./assets/fonts/MartianMono-VariableFont_wdth,wght.ttf") format("truetype");
    font-weight: normal;
    font-style: normal;
}

:root {
    --fa-style-family: "Font Awesome 6 Sharp";
}

html,
body {
    overflow: hidden;
    font-family: @fixed-font;
    font-size: 12px;
    font-weight: 300;
    line-height: 1.5;
    background: @base-background-transparent;
    color: @base-color;
}

body.is-dev {
    background-color: @base-background-dev;
}

textarea {
    overflow: hidden;
    font-family: @fixed-font;
    font-size: 12px;
    font-weight: 300;
    line-height: 1.5;
    background: @base-background;
    color: @base-color;
}

// typography
.text-s1 {
    font-size: 12.5px;
    font-weight: 300;
    line-height: 20px;
    font-family: @text-s1-font;

    .icon {
        width: 16px;
        height: 16px;
    }
}

.text-primary {
    font-size: 15px;
    font-weight: 500;
    line-height: 20px;
    font-family: @text-s1-font;
    color: @text-primary;
}

.text-standard {
    font-size: 12.5px;
    font-weight: 300;
    line-height: 20px;
    font-family: @text-s1-font;

    .icon {
        width: 16px;
        height: 16px;
    }
}

.text-secondary {
    font-family: @fixed-font;
    font-size: 11px;
    font-weight: 300;
    line-height: 16px;
}

.text-caption {
    font-family: @fixed-font;
    font-size: 10px;
    font-weight: 300;
    line-height: 14px;
}

.text-s1.icon {
    width: 16px;
    height: 16px;
}

body a {
    color: @wave-green;
    cursor: pointer;
    text-decoration: none;
    &:hover {
        color: @wave-green;
    }
}

body code {
    font-family: @terminal-font;
}

body code {
    background-color: transparent;
}

svg.icon {
    fill: @base-color;
    width: 100%;
    height: 100%;
    display: inline-block;
}

.hoverEffect {
    &:hover {
        cursor: pointer;
    }
}

.hover-effect-base:hover {
    cursor: pointer;
}

.hideScrollbarUntillHover {
    overflow: hidden;
    &:hover,
    &:focus,
    &:focus-within {
        overflow: auto;
    }
}

*::-webkit-scrollbar {
    width: 4px;
    height: 4px;
}

*::-webkit-scrollbar-track {
    background-color: @scrollbar-background !important;
}

*::-webkit-scrollbar-thumb {
    background-color: @scrollbar-thumb !important;
}

.glow {
    &:focus,
    &:hover {
        border: 1px solid @background-session-components !important;
        box-shadow: 0px 0px 2px rgba(255, 255, 255, 0.5) inset, 0px 0px 2px rgba(255, 255, 255, 0.2) inset;
    }
}

.truncate {
    white-space: nowrap;
    overflow: hidden;
    text-overflow: ellipsis;
}

.dropdown,
.button {
    display: inline-block;
    border: 1px solid @base-border !important;
    border-radius: 5px;
    cursor: pointer;
    background-color: @button-background !important;
    color: @wave-green;
    .hoverEffect;
    &:hover {
        color: @wave-green;
    }
    &.disabled {
        color: fade(@disabled-color, 60%);
        background: @button-disabled-background;
        cursor: initial;
        &:hover {
            box-shadow: none;
        }
    }
}
.dropdown {
    padding-left: 0.5rem;
    outline: none !important;
}

#title-bar {
    -webkit-app-region: drag;
    height: 10px;
    width: 100%;
    position: absolute;
    top: 0;
    left: 0;
}

input[type="checkbox"] {
    cursor: pointer;
}

.display-none {
    display: none;
}

.flex-spacer {
    flex-grow: 1;
}

.flex-centered-row {
    display: flex;
    flex-direction: row;
    align-items: center;
    justify-content: center;
}

a.a-block {
    display: block;
}

// main layout
#main {
    margin-top: 10px;
    height: calc(100vh - 10px);
    display: flex;
    flex-direction: column;

    .main-content {
        display: flex;
        flex-direction: row;
        height: 100%;

        .history-view,
        .bookmarks-view,
        .plugins-view,
        .connections-view {
            flex-grow: 1;
            display: flex;
            flex-direction: column;
            margin-right: 0.5em;
            position: relative;
            &.is-hidden {
                display: none;
            }
            overflow: auto;
        }
    }
}

.copied-indicator {
    position: absolute;
    top: 0;
    left: 0;
    width: 100%;
    height: 100%;
    background-color: @term-white;
    opacity: 0;
    display: flex;
    flex-direction: row;
    align-items: center;
    justify-content: center;
    pointer-events: none;
    animation-name: fade-in-out;
    animation-duration: 0.3s;
}

.loading-spinner {
    display: inline-block;
    position: absolute;
    top: calc(40% - 8px);
    left: 30px;
    width: 20px;
    height: 20px;

    div {
        box-sizing: border-box;
        display: block;
        position: absolute;
        width: 16px;
        height: 16px;
        margin: 2px;
        border: 2px solid #777;
        border-radius: 50%;
        animation: loader-ring 1.2s cubic-bezier(0.5, 0, 0.5, 1) infinite;
        border-color: #777 transparent transparent transparent;
    }

    div:nth-child(1) {
        animation-delay: -0.45s;
    }

    div:nth-child(2) {
        animation-delay: -0.3s;
    }

    div:nth-child(3) {
        animation-delay: -0.15s;
    }
}

#measure {
    position: absolute;
    z-index: -1;
    top: -5000px;
    line-height: normal;

    .pre {
        white-space: pre;
    }

    .mono {
        font-family: @terminal-font;
    }
}

.text-button {
    color: @term-white;
    cursor: pointer;
    background-color: #171717;
    outline: 2px solid #171717;

    &:hover,
    &:focus {
        color: @term-white;
        background-color: #333;
        outline: 2px solid #333;
    }

    &.connect-button {
        color: @term-green;
        &:hover {
            color: @term-green;
        }
    }

    &.disconnect-button {
        color: @term-red;
        &:hover {
            color: @term-red;
        }
    }

    &.success-button {
        color: @term-green;
        &:hover {
            color: @term-green;
        }
    }

    &.error-button {
        color: @term-red;
        &:hover {
            color: @term-red;
        }
    }

    &.grey-button {
        color: #666;
        &:hover {
            color: #666;
        }
    }

    &.disabled-button {
        &:hover,
        &:focus {
            outline: none;
            background-color: #171717;
        }
        cursor: default;
    }
}

.focus-indicator {
    position: absolute;
    display: none;
    width: 5px;
    border-radius: 3px;
    height: calc(100% - 20px);
    top: 10px;
    left: 0;
    z-index: 8;

    &.selected {
        display: block;
        background-color: #666 !important;
    }

    &.active,
    &.active.selected {
        display: block;
        background-color: @tab-blue !important;
    }

    &.active.selected.fg-focus {
        display: block;
        background-color: @tab-green !important;
    }
}

.focus-parent:hover .focus-indicator {
    display: block;
    background-color: #222;
}

.remote-status {
    margin-right: 5px;
    position: relative;
    top: -3px;
    color: #c4a000;

    &.status-init,
    &.status-disconnected {
        color: #c4a000;
    }

    &.status-connecting {
        color: #c4a000;
    }

    &.status-connected {
        color: #4e9a06;
    }

    &.status-error {
        color: #cc0000;
    }
}

.load-error-text {
    color: @term-red;
    padding-top: 5px;
}

.plugin-info-text {
    color: @term-white;
    padding-top: 5px;
}

.view-error {
    padding: 10px 20px;
}

@keyframes loader-ring {
    0% {
        transform: rotate(0deg);
    }
    100% {
        transform: rotate(360deg);
    }
}

@keyframes fade-in {
    0% {
        opacity: 0;
    }

    80% {
        opacity: 0;
    }

    100% {
        opacity: 1;
    }
}

@keyframes fade-in-out {
    0% {
        opacity: 0;
    }

    50% {
        opacity: 0.5;
    }

    100% {
        opacity: 0;
    }
}

.icon.color-default,
.icon.color-green {
    path,
    circle {
        fill: @tab-green;
    }

    i {
        color: @tab-green;
    }
}

.icon.color-red {
    path,
    circle {
        fill: @tab-red;
    }

    i {
        color: @tab-red;
    }
}

.icon.color-orange {
    path,
    circle {
        fill: @tab-orange;
    }

    i {
        color: @tab-orange;
    }
}

.icon.color-blue {
    path,
    circle {
        fill: @tab-blue;
    }

    i {
        color: @tab-blue;
    }
}

.icon.color-yellow {
    path,
    circle {
        fill: @tab-yellow;
    }

    i {
        color: @tab-yellow;
    }
}

.icon.color-pink {
    path,
    circle {
        fill: @tab-pink;
    }

    i {
        color: @tab-pink;
    }
}

.icon.color-mint {
    path,
    circle {
        fill: @tab-mint;
    }

    i {
        color: @tab-mint;
    }
}

.icon.color-cyan {
    path,
    circle {
        fill: @tab-cyan;
    }

    i {
        color: @tab-cyan;
    }
}

.icon.color-violet {
    path,
    circle {
        fill: @tab-violet;
    }

    i {
        color: @tab-violet;
    }
}

.icon.color-white {
    path,
    circle {
        fill: @tab-white;
    }

    i {
        color: @tab-white;
    }
}

.status-icon.status-connected {
    path,
    circle {
        fill: @status-connected;
    }
}

.status-icon.status-connecting {
    path,
    circle {
        fill: @status-connecting;
    }
}

.status-icon.status-disconnected {
    path,
    circle {
        fill: @status-disconnected;
    }
}

.status-icon.status-error {
    path,
    circle {
        fill: @status-error;
    }
}

.unselectable {
    user-select: none;
}

.text-selectable {
    user-select: text;
}

<<<<<<< HEAD
.spin {
    animation: infiniteRotate 2s linear infinite;
    
    @keyframes infiniteRotate {
        from {
            transform:rotate(0deg);
        }
        to {
            transform:rotate(360deg);
=======
.view {
    background-color: @background-session;
    flex-grow: 1;
    display: flex;
    flex-direction: column;
    position: relative;
    overflow: auto;
    margin-bottom: 10px;
    margin-right: 10px;
    border-radius: 8px;
    border: 1px solid rgba(241, 246, 243, 0.08);
    background: rgba(13, 13, 13, 0.85);

    .header {
        margin: 24px 18px;
        display: flex;
        justify-content: space-between;
        align-items: center;

        .close-div {
            font-size: 1.5em;
>>>>>>> 6fa799da
        }
    }
}<|MERGE_RESOLUTION|>--- conflicted
+++ resolved
@@ -623,7 +623,6 @@
     user-select: text;
 }
 
-<<<<<<< HEAD
 .spin {
     animation: infiniteRotate 2s linear infinite;
     
@@ -633,7 +632,10 @@
         }
         to {
             transform:rotate(360deg);
-=======
+        }
+    }
+}
+
 .view {
     background-color: @background-session;
     flex-grow: 1;
@@ -655,7 +657,6 @@
 
         .close-div {
             font-size: 1.5em;
->>>>>>> 6fa799da
         }
     }
 }