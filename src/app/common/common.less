@import "../../app/common/themes/themes.less";

.info-message {
    position: relative;
    font-weight: normal;

    color: @term-white;

    .message-content {
        position: absolute;
        display: none;
        flex-direction: row;
        align-items: flex-start;
        top: -6px;
        left: -6px;
        padding: 5px;
        border: 1px solid #777;
        background-color: #444;
        border-radius: 5px;
        z-index: 5;
        overflow: hidden;

        .icon {
            display: inline;
            width: 1em;
            height: 1em;
            fill: @base-color;
            padding-top: 0.2em;
        }

        .info-icon {
            margin-right: 5px;
            flex-shrink: 0;
        }

        .info-children {
            flex: 1 0 0;
            overflow: hidden;
        }
    }

    &:hover {
        .message-content {
            display: flex;
        }
    }
}

.cmdstr-code {
    position: relative;
    display: flex;
    flex-direction: row;
    padding: 0px 10px 0px 0;

    &.is-large {
        .use-button {
            height: 28px;
            width: 28px;
        }

        .code-div code {
        }
    }

    &.limit-height .code-div {
        max-height: 58px;
    }

    &.limit-height.is-large .code-div {
        max-height: 68px;
    }

    .use-button {
        flex-grow: 0;
        padding: 3px;
        border-radius: 3px 0 0 3px;
        height: 22px;
        width: 22px;
        display: flex;
        align-items: center;
        justify-content: center;
        align-self: flex-start;
        cursor: pointer;
    }

    .code-div {
        background-color: @term-black;
        display: flex;
        flex-direction: row;
        min-width: 100px;
        overflow: auto;
        border-left: 1px solid #777;

        code {
            flex-shrink: 0;
            min-width: 100px;
            color: @term-white;
            white-space: pre;
            padding: 2px 8px 2px 8px;
            background-color: @term-black;
            font-size: 1em;
            font-family: @fixed-font;
        }
    }

    .copy-control {
        width: 0;
        position: relative;
        display: block;
        visibility: hidden;

        .inner-copy {
            position: absolute;
            bottom: -1px;
            right: -20px;

            padding: 2px;
            padding-left: 4px;
            cursor: pointer;
            width: 20px;

            &:hover {
                color: @term-white;
            }
        }
    }

    &:hover .copy-control {
        visibility: visible !important;
    }
}

.checkbox-toggle {
    position: relative;
    display: inline-block;
    width: 40px;
    height: 23px;

    input {
        opacity: 0;
        width: 0;
        height: 0;
    }

    .slider {
        position: absolute;
        content: "";
        cursor: pointer;
        top: 0;
        bottom: 0;
        left: 0;
        right: 0;
        background-color: #333;
        transition: 0.5s;
        border-radius: 33px;
    }

    .slider:before {
        position: absolute;
        content: "";
        height: 18px;
        width: 18px;
        left: 3px;
        bottom: 3px;
        background-color: @term-white;
        transition: 0.5s;
        border-radius: 50%;
    }

    input:checked + .slider {
        background-color: @term-green;
    }

    input:checked + .slider:before {
        transform: translateX(18px);
    }
}

.checkbox {
    display: flex;

    input[type="checkbox"] {
        height: 0;
        width: 0;
    }

    input[type="checkbox"] + label {
        position: relative;
        display: flex;
        align-items: center;
        color: #9e9e9e;
        transition: color 250ms cubic-bezier(0.4, 0, 0.23, 1);
    }
    input[type="checkbox"] + label > span {
        display: flex;
        justify-content: center;
        align-items: center;
        margin-right: 16px;
        width: 20px;
        height: 20px;
        background: transparent;
        border: 2px solid #9e9e9e;
        border-radius: 2px;
        cursor: pointer;
        transition: all 250ms cubic-bezier(0.4, 0, 0.23, 1);
    }

    input[type="checkbox"] + label:hover,
    input[type="checkbox"]:focus + label {
        color: #fff;
    }
    input[type="checkbox"] + label:hover > span,
    input[type="checkbox"]:focus + label > span {
        background: rgba(255, 255, 255, 0.1);
    }
    input[type="checkbox"]:checked + label > ins {
        height: 100%;
    }

    input[type="checkbox"]:checked + label > span {
        border: 10px solid @term-green;
    }
    input[type="checkbox"]:checked + label > span:before {
        content: "";
        position: absolute;
        top: -2px;
        left: 3px;
        width: 7px;
        height: 12px;
        border-right: 2px solid #fff;
        border-bottom: 2px solid #fff;
        transform: rotate(45deg);
        transform-origin: 0% 100%;
        animation: checkbox-check 500ms cubic-bezier(0.4, 0, 0.23, 1);
    }

    @keyframes checkbox-check {
        0% {
            opacity: 0;
        }
        33% {
            opacity: 0.5;
        }
        100% {
            opacity: 1;
        }
    }
}

.button.is-prompt-green {
    background-color: #222;
    color: @term-white;

    &:hover {
        background-color: @term-green;
        color: @term-bright-white;
    }
}

.button.is-wave-green {
    display: flex;
    padding: 6px 16px !important;
    color: @term-bright-white !important;
    align-items: center;
    gap: 4px;
    border-radius: 6px !important;
    height: auto !important;
    background: @term-green !important;
    box-shadow: 0px 1px 3px 0px rgba(0, 0, 0, 0.4), 0px 0px 0.5px 0px rgba(0, 0, 0, 0.5),
        0px 0px 0.5px 0px rgba(255, 255, 255, 0.8) inset, 0px 0.5px 0px 0px rgba(255, 255, 255, 0.6) inset;

    &:hover {
        background-color: @term-green;
        color: @term-bright-white !important;
        box-shadow: none;
    }
}

.button.is-plain,
.button.is-prompt-cancel {
    background-color: #222;
    color: @term-white;

    &:hover {
        background-color: #666;
        color: @term-bright-white;
    }
}

.button.is-prompt-danger {
    background-color: #222;
    color: @term-white;

    &:hover {
        background-color: @tab-red;
        color: @term-bright-white;
    }
}

.button.is-inline-height {
    height: 22px;
}

.button input.confirm-checkbox {
    margin-right: 5px;
}

.cmd-hints {
    display: flex;
    flex-direction: row;

    .hint-item {
        padding: 0px 5px 0px 5px;
        border-radius: 0 0 3px 3px;
        cursor: pointer;
    }

    .hint-item:not(:last-child) {
        margin-right: 8px;
    }

    .hint-item.color-green {
        color: @term-black;
        background-color: @tab-green;

        &:hover {
            color: @term-white;
        }
    }

    .hint-item.color-nohover-green {
        color: @term-black;
        background-color: @tab-green;
        cursor: default;
    }

    .hint-item.color-white {
        color: @term-black;
        background-color: @term-white;

        &:hover {
            background-color: @term-bright-white;
        }
    }

    .hint-item.color-nohover-white {
        color: @term-black;
        background-color: @term-white;
        cursor: default;
    }

    .hint-item.color-blue {
        color: @term-black;
        background-color: @tab-blue;

        &:hover {
            color: @term-white;
        }
    }

    .hint-item.color-nohover-blue {
        color: @term-black;
        background-color: @tab-blue;
        cursor: default;
    }
}

.markdown {
    color: @term-white;
    margin-bottom: 10px;
    font-family: @markdown-font;
    font-size: 14px;

    code {
        background-color: @markdown-highlight;
        color: @term-white;
        font-family: @terminal-font;
        display: inline-block;
    }

    code.inline {
        padding-top: 0;
        padding-bottom: 0;
        font-family: @terminal-font;
    }

    .title {
        color: @term-white;
        margin-top: 16px;
        margin-bottom: 8px;
    }

    strong {
        color: @term-white;
    }

    a {
        color: #32afff;
    }

    table {
        tr th {
            color: @term-white;
        }
    }

    ul {
        list-style-type: disc;
        list-style-position: outside;
        margin-left: 16px;
    }

    ol {
        list-style-position: outside;
        margin-left: 19px;
    }

    blockquote {
        margin: 4px 10px 4px 10px;
        border-radius: 3px;
        background-color: @markdown-highlight;
        padding: 2px 4px 2px 6px;
    }

    pre {
        background-color: @markdown-highlight;
        margin: 4px 10px 4px 10px;
        padding: 6px 6px 6px 10px;
    }

    .title.is-1 {
        border-bottom: 1px solid #777;
        padding-bottom: 6px;
    }
    .title.is-2 {
        border-bottom: 1px solid #777;
        padding-bottom: 6px;
    }
    .title.is-3 {
    }
    .title.is-4 {
    }
    .title.is-5 {
    }
    .title.is-6 {
    }
}

.markdown > *:first-child {
    margin-top: 0 !important;
}

.copied-indicator {
    position: absolute;
    top: 0;
    left: 0;
    width: 100%;
    height: 100%;
    background-color: @term-white;
    opacity: 0;
    display: flex;
    flex-direction: row;
    align-items: center;
    justify-content: center;
    pointer-events: none;
    animation-name: fade-in-out;
    animation-duration: 0.3s;
}

.loading-spinner {
    display: inline-block;
    position: absolute;
    top: calc(40% - 8px);
    left: 30px;
    width: 20px;
    height: 20px;

    div {
        box-sizing: border-box;
        display: block;
        position: absolute;
        width: 16px;
        height: 16px;
        margin: 2px;
        border: 2px solid #777;
        border-radius: 50%;
        animation: loader-ring 1.2s cubic-bezier(0.5, 0, 0.5, 1) infinite;
        border-color: #777 transparent transparent transparent;
    }

    div:nth-child(1) {
        animation-delay: -0.45s;
    }

    div:nth-child(2) {
        animation-delay: -0.3s;
    }

    div:nth-child(3) {
        animation-delay: -0.15s;
    }
}

#measure {
    position: absolute;
    z-index: -1;
    top: -5000px;

    .pre {
        white-space: pre;
    }
}

.text-button {
    color: @term-white;
    cursor: pointer;
    background-color: #171717;
    outline: 2px solid #171717;

    &:hover,
    &:focus {
        color: @term-white;
        background-color: #333;
        outline: 2px solid #333;
    }

    &.connect-button {
        color: @term-green;
        &:hover {
            color: @term-green;
        }
    }

    &.disconnect-button {
        color: @term-red;
        &:hover {
            color: @term-red;
        }
    }

    &.success-button {
        color: @term-green;
        &:hover {
            color: @term-green;
        }
    }

    &.error-button {
        color: @term-red;
        &:hover {
            color: @term-red;
        }
    }

    &.grey-button {
        color: #666;
        &:hover {
            color: #666;
        }
    }

    &.disabled-button {
        &:hover,
        &:focus {
            outline: none;
            background-color: #171717;
        }
        cursor: default;
    }
}

.focus-indicator {
    position: absolute;
    display: none;
    width: 5px;
    border-radius: 3px;
    height: calc(100% - 20px);
    top: 10px;
    left: 0;
    z-index: 8;

    &.selected {
        display: block;
        background-color: #666 !important;
    }

    &.active,
    &.active.selected {
        display: block;
        background-color: @tab-blue !important;
    }

    &.active.selected.fg-focus {
        display: block;
        background-color: @tab-green !important;
    }
}

.focus-parent:hover .focus-indicator {
    display: block;
    background-color: #222;
}

.remote-status {
    width: 1em;
    height: 1em;
    display: inline;
    fill: #c4a000;

    &.status-init,
    &.status-disconnected {
        fill: #c4a000;
    }

    &.status-connecting {
        fill: #c4a000;
    }

    &.status-connected {
        fill: #4e9a06;
    }

    &.status-error {
        fill: #cc0000;
    }
}

<<<<<<< HEAD
.wave-dropdown {
    position: relative;
    background-color: transparent;
    height: 44px;
    display: flex;
    width: 412px;
    flex-direction: column;
    justify-content: center;
    align-items: flex-start;
    gap: 6px;
    border: 1px solid var(--element-separator, rgba(241, 246, 243, 0.15));
    border-radius: 6px;
    background: var(--element-hover-2, rgba(255, 255, 255, 0.06));
    box-shadow: 0px 1px 3px 0px rgba(0, 0, 0, 0.4), 0px 0px 0.5px 0px rgba(0, 0, 0, 0.5),
        0px 0px 0.5px 0px rgba(255, 255, 255, 0.5) inset, 0px 0.5px 0px 0px rgba(255, 255, 255, 0.2) inset;

    &-label {
        position: absolute;
        left: 16px;
        top: 16px;
        font-size: 12.5px;
        transition: all 0.3s;
        color: @term-white;
        line-height: 10px;

        &.float {
            font-size: 10px;
            top: 5px;
        }

        &.offset-left {
            left: 42px;
        }
    }

    &-display {
        position: absolute;
        left: 16px;
        bottom: 5px;

        &.offset-left {
            left: 42px;
        }
    }

    &-arrow {
        position: absolute;
        right: 16px;
        top: 50%;
        transform: translateY(-50%);
        transition: transform 0.3s;
        pointer-events: none;
    }

    &-menu {
        position: absolute;
        top: 100%;
        left: 0;
        right: 0;
        z-index: 0;
        margin-top: 2px;
        padding: 0;
        max-height: 200px;
        overflow-y: auto;
        padding: 6px;
        flex-direction: column;
        align-items: flex-start;
        gap: 4px;
        border-radius: 6px;
        background: var(--olive-dark-1, #151715);
        box-shadow: 0px 1px 3px 0px rgba(0, 0, 0, 0.5), 0px 3px 8px 0px rgba(0, 0, 0, 0.35),
            0px 0px 0.5px 0px #fff inset, 0px 0.5px 0px 0px rgba(255, 255, 255, 0.2) inset;
        animation-fill-mode: forwards;
        opacity: 0;
    }

    &-open {
        .wave-dropdown-menu {
            opacity: 1;
            z-index: 1000;
        }

        .wave-dropdown-arrow {
            transform: translateY(-50%) rotate(180deg); // Rotate the arrow when dropdown is open
        }
    }

    &-close {
        .wave-dropdown-menu {
            z-index: 0;
            animation: fadeOut 0.3s ease-out;
        }
    }

    &-item {
        display: flex;
        min-width: 120px;
        padding: 5px 8px;
        justify-content: space-between;
        align-items: center;
        align-self: stretch;
        border-radius: 6px;

        &-highlighted,
        &:hover {
            background: var(--element-active, rgba(241, 246, 243, 0.08));
            box-shadow: 0px 1px 3px 0px rgba(0, 0, 0, 0.4), 0px 0px 0.5px 0px rgba(0, 0, 0, 0.5),
                0px 0px 0.5px 0px rgba(255, 255, 255, 0.5) inset, 0px 0.5px 0px 0px rgba(255, 255, 255, 0.2) inset;
        }
    }

    &-decoration-start,
    &-decoration-end {
        position: absolute;
        top: 50%;
        transform: translateY(-50%);
        pointer-events: none;

        i {
            font-size: 14px;
        }
    }

    &-decoration-start {
        left: 16px;
    }

    &-decoration-end {
        right: 42px;
    }

    &-error {
        border-color: @term-red;
    }

    &:focus {
        border-color: @term-green;
    }

    @keyframes fadeOut {
        0% {
            opacity: 1;
        }
        100% {
            opacity: 0;
        }
    }
=======
.textfield {
    display: flex;
    align-items: center;
    border: 1px solid @term-white;
    border-radius: 6px;
    position: relative;
    margin-bottom: 1rem;
    background-color: transparent;
    height: 44px;
    min-width: 412px;
    gap: 6px;

    &.focused {
        border-color: @term-green;
    }

    &.error {
        border-color: @term-red;
    }

    .textfield-inner {
        display: flex;
        align-items: flex-end;
        height: 100%;
        position: relative;
        flex-grow: 1;

        .textfield-label {
            position: absolute;
            left: 16px;
            top: 16px;
            font-size: 12.5px;
            transition: all 0.3s;
            color: @term-white;
            line-height: 10px;

            &.float {
                font-size: 10px;
                top: 5px;
            }

            &.start {
                left: 0;
            }
        }

        .textfield-input {
            width: 100%;
            height: 30px;
            border: none;
            padding: 5px 0 5px 16px;
            font-size: 16px;
            outline: none;
            background-color: transparent;
            color: @term-bright-white;
            line-height: 20px;

            &.start {
                padding: 5px 16px 5px 0;
            }
        }
    }

    i {
        font-size: 16px;
    }
}

.input-decoration {
    display: flex;
    align-items: center;
    justify-content: center;
    padding: 0 8px;
    margin: 8px;
>>>>>>> f3073949
}

.inline-edit {
    .icon {
        display: inline;
        width: 12px;
        height: 12px;
        margin-left: 1em;
        vertical-align: middle;
        font-size: 14px;
    }

    .button {
        padding-top: 0;
    }

    &.edit-not-active {
        cursor: pointer;

        i.fa-pen {
            margin-left: 5px;
        }

        &:hover {
            text-decoration: underline;
            text-decoration-style: dotted;
        }
    }

    &.edit-active {
        input.input {
            padding: 0;
            height: 20px;
        }

        .button {
            height: 20px;
        }
    }
}<|MERGE_RESOLUTION|>--- conflicted
+++ resolved
@@ -625,7 +625,6 @@
     }
 }
 
-<<<<<<< HEAD
 .wave-dropdown {
     position: relative;
     background-color: transparent;
@@ -773,7 +772,8 @@
             opacity: 0;
         }
     }
-=======
+}
+
 .textfield {
     display: flex;
     align-items: center;
@@ -848,7 +848,6 @@
     justify-content: center;
     padding: 0 8px;
     margin: 8px;
->>>>>>> f3073949
 }
 
 .inline-edit {
