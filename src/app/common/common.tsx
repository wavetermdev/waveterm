// Copyright 2023, Command Line Inc.
// SPDX-License-Identifier: Apache-2.0

import * as React from "react";
import * as mobxReact from "mobx-react";
import * as mobx from "mobx";
import { boundMethod } from "autobind-decorator";
import ReactMarkdown from "react-markdown";
import remarkGfm from "remark-gfm";
import cn from "classnames";
import { If } from "tsx-control-statements/components";
import { RemoteType, StatusIndicatorLevel } from "../../types/types";
import ReactDOM from "react-dom";
import { GlobalModel } from "../../model/model";
import * as appconst from "../appconst";

import { ReactComponent as CheckIcon } from "../assets/icons/line/check.svg";
import { ReactComponent as CopyIcon } from "../assets/icons/history/copy.svg";
import { ReactComponent as CircleIcon } from "../assets/icons/circle.svg";
import { ReactComponent as KeyIcon } from "../assets/icons/key.svg";
import { ReactComponent as RotateIcon } from "../assets/icons/rotate_left.svg";
import { ReactComponent as CircleInfoIcon } from "../assets/icons/circle_info.svg";

import "./common.less";

type OV<V> = mobx.IObservableValue<V>;

function renderCmdText(text: string): any {
    return <span>&#x2318;{text}</span>;
}

class CmdStrCode extends React.Component<
    {
        cmdstr: string;
        onUse: () => void;
        onCopy: () => void;
        isCopied: boolean;
        fontSize: "normal" | "large";
        limitHeight: boolean;
    },
    {}
> {
    @boundMethod
    handleUse(e: any) {
        e.stopPropagation();
        if (this.props.onUse != null) {
            this.props.onUse();
        }
    }

    @boundMethod
    handleCopy(e: any) {
        e.stopPropagation();
        if (this.props.onCopy != null) {
            this.props.onCopy();
        }
    }

    render() {
        let { isCopied, cmdstr, fontSize, limitHeight } = this.props;
        return (
            <div className={cn("cmdstr-code", { "is-large": fontSize == "large" }, { "limit-height": limitHeight })}>
                <If condition={isCopied}>
                    <div key="copied" className="copied-indicator">
                        <div>copied</div>
                    </div>
                </If>
                <div key="use" className="use-button hoverEffect" title="Use Command" onClick={this.handleUse}>
                    <CheckIcon className="icon" />
                </div>
                <div key="code" className="code-div">
                    <code>{cmdstr}</code>
                </div>
                <div key="copy" className="copy-control hoverEffect">
                    <div className="inner-copy" onClick={this.handleCopy} title="copy">
                        <CopyIcon className="icon" />
                    </div>
                </div>
            </div>
        );
    }
}

class Toggle extends React.Component<{ checked: boolean; onChange: (value: boolean) => void }, {}> {
    @boundMethod
    handleChange(e: any): void {
        let { onChange } = this.props;
        if (onChange != null) {
            onChange(e.target.checked);
        }
    }

    render() {
        return (
            <label className="checkbox-toggle">
                <input type="checkbox" checked={this.props.checked} onChange={this.handleChange} />
                <span className="slider" />
            </label>
        );
    }
}

class Checkbox extends React.Component<
    {
        checked?: boolean;
        defaultChecked?: boolean;
        onChange: (value: boolean) => void;
        label: React.ReactNode;
        className?: string;
        id?: string;
    },
    { checkedInternal: boolean }
> {
    generatedId;
    static idCounter = 0;

    constructor(props) {
        super(props);
        this.state = {
            checkedInternal: this.props.checked ?? Boolean(this.props.defaultChecked),
        };
        this.generatedId = `checkbox-${Checkbox.idCounter++}`;
    }

    componentDidUpdate(prevProps) {
        if (this.props.checked !== undefined && this.props.checked !== prevProps.checked) {
            this.setState({ checkedInternal: this.props.checked });
        }
    }

    handleChange = (e) => {
        const newChecked = e.target.checked;
        if (this.props.checked === undefined) {
            this.setState({ checkedInternal: newChecked });
        }
        this.props.onChange(newChecked);
    };

    render() {
        const { label, className, id } = this.props;
        const { checkedInternal } = this.state;
        const checkboxId = id || this.generatedId;

        return (
            <div className={cn("checkbox", className)}>
                <input
                    type="checkbox"
                    id={checkboxId}
                    checked={checkedInternal}
                    onChange={this.handleChange}
                    aria-checked={checkedInternal}
                    role="checkbox"
                />
                <label htmlFor={checkboxId}>
                    <span></span>
                    {label}
                </label>
            </div>
        );
    }
}

interface InputDecorationProps {
    position?: "start" | "end";
    children: React.ReactNode;
}

@mobxReact.observer
class InputDecoration extends React.Component<InputDecorationProps, {}> {
    render() {
        const { children, position = "end" } = this.props;
        return (
            <div
                className={cn("wave-input-decoration", {
                    "start-position": position === "start",
                    "end-position": position === "end",
                })}
            >
                {children}
            </div>
        );
    }
}

interface TooltipProps {
    message: React.ReactNode;
    icon?: React.ReactNode; // Optional icon property
    children: React.ReactNode;
    className?: string;
}

interface TooltipState {
    isVisible: boolean;
}

@mobxReact.observer
class Tooltip extends React.Component<TooltipProps, TooltipState> {
    iconRef: React.RefObject<HTMLDivElement>;

    constructor(props: TooltipProps) {
        super(props);
        this.state = {
            isVisible: false,
        };
        this.iconRef = React.createRef();
    }

    @boundMethod
    showBubble() {
        this.setState({ isVisible: true });
    }

    @boundMethod
    hideBubble() {
        this.setState({ isVisible: false });
    }

    @boundMethod
    calculatePosition() {
        // Get the position of the icon element
        const iconElement = this.iconRef.current;
        if (iconElement) {
            const rect = iconElement.getBoundingClientRect();
            return {
                top: `${rect.bottom + window.scrollY - 29}px`,
                left: `${rect.left + window.scrollX + rect.width / 2 - 17.5}px`,
            };
        }
        return {};
    }

    @boundMethod
    renderBubble() {
        if (!this.state.isVisible) return null;

        const style = this.calculatePosition();

        return ReactDOM.createPortal(
            <div className={cn("wave-tooltip", this.props.className)} style={style}>
                {this.props.icon && <div className="wave-tooltip-icon">{this.props.icon}</div>}
                <div className="wave-tooltip-message">{this.props.message}</div>
            </div>,
            document.getElementById("app")!
        );
    }

    render() {
        return (
            <div onMouseEnter={this.showBubble} onMouseLeave={this.hideBubble} ref={this.iconRef}>
                {this.props.children}
                {this.renderBubble()}
            </div>
        );
    }
}

type ButtonVariantType = "outlined" | "solid" | "ghost";
type ButtonThemeType = "primary" | "secondary";

interface ButtonProps {
    theme?: ButtonThemeType;
    children: React.ReactNode;
    onClick?: () => void;
    disabled?: boolean;
    variant?: ButtonVariantType;
    leftIcon?: React.ReactNode;
    rightIcon?: React.ReactNode;
    color?: string;
    style?: React.CSSProperties;
    autoFocus?: boolean;
    className?: string;
}

class Button extends React.Component<ButtonProps> {
    static defaultProps = {
        theme: "primary",
        variant: "solid",
        color: "",
        style: {},
    };

    @boundMethod
    handleClick() {
        if (this.props.onClick && !this.props.disabled) {
            this.props.onClick();
        }
    }

    render() {
        const { leftIcon, rightIcon, theme, children, disabled, variant, color, style, autoFocus, className } = this.props;

        return (
            <button
                className={cn("wave-button", theme, variant, color, { disabled: disabled }, className)}
                onClick={this.handleClick}
                disabled={disabled}
                style={style}
                autoFocus={autoFocus}
            >
                {leftIcon && <span className="icon-left">{leftIcon}</span>}
                {children}
                {rightIcon && <span className="icon-right">{rightIcon}</span>}
            </button>
        );
    }
}

class IconButton extends Button {
    render() {
        const { children, theme, variant = "solid", ...rest } = this.props;
        const className = `wave-button icon-button ${theme} ${variant}`;

        return (
            <button {...rest} className={className}>
                {children}
            </button>
        );
    }
}

export default IconButton;

interface LinkButtonProps extends ButtonProps {
    href: string;
    rel?: string;
    target?: string;
}

class LinkButton extends React.Component<LinkButtonProps> {
    render() {
        const { leftIcon, rightIcon, children, className, ...rest } = this.props;

        return (
            <a {...rest} className={cn(`wave-button link-button`, className)}>
                {leftIcon && <span className="icon-left">{leftIcon}</span>}
                {children}
                {rightIcon && <span className="icon-right">{rightIcon}</span>}
            </a>
        );
    }
}

interface StatusProps {
    status: "green" | "red" | "gray" | "yellow";
    text: string;
}

class Status extends React.Component<StatusProps> {
    @boundMethod
    renderDot() {
        const { status } = this.props;

        return <div className={`dot ${status}`} />;
    }

    render() {
        const { text } = this.props;

        return (
            <div className="wave-status-container">
                {this.renderDot()}
                <span>{text}</span>
            </div>
        );
    }
}

interface TextFieldDecorationProps {
    startDecoration?: React.ReactNode;
    endDecoration?: React.ReactNode;
}
interface TextFieldProps {
    label?: string;
    value?: string;
    className?: string;
    onChange?: (value: string) => void;
    placeholder?: string;
    defaultValue?: string;
    decoration?: TextFieldDecorationProps;
    required?: boolean;
    maxLength?: number;
    autoFocus?: boolean;
    disabled?: boolean;
}

interface TextFieldState {
    focused: boolean;
    internalValue: string;
    error: boolean;
    showHelpText: boolean;
    hasContent: boolean;
}

class TextField extends React.Component<TextFieldProps, TextFieldState> {
    inputRef: React.RefObject<HTMLInputElement>;
    state: TextFieldState;

    constructor(props: TextFieldProps) {
        super(props);
        const hasInitialContent = Boolean(props.value || props.defaultValue);
        this.state = {
            focused: false,
            hasContent: hasInitialContent,
            internalValue: props.defaultValue || "",
            error: false,
            showHelpText: false,
        };
        this.inputRef = React.createRef();
    }

    componentDidUpdate(prevProps: TextFieldProps) {
        // Only update the focus state if using as controlled
        if (this.props.value !== undefined && this.props.value !== prevProps.value) {
            this.setState({ focused: Boolean(this.props.value) });
        }
    }

    // Method to handle focus at the component level
    @boundMethod
    handleComponentFocus() {
        if (this.inputRef.current && !this.inputRef.current.contains(document.activeElement)) {
            this.inputRef.current.focus();
        }
    }

    // Method to handle blur at the component level
    @boundMethod
    handleComponentBlur() {
        if (this.inputRef.current?.contains(document.activeElement)) {
            this.inputRef.current.blur();
        }
    }

    @boundMethod
    handleFocus() {
        this.setState({ focused: true });
    }

    @boundMethod
    handleBlur() {
        const { required } = this.props;
        if (this.inputRef.current) {
            const value = this.inputRef.current.value;
            if (required && !value) {
                this.setState({ error: true, focused: false });
            } else {
                this.setState({ error: false, focused: false });
            }
        }
    }

    @boundMethod
    handleHelpTextClick() {
        this.setState((prevState) => ({ showHelpText: !prevState.showHelpText }));
    }

    @boundMethod
    handleInputChange(e: React.ChangeEvent<HTMLInputElement>) {
        const { required, onChange } = this.props;
        const inputValue = e.target.value;

        // Check if value is empty and the field is required
        if (required && !inputValue) {
            this.setState({ error: true, hasContent: false });
        } else {
            this.setState({ error: false, hasContent: Boolean(inputValue) });
        }

        // Update the internal state for uncontrolled version
        if (this.props.value === undefined) {
            this.setState({ internalValue: inputValue });
        }

        onChange && onChange(inputValue);
    }

    render() {
        const { label, value, placeholder, decoration, className, maxLength, autoFocus, disabled } = this.props;
        const { focused, internalValue, error } = this.state;

        // Decide if the input should behave as controlled or uncontrolled
        const inputValue = value ?? internalValue;

        return (
            <div
                className={cn("wave-textfield", className, {
                    focused: focused,
                    error: error,
                    disabled: disabled,
                    "no-label": !label,
                })}
                onFocus={this.handleComponentFocus}
                onBlur={this.handleComponentBlur}
                tabIndex={-1}
            >
                {decoration?.startDecoration && <>{decoration.startDecoration}</>}
                <div className="wave-textfield-inner">
                    <If condition={label}>
                        <label
                            className={cn("wave-textfield-inner-label", {
                                float: this.state.hasContent || this.state.focused || placeholder,
                                "offset-left": decoration?.startDecoration,
                            })}
                            htmlFor={label}
                        >
                            {label}
                        </label>
                    </If>
                    <input
                        className={cn("wave-textfield-inner-input", { "offset-left": decoration?.startDecoration })}
                        ref={this.inputRef}
                        id={label}
                        value={inputValue}
                        onChange={this.handleInputChange}
                        onFocus={this.handleFocus}
                        onBlur={this.handleBlur}
                        placeholder={placeholder}
                        maxLength={maxLength}
                        autoFocus={autoFocus}
                        disabled={disabled}
                    />
                </div>
                {decoration?.endDecoration && <>{decoration.endDecoration}</>}
            </div>
        );
    }
}

class NumberField extends TextField {
    @boundMethod
    handleInputChange(e: React.ChangeEvent<HTMLInputElement>) {
        const { required, onChange } = this.props;
        const inputValue = e.target.value;

        // Allow only numeric input
        if (inputValue === "" || /^\d*$/.test(inputValue)) {
            // Update the internal state only if the component is not controlled.
            if (this.props.value === undefined) {
                const isError = required ? inputValue.trim() === "" : false;

                this.setState({
                    internalValue: inputValue,
                    error: isError,
                    hasContent: Boolean(inputValue),
                });
            }

            onChange && onChange(inputValue);
        }
    }

    render() {
        // Use the render method from TextField but add the onKeyDown handler
        const renderedTextField = super.render();
        return React.cloneElement(renderedTextField);
    }
}

interface PasswordFieldState extends TextFieldState {
    passwordVisible: boolean;
}

@mobxReact.observer
class PasswordField extends TextField {
    state: PasswordFieldState;

    constructor(props) {
        super(props);
        this.state = {
            ...this.state,
            passwordVisible: false,
        };
    }

    @boundMethod
    togglePasswordVisibility() {
        //@ts-ignore
        this.setState((prevState) => ({
            //@ts-ignore
            passwordVisible: !prevState.passwordVisible,
        }));
    }

    @boundMethod
    handleInputChange(e: React.ChangeEvent<HTMLInputElement>) {
        // Call the parent handleInputChange method
        super.handleInputChange(e);
    }

    render() {
        const { decoration, className, placeholder, maxLength, label } = this.props;
        const { focused, internalValue, error, passwordVisible } = this.state;
        const inputValue = this.props.value ?? internalValue;

        // The input should always receive the real value
        const inputProps = {
            className: cn("wave-textfield-inner-input", { "offset-left": decoration?.startDecoration }),
            ref: this.inputRef,
            id: label,
            value: inputValue, // Always use the real value here
            onChange: this.handleInputChange,
            onFocus: this.handleFocus,
            onBlur: this.handleBlur,
            placeholder: placeholder,
            maxLength: maxLength,
        };

        return (
            <div className={cn(`wave-textfield wave-password ${className || ""}`, { focused: focused, error: error })}>
                {decoration?.startDecoration && <>{decoration.startDecoration}</>}
                <div className="wave-textfield-inner">
                    <label
                        className={cn("wave-textfield-inner-label", {
                            float: this.state.hasContent || this.state.focused || placeholder,
                            "offset-left": decoration?.startDecoration,
                        })}
                        htmlFor={label}
                    >
                        {label}
                    </label>
                    <If condition={passwordVisible}>
                        <input {...inputProps} type="text" />
                    </If>
                    <If condition={!passwordVisible}>
                        <input {...inputProps} type="password" />
                    </If>
                    <div
                        className="wave-textfield-inner-eye"
                        onClick={this.togglePasswordVisibility}
                        style={{ cursor: "pointer" }}
                    >
                        <If condition={passwordVisible}>
                            <i className="fa-sharp fa-solid fa-eye"></i>
                        </If>
                        <If condition={!passwordVisible}>
                            <i className="fa-sharp fa-solid fa-eye-slash"></i>
                        </If>
                    </div>
                </div>
                {decoration?.endDecoration && <>{decoration.endDecoration}</>}
            </div>
        );
    }
}

@mobxReact.observer
class RemoteStatusLight extends React.Component<{ remote: RemoteType }, {}> {
    render() {
        let remote = this.props.remote;
        let status = "error";
        let wfp = false;
        if (remote != null) {
            status = remote.status;
            wfp = remote.waitingforpassword;
        }
        if (status == "connecting") {
            if (wfp) return <KeyIcon className={`remote-status status-${status}`} />;
            else return <RotateIcon className={`remote-status status-${status}`} />;
        }
        return <CircleIcon className={`remote-status status-${status}`} />;
    }
}

@mobxReact.observer
class InlineSettingsTextEdit extends React.Component<
    {
        text: string;
        value: string;
        onChange: (val: string) => void;
        maxLength: number;
        placeholder: string;
        showIcon?: boolean;
    },
    {}
> {
    isEditing: OV<boolean> = mobx.observable.box(false, { name: "inlineedit-isEditing" });
    tempText: OV<string>;
    shouldFocus: boolean = false;
    inputRef: React.RefObject<any> = React.createRef();

    componentDidUpdate(): void {
        if (this.shouldFocus) {
            this.shouldFocus = false;
            if (this.inputRef.current != null) {
                this.inputRef.current.focus();
            }
        }
    }

    @boundMethod
    handleChangeText(e: any): void {
        mobx.action(() => {
            this.tempText.set(e.target.value);
        })();
    }

    @boundMethod
    confirmChange(): void {
        mobx.action(() => {
            let newText = this.tempText.get();
            this.isEditing.set(false);
            this.tempText = null;
            this.props.onChange(newText);
        })();
    }

    @boundMethod
    cancelChange(): void {
        mobx.action(() => {
            this.isEditing.set(false);
            this.tempText = null;
        })();
    }

    @boundMethod
    handleKeyDown(e: any): void {
        switch (e.code) {
            case "Enter":
                e.preventDefault();
                e.stopPropagation();
                this.confirmChange();
                break;
            case "Escape":
                e.preventDefault();
                e.stopPropagation();
                this.cancelChange();
                break;
        }
    }

    @boundMethod
    clickEdit(): void {
        mobx.action(() => {
            this.isEditing.set(true);
            this.shouldFocus = true;
            this.tempText = mobx.observable.box(this.props.value, { name: "inlineedit-tempText" });
        })();
    }

    render() {
        if (this.isEditing.get()) {
            return (
                <div className={cn("settings-input inline-edit", "edit-active")}>
                    <div className="field has-addons">
                        <div className="control">
                            <input
                                ref={this.inputRef}
                                className="input"
                                type="text"
                                onKeyDown={this.handleKeyDown}
                                placeholder={this.props.placeholder}
                                onChange={this.handleChangeText}
                                value={this.tempText.get()}
                                maxLength={this.props.maxLength}
                            />
                        </div>
                        <div className="control">
                            <div
                                onClick={this.cancelChange}
                                title="Cancel (Esc)"
                                className="button is-prompt-danger is-outlined is-small"
                            >
                                <span className="icon is-small">
                                    <i className="fa-sharp fa-solid fa-xmark" />
                                </span>
                            </div>
                        </div>
                        <div className="control">
                            <div
                                onClick={this.confirmChange}
                                title="Confirm (Enter)"
                                className="button is-wave-green is-outlined is-small"
                            >
                                <span className="icon is-small">
                                    <i className="fa-sharp fa-solid fa-check" />
                                </span>
                            </div>
                        </div>
                    </div>
                </div>
            );
        } else {
            return (
                <div onClick={this.clickEdit} className={cn("settings-input inline-edit", "edit-not-active")}>
                    {this.props.text}
                    <If condition={this.props.showIcon}>
                        <i className="fa-sharp fa-solid fa-pen" />
                    </If>
                </div>
            );
        }
    }
}

@mobxReact.observer
class InfoMessage extends React.Component<{ width: number; children: React.ReactNode }> {
    render() {
        return (
            <div className="info-message">
                <div className="message-icon">
                    <CircleInfoIcon className="icon" />
                </div>
                <div className="message-content" style={{ width: this.props.width }}>
                    <div className="info-icon">
                        <CircleInfoIcon className="icon" />
                    </div>
                    <div className="info-children">{this.props.children}</div>
                </div>
            </div>
        );
    }
}

function LinkRenderer(props: any): any {
    let newUrl = "https://extern?" + encodeURIComponent(props.href);
    return (
        <a href={newUrl} target="_blank" rel={"noopener"}>
            {props.children}
        </a>
    );
}

function HeaderRenderer(props: any, hnum: number): any {
    return <div className={cn("title", "is-" + hnum)}>{props.children}</div>;
}

function CodeRenderer(props: any): any {
    return <code className={cn({ inline: props.inline })}>{props.children}</code>;
}

@mobxReact.observer
class CodeBlockMarkdown extends React.Component<{ children: React.ReactNode; codeSelectSelectedIndex?: number }, {}> {
    blockIndex: number;
    blockRef: React.RefObject<HTMLPreElement>;

    constructor(props) {
        super(props);
        this.blockRef = React.createRef();
        this.blockIndex = GlobalModel.inputModel.addCodeBlockToCodeSelect(this.blockRef);
    }

    render() {
        let clickHandler: (e: React.MouseEvent<HTMLElement>, blockIndex: number) => void;
        let inputModel = GlobalModel.inputModel;
        clickHandler = (e: React.MouseEvent<HTMLElement>, blockIndex: number) => {
            inputModel.setCodeSelectSelectedCodeBlock(blockIndex);
        };
        let selected = this.blockIndex == this.props.codeSelectSelectedIndex;
        return (
            <pre
                ref={this.blockRef}
                className={cn({ selected: selected })}
                onClick={(event) => clickHandler(event, this.blockIndex)}
            >
                {this.props.children}
            </pre>
        );
    }
}

@mobxReact.observer
class Markdown extends React.Component<
    { text: string; style?: any; extraClassName?: string; codeSelect?: boolean },
    {}
> {
    CodeBlockRenderer(props: any, codeSelect: boolean, codeSelectIndex: number): any {
        if (codeSelect) {
            return <CodeBlockMarkdown codeSelectSelectedIndex={codeSelectIndex}>{props.children}</CodeBlockMarkdown>;
        } else {
<<<<<<< HEAD
            const clickHandler = (e: React.MouseEvent<HTMLElement>) => {
                const inner = e.target as HTMLElement;
                let blockText = inner.innerText;
=======
            let clickHandler = (e: React.MouseEvent<HTMLElement>) => {
                let blockText = (e.target as HTMLElement).innerText;
>>>>>>> 99f5c094
                if (blockText) {
                    blockText = blockText.replace(/\n$/, ""); // remove trailing newline
                    navigator.clipboard.writeText(blockText);
                }
            };
            return <pre onClick={(event) => clickHandler(event)}>{props.children}</pre>;
        }
    }

    render() {
        let text = this.props.text;
        let codeSelect = this.props.codeSelect;
        let curCodeSelectIndex = GlobalModel.inputModel.getCodeSelectSelectedIndex();
        let markdownComponents = {
            a: LinkRenderer,
            h1: (props) => HeaderRenderer(props, 1),
            h2: (props) => HeaderRenderer(props, 2),
            h3: (props) => HeaderRenderer(props, 3),
            h4: (props) => HeaderRenderer(props, 4),
            h5: (props) => HeaderRenderer(props, 5),
            h6: (props) => HeaderRenderer(props, 6),
            code: (props) => CodeRenderer(props),
            pre: (props) => this.CodeBlockRenderer(props, codeSelect, curCodeSelectIndex),
        };
        return (
            <div className={cn("markdown content", this.props.extraClassName)} style={this.props.style}>
                <ReactMarkdown remarkPlugins={[remarkGfm]} components={markdownComponents}>
                    {text}
                </ReactMarkdown>
            </div>
        );
    }
}

@mobxReact.observer
class SettingsError extends React.Component<{ errorMessage: OV<string> }, {}> {
    @boundMethod
    dismissError(): void {
        mobx.action(() => {
            this.props.errorMessage.set(null);
        })();
    }

    render() {
        if (this.props.errorMessage.get() == null) {
            return null;
        }
        return (
            <div className="settings-field settings-error">
                <div>Error: {this.props.errorMessage.get()}</div>
                <div className="flex-spacer" />
                <div onClick={this.dismissError} className="error-dismiss">
                    <i className="fa-sharp fa-solid fa-xmark" />
                </div>
            </div>
        );
    }
}

interface DropdownDecorationProps {
    startDecoration?: React.ReactNode;
    endDecoration?: React.ReactNode;
}

interface DropdownProps {
    label?: string;
    options: { value: string; label: string }[];
    value?: string;
    className?: string;
    onChange: (value: string) => void;
    placeholder?: string;
    decoration?: DropdownDecorationProps;
    defaultValue?: string;
    required?: boolean;
}

interface DropdownState {
    isOpen: boolean;
    internalValue: string;
    highlightedIndex: number;
    isTouched: boolean;
}

@mobxReact.observer
class Dropdown extends React.Component<DropdownProps, DropdownState> {
    wrapperRef: React.RefObject<HTMLDivElement>;
    menuRef: React.RefObject<HTMLDivElement>;
    timeoutId: any;

    constructor(props: DropdownProps) {
        super(props);
        this.state = {
            isOpen: false,
            internalValue: props.defaultValue || "",
            highlightedIndex: -1,
            isTouched: false,
        };
        this.wrapperRef = React.createRef();
        this.menuRef = React.createRef();
    }

    componentDidMount() {
        document.addEventListener("mousedown", this.handleClickOutside);
    }

    componentWillUnmount() {
        document.removeEventListener("mousedown", this.handleClickOutside);
    }

    componentDidUpdate(prevProps: Readonly<DropdownProps>, prevState: Readonly<DropdownState>, snapshot?: any): void {
        // If the dropdown was open but now is closed, start the timeout
        if (prevState.isOpen && !this.state.isOpen) {
            this.timeoutId = setTimeout(() => {
                if (this.menuRef.current) {
                    this.menuRef.current.style.display = "none";
                }
            }, 300); // Time is equal to the animation duration
        }
        // If the dropdown is now open, cancel any existing timeout and show the menu
        else if (!prevState.isOpen && this.state.isOpen) {
            if (this.timeoutId !== null) {
                clearTimeout(this.timeoutId); // Cancel any existing timeout
                this.timeoutId = null;
            }
            if (this.menuRef.current) {
                this.menuRef.current.style.display = "inline-flex";
            }
        }
    }

    @boundMethod
    handleClickOutside(event: MouseEvent) {
        // Check if the click is outside both the wrapper and the menu
        if (
            this.wrapperRef.current &&
            !this.wrapperRef.current.contains(event.target as Node) &&
            this.menuRef.current &&
            !this.menuRef.current.contains(event.target as Node)
        ) {
            this.setState({ isOpen: false });
        }
    }

    @boundMethod
    handleClick() {
        this.toggleDropdown();
    }

    @boundMethod
    handleFocus() {
        this.setState({ isTouched: true });
    }

    @boundMethod
    handleKeyDown(event: React.KeyboardEvent) {
        const { options } = this.props;
        const { isOpen, highlightedIndex } = this.state;

        switch (event.key) {
            case "Enter":
            case " ":
                if (isOpen) {
                    const option = options[highlightedIndex];
                    if (option) {
                        this.handleSelect(option.value, undefined);
                    }
                } else {
                    this.toggleDropdown();
                }
                break;
            case "Escape":
                this.setState({ isOpen: false });
                break;
            case "ArrowUp":
                if (isOpen) {
                    this.setState((prevState) => ({
                        highlightedIndex:
                            prevState.highlightedIndex > 0 ? prevState.highlightedIndex - 1 : options.length - 1,
                    }));
                }
                break;
            case "ArrowDown":
                if (isOpen) {
                    this.setState((prevState) => ({
                        highlightedIndex:
                            prevState.highlightedIndex < options.length - 1 ? prevState.highlightedIndex + 1 : 0,
                    }));
                }
                break;
            case "Tab":
                this.setState({ isOpen: false });
                break;
        }
    }

    @boundMethod
    handleSelect(value: string, event?: React.MouseEvent | React.KeyboardEvent) {
        const { onChange } = this.props;
        if (event) {
            event.stopPropagation(); // This stops the event from bubbling up to the wrapper
        }

        if (!("value" in this.props)) {
            this.setState({ internalValue: value });
        }
        onChange(value);
        this.setState({ isOpen: false, isTouched: true });
    }

    @boundMethod
    toggleDropdown() {
        this.setState((prevState) => ({ isOpen: !prevState.isOpen, isTouched: true }));
    }

    @boundMethod
    calculatePosition(): React.CSSProperties {
        if (this.wrapperRef.current) {
            const rect = this.wrapperRef.current.getBoundingClientRect();
            return {
                position: "absolute",
                top: `${rect.bottom + window.scrollY}px`,
                left: `${rect.left + window.scrollX}px`,
                width: `${rect.width}px`,
            };
        }
        return {};
    }

    render() {
        const { label, options, value, placeholder, decoration, className, required } = this.props;
        const { isOpen, internalValue, highlightedIndex, isTouched } = this.state;

        const currentValue = value ?? internalValue;
        const selectedOptionLabel =
            options.find((option) => option.value === currentValue)?.label || placeholder || internalValue;

        // Determine if the dropdown should be marked as having an error
        const isError =
            required &&
            (value === undefined || value === "") &&
            (internalValue === undefined || internalValue === "") &&
            isTouched;

        // Determine if the label should float
        const shouldLabelFloat = !!value || !!internalValue || !!placeholder || isOpen;

        const dropdownMenu = isOpen
            ? ReactDOM.createPortal(
                  <div className={cn("wave-dropdown-menu")} ref={this.menuRef} style={this.calculatePosition()}>
                      {options.map((option, index) => (
                          <div
                              key={option.value}
                              className={cn("wave-dropdown-item unselectable", {
                                  "wave-dropdown-item-highlighted": index === highlightedIndex,
                              })}
                              onClick={(e) => this.handleSelect(option.value, e)}
                              onMouseEnter={() => this.setState({ highlightedIndex: index })}
                              onMouseLeave={() => this.setState({ highlightedIndex: -1 })}
                          >
                              {option.label}
                          </div>
                      ))}
                  </div>,
                  document.getElementById("app")!
              )
            : null;

        return (
            <div
                className={cn("wave-dropdown", className, {
                    "wave-dropdown-error": isError,
                    "no-label": !label,
                })}
                ref={this.wrapperRef}
                tabIndex={0}
                onKeyDown={this.handleKeyDown}
                onClick={this.handleClick}
                onFocus={this.handleFocus}
            >
                {decoration?.startDecoration && <>{decoration.startDecoration}</>}
                <If condition={label}>
                    <div
                        className={cn("wave-dropdown-label unselectable", {
                            float: shouldLabelFloat,
                            "offset-left": decoration?.startDecoration,
                        })}
                    >
                        {label}
                    </div>
                </If>
                <div
                    className={cn("wave-dropdown-display unselectable", { "offset-left": decoration?.startDecoration })}
                >
                    {selectedOptionLabel}
                </div>
                <div className={cn("wave-dropdown-arrow", { "wave-dropdown-arrow-rotate": isOpen })}>
                    <i className="fa-sharp fa-solid fa-chevron-down"></i>
                </div>
                {dropdownMenu}
                {decoration?.endDecoration && <>{decoration.endDecoration}</>}
            </div>
        );
    }
}

interface ModalHeaderProps {
    onClose?: () => void;
    title: string;
}

const ModalHeader: React.FC<ModalHeaderProps> = ({ onClose, title }) => (
    <div className="wave-modal-header">
        {<div className="wave-modal-title">{title}</div>}
        <If condition={onClose}>
            <IconButton theme="secondary" variant="ghost" onClick={onClose}>
                <i className="fa-sharp fa-solid fa-xmark"></i>
            </IconButton>
        </If>
    </div>
);

interface ModalFooterProps {
    onCancel?: () => void;
    onOk?: () => void;
    cancelLabel?: string;
    okLabel?: string;
}

const ModalFooter: React.FC<ModalFooterProps> = ({ onCancel, onOk, cancelLabel = "Cancel", okLabel = "Ok" }) => (
    <div className="wave-modal-footer">
        {onCancel && (
            <Button theme="secondary" onClick={onCancel}>
                {cancelLabel}
            </Button>
        )}
        {onOk && <Button onClick={onOk}>{okLabel}</Button>}
    </div>
);

interface ModalProps {
    className?: string;
    children?: React.ReactNode;
    onClickBackdrop?: () => void;
}

class Modal extends React.Component<ModalProps> {
    static Header = ModalHeader;
    static Footer = ModalFooter;

    renderBackdrop(onClick: (() => void) | undefined) {
        return <div className="wave-modal-backdrop" onClick={onClick}></div>;
    }

    renderModal() {
        const { className, children } = this.props;

        return (
            <div className="wave-modal-container">
                {this.renderBackdrop(this.props.onClickBackdrop)}
                <div className={`wave-modal ${className}`}>
                    <div className="wave-modal-content">{children}</div>
                </div>
            </div>
        );
    }

    render() {
        return ReactDOM.createPortal(this.renderModal(), document.getElementById("app"));
    }
}

interface ListItemProps {
    className?: string;
    key?: React.Key | null;
    onClick?: React.MouseEventHandler<HTMLDivElement>;
    itemContent: string | React.ReactNode;
    frontIcon?: React.ReactNode;
    endIcon?: React.ReactNode;
}

class ListItem extends React.Component<ListItemProps> {
    render() {
        const { className, key, onClick, itemContent, frontIcon, endIcon } = this.props;

        return (
            <div key={key} className={cn("wave-list-item", className)} onClick={onClick}>
                {frontIcon && <FrontIcon>{frontIcon}</FrontIcon>}
                <div className="wave-list-item-content truncate">{itemContent}</div>
                {endIcon && <EndIcon>{endIcon}</EndIcon>}
            </div>
        );
    }
}

interface PositionalIconProps {
    children?: React.ReactNode;
}

class FrontIcon extends React.Component<PositionalIconProps> {
    render() {
        return (
            <div className="front-icon positional-icon">
                <div className="positional-icon-inner">
                    {this.props.children}
                </div>
            </div>
        );
    }
}

class EndIcon extends React.Component<PositionalIconProps> {
    render() {
        return (
            <div className="end-icon positional-icon">
                <div className="positional-icon-inner">
                    {this.props.children}
                </div>
            </div>
        );
    }

}

interface ActionsIconProps {
    onClick: React.MouseEventHandler<HTMLDivElement>;
}

class ActionsIcon extends React.Component<ActionsIconProps> {
    render() {
        return (
            <div onClick={this.props.onClick} title="Actions" className="actions">
                <div className="icon hoverEffect fa-sharp fa-solid fa-1x fa-ellipsis-vertical"></div>
            </div>
        );
    }
}

interface StatusIndicatorProps {
    level: StatusIndicatorLevel;
    className?: string;
}

class StatusIndicator extends React.Component<StatusIndicatorProps> {
    render() {
        const statusIndicatorLevel = this.props.level;
        let statusIndicator = null;
        if (statusIndicatorLevel != StatusIndicatorLevel.None) {
            let statusIndicatorClass = null;
            switch (statusIndicatorLevel) {
                case StatusIndicatorLevel.Output:
                    statusIndicatorClass = "output";
                    break;
                case StatusIndicatorLevel.Success:
                    statusIndicatorClass = "success";
                    break;
                case StatusIndicatorLevel.Error:
                    statusIndicatorClass = "error";
                    break;
            }
            statusIndicator = (
                <div
                    className={`${this.props.className} fa-sharp fa-solid fa-circle-small status-indicator ${statusIndicatorClass}`}
                ></div>
            );
        }
        return statusIndicator;
    }
}

function ShowWaveShellInstallPrompt(callbackFn: () => void) {
    let message: string = `
In order to use Wave's advanced features like unified history and persistent sessions, Wave installs a small, open-source helper program called WaveShell on your remote machine.  WaveShell does not open any external ports and only communicates with your *local* Wave terminal instance over ssh.  For more information please see [the docs](https://docs.waveterm.dev/reference/waveshell).        
        `;
    message = message.trim();
    let prtn = GlobalModel.showAlert({
        message: message,
        confirm: true,
        markdown: true,
        confirmflag: appconst.ConfirmKey_HideShellPrompt,
    });
    prtn.then((confirm) => {
        if (!confirm) {
            return;
        }
        if (callbackFn) {
            callbackFn();
        }
    });
}

export {
    CmdStrCode,
    Toggle,
    Checkbox,
    renderCmdText,
    RemoteStatusLight,
    InlineSettingsTextEdit,
    InfoMessage,
    Markdown,
    SettingsError,
    Dropdown,
    TextField,
    InputDecoration,
    NumberField,
    PasswordField,
    Tooltip,
    Button,
    IconButton,
    LinkButton,
    Status,
    Modal,
    ListItem,
    FrontIcon,
    EndIcon,
    ActionsIcon,
    StatusIndicator,
    ShowWaveShellInstallPrompt,
};<|MERGE_RESOLUTION|>--- conflicted
+++ resolved
@@ -867,14 +867,8 @@
         if (codeSelect) {
             return <CodeBlockMarkdown codeSelectSelectedIndex={codeSelectIndex}>{props.children}</CodeBlockMarkdown>;
         } else {
-<<<<<<< HEAD
             const clickHandler = (e: React.MouseEvent<HTMLElement>) => {
-                const inner = e.target as HTMLElement;
-                let blockText = inner.innerText;
-=======
-            let clickHandler = (e: React.MouseEvent<HTMLElement>) => {
                 let blockText = (e.target as HTMLElement).innerText;
->>>>>>> 99f5c094
                 if (blockText) {
                     blockText = blockText.replace(/\n$/, ""); // remove trailing newline
                     navigator.clipboard.writeText(blockText);
