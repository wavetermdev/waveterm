--- conflicted
+++ resolved
@@ -409,21 +409,12 @@
     render() {
         return (
             <div className={cn("modal about-modal wave-modal is-active")}>
-<<<<<<< HEAD
                 <div className="wave-modal-background" />
                 <div className="modal-content wave-modal-content about-wave-modal-content">
                     <div className="modal-content-inner wave-modal-content-inner about-wave-modal-content-inner">
                         <header className="wave-modal-header about-wave-modal-header">
                             <div className="wave-modal-title about-wave-modal-title">About</div>
                             <div className="wave-modal-close about-wave-modal-close" onClick={this.closeModal}>
-=======
-                <div className="modal-background" />
-                <div className="modal-content about-modal-content unselectable">
-                    <div className="modal-content-wrapper">
-                        <header className="common-header">
-                            <div className="modal-title">About</div>
-                            <div className="close-icon-wrapper" onClick={this.closeModal}>
->>>>>>> 876321d0
                                 <img src={close} alt="Close (Escape)" />
                             </div>
                         </header>
