// Copyright 2023, Command Line Inc.
// SPDX-License-Identifier: Apache-2.0

import * as React from "react";
import * as mobxReact from "mobx-react";
import * as mobx from "mobx";
import dayjs from "dayjs";
import localizedFormat from "dayjs/plugin/localizedFormat";
import { GlobalModel, LineContainerModel } from "../../../model/model";
import type { LineType, RemoteType, RemotePtrType, LineHeightChangeCallbackType } from "../../../types/types";
import cn from "classnames";
import { isBlank, getRemoteStr } from "../../../util/util";
import { ReactComponent as FolderIcon } from "../../assets/icons/folder.svg";

import "./prompt.less";

dayjs.extend(localizedFormat);

type OV<V> = mobx.IObservableValue<V>;
type OArr<V> = mobx.IObservableArray<V>;
type OMap<K, V> = mobx.ObservableMap<K, V>;

type RendererComponentProps = {
    screen: LineContainerModel;
    line: LineType;
    width: number;
    staticRender: boolean;
    visible: OV<boolean>;
    onHeightChange: LineHeightChangeCallbackType;
    collapsed: boolean;
};
type RendererComponentType = {
    new (props: RendererComponentProps): React.Component<RendererComponentProps, {}>;
};

<<<<<<< HEAD
function makeFullRemoteRef(ownerName: string, remoteRef: string, name: string): string {
    if (isBlank(ownerName) && isBlank(name)) {
        return remoteRef;
    }
    if (!isBlank(ownerName) && isBlank(name)) {
        return ownerName + ":" + remoteRef;
    }
    if (isBlank(ownerName) && !isBlank(name)) {
        return remoteRef + ":" + name;
    }
    return ownerName + ":" + remoteRef + ":" + name;
}

function getRemoteStr(rptr: RemotePtrType): string {
    if (rptr == null || isBlank(rptr.remoteid)) {
        return "(invalid remote)";
    }
    let username = isBlank(rptr.ownerid) ? null : GlobalModel.resolveUserIdToName(rptr.ownerid);
    let remoteRef = GlobalModel.resolveRemoteIdToRef(rptr.remoteid);
    let fullRef = makeFullRemoteRef(username, remoteRef, rptr.name);
    return fullRef;
}

=======
>>>>>>> 9b5bc331
function getShortVEnv(venvDir: string): string {
    if (isBlank(venvDir)) {
        return "";
    }
    let lastSlash = venvDir.lastIndexOf("/");
    if (lastSlash == -1) {
        return venvDir;
    }
    return venvDir.substr(lastSlash + 1);
}

function replaceHomePath(path: string, homeDir: string): string {
    if (path == homeDir) {
        return "~";
    }
    if (path.startsWith(homeDir + "/")) {
        return "~" + path.substr(homeDir.length);
    }
    return path;
}

function getCwdStr(remote: RemoteType, state: Record<string, string>): string {
    if (state == null || isBlank(state.cwd)) {
        return "~";
    }
    let cwd = state.cwd;
    if (remote && remote.remotevars.home) {
        cwd = replaceHomePath(cwd, remote.remotevars.home);
    }
    return cwd;
}

@mobxReact.observer
class Prompt extends React.Component<{ rptr: RemotePtrType; festate: Record<string, string> }, {}> {
    render() {
        let rptr = this.props.rptr;
        if (rptr == null || isBlank(rptr.remoteid)) {
            return <span className={cn("term-prompt", "color-green")}>&nbsp;</span>;
        }
        let remote = GlobalModel.getRemote(this.props.rptr.remoteid);
        let remoteStr = getRemoteStr(rptr);
        let festate = this.props.festate ?? {};
        let cwd = getCwdStr(remote, festate);
        let isRoot = false;
        if (remote && remote.remotevars) {
            if (remote.remotevars["sudo"] || remote.remotevars["bestuser"] == "root") {
                isRoot = true;
            }
        }
        let remoteColorClass = isRoot ? "color-red" : "color-green";
        if (remote && remote.remoteopts && remote.remoteopts.color) {
            remoteColorClass = "color-" + remote.remoteopts.color;
        }
        let remoteTitle: string = null;
        if (remote && remote.remotecanonicalname) {
            remoteTitle = "connected to " + remote.remotecanonicalname;
        }
        let cwdElem = (
            <span title="current directory" className="term-prompt-cwd">
                <FolderIcon className="icon" />
                {cwd}
            </span>
        );
        let remoteElem = (
            <span title={remoteTitle} className={cn("term-prompt-remote", remoteColorClass)}>
                [{remoteStr}]{" "}
            </span>
        );
        let rootIndicatorElem = <span className="term-prompt-end">{isRoot ? "#" : "$"}</span>;
        let branchElem = null;
        let pythonElem = null;
        if (!isBlank(festate["PROMPTVAR_GITBRANCH"])) {
            let branchName = festate["PROMPTVAR_GITBRANCH"];
            branchElem = (
                <span title="current git branch" className="term-prompt-branch">
                    <i className="fa-sharp fa-solid fa-code-branch" />
                    {branchName}{" "}
                </span>
            );
        }
        if (!isBlank(festate["VIRTUAL_ENV"])) {
            let venvDir = festate["VIRTUAL_ENV"];
            let venv = getShortVEnv(venvDir);
            pythonElem = (
                <span title="python venv" className="term-prompt-python">
                    <i className="fa-brands fa-python" />
                    {venv}{" "}
                </span>
            );
        }
        return (
            <span className="term-prompt">
                {remoteElem} {pythonElem}
                {branchElem}
                {cwdElem} {rootIndicatorElem}
            </span>
        );
    }
}

export { Prompt, getRemoteStr };<|MERGE_RESOLUTION|>--- conflicted
+++ resolved
@@ -33,7 +33,6 @@
     new (props: RendererComponentProps): React.Component<RendererComponentProps, {}>;
 };
 
-<<<<<<< HEAD
 function makeFullRemoteRef(ownerName: string, remoteRef: string, name: string): string {
     if (isBlank(ownerName) && isBlank(name)) {
         return remoteRef;
@@ -57,8 +56,6 @@
     return fullRef;
 }
 
-=======
->>>>>>> 9b5bc331
 function getShortVEnv(venvDir: string): string {
     if (isBlank(venvDir)) {
         return "";
