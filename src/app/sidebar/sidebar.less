@import "../../app/common/themes/themes.less";
@import "../../app/common/icons/icons.less";

.main-sidebar {
    padding: 0;
    display: flex;
    flex-direction: column;
    position: relative;
    font-size: 12.5px;
    line-height: 20px;
    backdrop-filter: blur(4px);
    z-index: 20;

    .title-bar-drag {
        -webkit-app-region: drag;
        height: 20px;
        position: absolute;
        top: 0;
        left: 0;
        width: 100%;
    }

    &.collapsed {
        width: 6em;
        min-width: 6em;
<<<<<<< HEAD
=======

>>>>>>> 0648d48b
        .arrow-container,
        .collapse-button {
            transform: rotate(180deg);
            margin-top: 20px;
        }
        .contents {
            margin-top: 26px;

            .top,
            .workspaces-item,
            .middle,
            .bottom,
            .separator {
                pointer-events: none;
                opacity: 0;
                visibility: hidden;
            }

            .logo {
                display: flex;
                flex-direction: column;
                margin-left: 0;
                justify-content: center;
                align-items: center;

                .logo-container {
                    width: 45px;
                }

                .collapse-button {
                    margin-right: 0;
                }
            }
        }
        overflow: hidden;
    }

    .arrow-container {
        position: absolute;
        top: 24px;
        right: 15px;
        width: 1.5em;
        height: 1.5em;
        border-radius: 50%;
        transition: transform 0.3s ease-in-out;
        z-index: 2;
        svg {
            width: 1.5em;
            height: 1.5em;
        }
    }

    .contents {
        margin-top: 36px;
    }

    .logo {
        margin-left: 14px;
        display: flex;
        flex-direction: row;

        .logo-container {
            flex-shrink: 0;
            width: 100px;
        }

        .spacer {
            flex-grow: 1;
        }
<<<<<<< HEAD
=======

        img {
            width: 100px;
        }
>>>>>>> 0648d48b

        .collapse-button {
            transition: transform 0.3s ease-in-out;
            margin-right: 14px;

            svg {
                margin-top: 3px;
                width: 1.5em;
                height: 1.5em;
            }
        }
    }

    .separator {
        height: 1px;
        margin: 16px 0;
        background-color: @base-border;
    }

    .item.workspaces-item {
        margin-bottom: -4px;
    }

    .middle {
        max-height: calc(100vh - 32em);
        padding: 4px 6px 8px 6px;
        border-bottom: 1px solid @base-border;
        .item {
            &.active {
                background: @base-border;
                box-shadow: 0px 1px 3px 0px rgba(0, 0, 0, 0.4), 0px 0px 0.5px 0px rgba(0, 0, 0, 0.5),
                    0px 0px 0.5px 0px rgba(255, 255, 255, 0.5) inset, 0px 0.5px 0px 0px rgba(255, 255, 255, 0.2) inset;
            }
            .index {
                font-size: 0.8em;
                text-align: center;
                width: 2em;
<<<<<<< HEAD
                display: inline-block;
                flex-shrink: 0;
=======
>>>>>>> 0648d48b
            }
            .hotkey {
                float: left !important;
                margin-right: 0 !important;
                visibility: hidden;
                letter-spacing: 0 !important;
            }
        }
    }

    .bottom {
        position: absolute;
        bottom: 2em;
        left: 0;
        width: 100%;
    }

    .item {
        padding: 5px;
        margin-left: 6px;
        border-radius: 4px;
        opacity: 1;
<<<<<<< HEAD
        visibility: visible;
        display: flex;
        align-items: center;
        justify-content: space-between;
        .sidebar-label {
            margin-right: auto;
        }
        .sessionName {
            width: 12rem;
            display: inline-block;
            vertical-align: middle;
            max-width: 100%;
            margin-right: auto;
        }
        .icon {
            margin: 2px 8px 0px 4px;
            width: 16px;
            height: 16px;
            display: inline-block;
            vertical-align: middle;
            border-radius: 50%;
            font-size: 1.2em;
            flex-shrink: 0;
        }
        .actions.icon {
            margin-left: 8px;
=======
        transition: opacity 0.1s ease-in-out, visibility 0.1s step-end;
        width: inherit;
        max-width: inherit;
        min-width: inherit;
        display: flex;
        flex-direction: row;
        align-items: center;

        .front-icon {
            .positional-icon-visible;
        }

        .end-icons {
            height: 20px;
        }

        .item-contents {
            flex-grow: 1;
        }
        .icon {
            width: 16px;
            height: 16px;
>>>>>>> 0648d48b
        }
        .hotkey {
            float: right;
            margin-right: 6px;
            letter-spacing: 6px;
            margin-left: auto;
        }
        &:hover {
            :not(.disabled) .hotkey {
                .positional-icon-visible;
            }
            .actions {
                .positional-icon-visible;
            }
        }

        &:not(:hover) .status-indicator {
            .positional-icon-visible;
        }
        .add_workspace {
            float: right;
            padding: 2px;
            margin-right: 6px;
            transition: transform 0.3s ease-in-out;
            svg {
                fill: @base-color;
            }
        }

        .front-icon {
            font-size: 15px;
        }

        .fa-discord {
            font-size: 13px;
        }
    }

    .menu-label {
        color: @base-color;
    }

    .menu-list {
        li.menu-history,
        li.menu-bookmarks,
        li.menu-settings,
        li.menu-websharing {
            margin-left: -10px;
        }

        li.menu-bookmarks {
            margin-left: -10px;
        }

        li {
            .hotkey {
                visibility: hidden;
            }

            &:hover .hotkey {
                visibility: visible;
            }
        }
    }

    .menu-list.session-menu-list {
        li a {
            display: flex;
            flex-direction: row;
            align-items: center;

            .session-num {
                width: 24px;
                margin-left: -12px;
            }

            .session-gear {
                visibility: hidden;
            }

            &:hover .session-gear {
                color: @term-white;
                visibility: visible;

                &:hover {
                    color: @term-white;
                }
            }
        }
    }

    .menu-list.emotes-menu-list {
        max-height: 35%;
        overflow-y: auto;
    }

    .menu-list li.emote-menu-item {
        a {
            white-space: nowrap;
            overflow: hidden;
            text-overflow: ellipsis;
        }
    }

    .menu-list li a {
        white-space: nowrap;
        padding: 3px 5px 3px 12px;
        vertical-align: middle;
        position: relative;

        .user-status {
            position: absolute !important;
            top: 24px !important;
            left: 32px !important;
        }

        .avatar {
            width: 24px;
            height: 24px;
            margin-right: 5px;
            vertical-align: middle;
        }

        &.is-active .small-text {
            color: @term-white;
        }

        &.is-active {
            font-weight: bold;
            background-color: @active-menu-color;

            .session-num {
                font-weight: normal;
            }
        }

        .sub-label {
            font-style: italic;
        }

        &.activity {
            font-weight: bold;

            .tag {
                margin-left: 4px;
                padding: 0 5px 0 5px;
                position: relative;
                top: -1px;
            }
        }

        .status {
            margin-right: 5px;
            position: relative;
            top: -3px;
        }
    }

    .updateBanner {
        font-weight: bold;

        .icon {
            font-weight: normal;
            font-size: 16px;
        }
    }
}<|MERGE_RESOLUTION|>--- conflicted
+++ resolved
@@ -23,10 +23,6 @@
     &.collapsed {
         width: 6em;
         min-width: 6em;
-<<<<<<< HEAD
-=======
-
->>>>>>> 0648d48b
         .arrow-container,
         .collapse-button {
             transform: rotate(180deg);
@@ -96,13 +92,9 @@
         .spacer {
             flex-grow: 1;
         }
-<<<<<<< HEAD
-=======
-
         img {
             width: 100px;
         }
->>>>>>> 0648d48b
 
         .collapse-button {
             transition: transform 0.3s ease-in-out;
@@ -140,11 +132,6 @@
                 font-size: 0.8em;
                 text-align: center;
                 width: 2em;
-<<<<<<< HEAD
-                display: inline-block;
-                flex-shrink: 0;
-=======
->>>>>>> 0648d48b
             }
             .hotkey {
                 float: left !important;
@@ -167,34 +154,6 @@
         margin-left: 6px;
         border-radius: 4px;
         opacity: 1;
-<<<<<<< HEAD
-        visibility: visible;
-        display: flex;
-        align-items: center;
-        justify-content: space-between;
-        .sidebar-label {
-            margin-right: auto;
-        }
-        .sessionName {
-            width: 12rem;
-            display: inline-block;
-            vertical-align: middle;
-            max-width: 100%;
-            margin-right: auto;
-        }
-        .icon {
-            margin: 2px 8px 0px 4px;
-            width: 16px;
-            height: 16px;
-            display: inline-block;
-            vertical-align: middle;
-            border-radius: 50%;
-            font-size: 1.2em;
-            flex-shrink: 0;
-        }
-        .actions.icon {
-            margin-left: 8px;
-=======
         transition: opacity 0.1s ease-in-out, visibility 0.1s step-end;
         width: inherit;
         max-width: inherit;
@@ -217,7 +176,6 @@
         .icon {
             width: 16px;
             height: 16px;
->>>>>>> 0648d48b
         }
         .hotkey {
             float: right;
