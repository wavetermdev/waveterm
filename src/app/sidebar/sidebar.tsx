// Copyright 2023, Command Line Inc.
// SPDX-License-Identifier: Apache-2.0

import * as React from "react";
import * as mobxReact from "mobx-react";
import * as mobx from "mobx";
import { boundMethod } from "autobind-decorator";
import cn from "classnames";
import dayjs from "dayjs";
import type { ClientDataType, RemoteType } from "../../types/types";
import { If } from "tsx-control-statements/components";
import { compareLoose } from "semver";

import { ReactComponent as LeftChevronIcon } from "../assets/icons/chevron_left.svg";
import { ReactComponent as AppsIcon } from "../assets/icons/apps.svg";
import { ReactComponent as WorkspacesIcon } from "../assets/icons/workspaces.svg";
import { ReactComponent as SettingsIcon } from "../assets/icons/settings.svg";

import localizedFormat from "dayjs/plugin/localizedFormat";
import { GlobalModel, GlobalCommandRunner, Session, VERSION } from "../../model/model";
import { isBlank, openLink } from "../../util/util";
import { ResizableSidebar } from "../common/common";
import * as constants from "../appconst";

import "./sidebar.less";
import { ActionsIcon, CenteredIcon, FrontIcon, StatusIndicator } from "../common/icons/icons";

dayjs.extend(localizedFormat);

class SideBarItem extends React.Component<{
    frontIcon: React.ReactNode;
    contents: React.ReactNode | string;
    endIcons?: React.ReactNode[];
    className?: string;
    onClick?: React.MouseEventHandler<HTMLDivElement>;
}> {
    render() {
        return (
            <div
                className={cn("item", "unselectable", "hoverEffect", this.props.className)}
                onClick={this.props.onClick}
            >
                <FrontIcon>{this.props.frontIcon}</FrontIcon>
                <div className="item-contents truncate">{this.props.contents}</div>
                <div className="end-icons">{this.props.endIcons}</div>
            </div>
        );
    }
}

class HotKeyIcon extends React.Component<{ hotkey: string }> {
    render() {
        return (
            <CenteredIcon className="hotkey">
                <span>&#x2318;{this.props.hotkey}</span>
            </CenteredIcon>
        );
    }
}

interface MainSideBarProps {
    parentRef: React.RefObject<HTMLElement>;
    clientData: ClientDataType;
}

@mobxReact.observer
class MainSideBar extends React.Component<MainSideBarProps, {}> {
    sidebarRef = React.createRef<HTMLDivElement>();

    handleSessionClick(sessionId: string) {
        GlobalCommandRunner.switchSession(sessionId);
    }

    handleNewSession() {
        GlobalCommandRunner.createNewSession();
    }

    handleNewSharedSession() {
        GlobalCommandRunner.openSharedSession();
    }

    clickLinks() {
        mobx.action(() => {
            GlobalModel.showLinks.set(!GlobalModel.showLinks.get());
        })();
    }

    remoteDisplayName(remote: RemoteType): any {
        if (!isBlank(remote.remotealias)) {
            return (
                <>
                    <span>{remote.remotealias}</span>
                    <span className="small-text"> {remote.remotecanonicalname}</span>
                </>
            );
        }
        return <span>{remote.remotecanonicalname}</span>;
    }

    clickRemote(remote: RemoteType) {
        GlobalCommandRunner.showRemote(remote.remoteid);
    }

    @boundMethod
    handlePluginsClick(): void {
        if (GlobalModel.activeMainView.get() == "plugins") {
            GlobalModel.showSessionView();
            return;
        }
        GlobalModel.pluginsModel.showPluginsView();
    }

    @boundMethod
    handleHistoryClick(): void {
        if (GlobalModel.activeMainView.get() == "history") {
            GlobalModel.showSessionView();
            return;
        }
        GlobalModel.historyViewModel.reSearch();
    }

    @boundMethod
    handlePlaybookClick(): void {
        console.log("playbook click");
    }

    @boundMethod
    handleBookmarksClick(): void {
        if (GlobalModel.activeMainView.get() == "bookmarks") {
            GlobalModel.showSessionView();
            return;
        }
        GlobalCommandRunner.bookmarksView();
    }

    @boundMethod
    handleConnectionsClick(): void {
        if (GlobalModel.activeMainView.get() == "connections") {
            GlobalModel.showSessionView();
            return;
        }
        GlobalCommandRunner.connectionsView();
    }

    @boundMethod
    handleWebSharingClick(): void {
        if (GlobalModel.activeMainView.get() == "webshare") {
            GlobalModel.showSessionView();
            return;
        }
        GlobalModel.showWebShareView();
    }

    @boundMethod
    handleSettingsClick(): void {
        if (GlobalModel.activeMainView.get() == "clientsettings") {
            GlobalModel.showSessionView();
            return;
        }
        GlobalCommandRunner.clientSettingsView();
    }

    @boundMethod
    openSessionSettings(e: any, session: Session): void {
        e.preventDefault();
        e.stopPropagation();
        mobx.action(() => {
            GlobalModel.sessionSettingsModal.set(session.sessionId);
        })();
        GlobalModel.modalsModel.pushModal(constants.SESSION_SETTINGS);
    }

    getSessions() {
        if (!GlobalModel.sessionListLoaded.get()) return <div className="item">loading ...</div>;
        let sessionList = [];
        let activeSessionId = GlobalModel.activeSessionId.get();
        for (let session of GlobalModel.sessionList) {
            if (!session.archived.get() || session.sessionId == activeSessionId) {
                sessionList.push(session);
            }
        }
        return sessionList.map((session, index) => {
            const isActive = GlobalModel.activeMainView.get() == "session" && activeSessionId == session.sessionId;
            const sessionScreens = GlobalModel.getSessionScreens(session.sessionId);
            const sessionIndicator = Math.max(...sessionScreens.map((screen) => screen.statusIndicator.get()));
            const sessionRunningCommands = sessionScreens.some((screen) => screen.numRunningCmds.get() > 0);
            return (
                <SideBarItem
                    key={session.sessionId}
                    className={`${isActive ? "active" : ""}`}
                    frontIcon={<span className="index">{index + 1}</span>}
                    contents={session.name.get()}
                    endIcons={[
                        <StatusIndicator
                            key="statusindicator"
                            level={sessionIndicator}
                            runningCommands={sessionRunningCommands}
                        />,
                        <ActionsIcon key="actions" onClick={(e) => this.openSessionSettings(e, session)} />,
                    ]}
                    onClick={() => this.handleSessionClick(session.sessionId)}
                />
            );
        });
    }

    render() {
        let clientData = this.props.clientData;
        let needsUpdate = false;
        if (!clientData?.clientopts.noreleasecheck && !isBlank(clientData?.releaseinfo?.latestversion)) {
            needsUpdate = compareLoose(VERSION, clientData.releaseinfo.latestversion) < 0;
        }
        let mainSidebar = GlobalModel.mainSidebarModel;
        let isCollapsed = mainSidebar.getCollapsed();
        return (
            <ResizableSidebar
                className="main-sidebar"
                position="left"
                enableSnap={true}
                parentRef={this.props.parentRef}
            >
                {(toggleCollapse) => (
                    <React.Fragment>
                        <div className="title-bar-drag" />
                        <div className="contents">
                            <div className="logo">
                                <If condition={isCollapsed}>
                                    <div className="logo-container" onClick={toggleCollapse}>
                                        <img src="public/logos/wave-logo.png" />
                                    </div>
                                </If>
                                <If condition={!isCollapsed}>
                                    <div className="logo-container">
                                        <img src="public/logos/wave-dark.png" />
                                    </div>
                                    <div className="spacer" />
                                    <div className="collapse-button" onClick={toggleCollapse}>
                                        <LeftChevronIcon className="icon" />
                                    </div>
                                </If>
                            </div>
                            <div className="separator" />
                            <div className="top">
                                <SideBarItem
                                    frontIcon={<i className="fa-sharp fa-regular fa-clock-rotate-left icon" />}
                                    contents="History"
                                    endIcons={[<HotKeyIcon key="hotkey" hotkey="H" />]}
                                    onClick={this.handleHistoryClick}
                                />
                                {/* <SideBarItem className="hoverEffect unselectable" frontIcon={<FavoritesIcon className="icon" />} contents="Favorites" endIcon={<span className="hotkey">&#x2318;B</span>} onClick={this.handleBookmarksClick}/> */}
                                <SideBarItem
                                    frontIcon={<i className="fa-sharp fa-regular fa-globe icon " />}
                                    contents="Connections"
                                    onClick={this.handleConnectionsClick}
                                />
                            </div>
<<<<<<< HEAD
                            <div className="separator" />
=======
                        </If>
                    </div>
                    <div className="separator" />
                    <div className="top">
                        <SideBarItem
                            frontIcon={<i className="fa-sharp fa-regular fa-clock-rotate-left icon" />}
                            contents="History"
                            endIcons={[<HotKeyIcon key="hotkey" hotkey="H" />]}
                            onClick={this.handleHistoryClick}
                        />
                        {/* <SideBarItem className="hoverEffect unselectable" frontIcon={<FavoritesIcon className="icon" />} contents="Favorites" endIcon={<span className="hotkey">&#x2318;B</span>} onClick={this.handleBookmarksClick}/> */}
                        <SideBarItem
                            frontIcon={<i className="fa-sharp fa-regular fa-globe icon " />}
                            contents="Connections"
                            onClick={this.handleConnectionsClick}
                        />
                    </div>
                    <div className="separator" />
                    <SideBarItem
                        className="workspaces"
                        frontIcon={<WorkspacesIcon className="icon" />}
                        contents="Workspaces"
                        endIcons={[
                            <CenteredIcon
                                key="add-workspace"
                                className="add-workspace hoverEffect"
                                onClick={this.handleNewSession}
                            >
                                <i className="fa-sharp fa-solid fa-plus"></i>
                            </CenteredIcon>,
                        ]}
                    />
                    <div className="middle hideScrollbarUntillHover">{this.getSessions()}</div>
                    <div className="bottom">
                        <If condition={needsUpdate}>
>>>>>>> 1a51d93a
                            <SideBarItem
                                className="workspaces"
                                frontIcon={<WorkspacesIcon className="icon" />}
                                contents="Workspaces"
                                endIcons={[
                                    <div
                                        key="add_workspace"
                                        className="add_workspace hoverEffect"
                                        onClick={this.handleNewSession}
                                    >
                                        <AddIcon />
                                    </div>,
                                ]}
                            />
                            <div className="middle hideScrollbarUntillHover">{this.getSessions()}</div>
                            <div className="bottom">
                                <If condition={needsUpdate}>
                                    <SideBarItem
                                        className="updateBanner"
                                        frontIcon={<i className="fa-sharp fa-regular fa-circle-up icon" />}
                                        contents="Update Available"
                                        onClick={() => openLink("https://www.waveterm.dev/download?ref=upgrade")}
                                    />
                                </If>
                                <If condition={GlobalModel.isDev}>
                                    <SideBarItem
                                        frontIcon={<AppsIcon className="icon" />}
                                        contents="Apps"
                                        onClick={this.handlePluginsClick}
                                        endIcons={[<HotKeyIcon key="hotkey" hotkey="A" />]}
                                    />
                                </If>
                                <SideBarItem
                                    frontIcon={<SettingsIcon className="icon" />}
                                    contents="Settings"
                                    onClick={this.handleSettingsClick}
                                />
                                <SideBarItem
                                    frontIcon={<i className="fa-sharp fa-regular fa-circle-question icon" />}
                                    contents="Documentation"
                                    onClick={() => openLink("https://docs.waveterm.dev")}
                                />
                                <SideBarItem
                                    frontIcon={<i className="fa-brands fa-discord icon" />}
                                    contents="Discord"
                                    onClick={() => openLink("https://discord.gg/XfvZ334gwU")}
                                />
                            </div>
                        </div>
                    </React.Fragment>
                )}
            </ResizableSidebar>
        );
    }
}

export { MainSideBar };<|MERGE_RESOLUTION|>--- conflicted
+++ resolved
@@ -254,9 +254,6 @@
                                     onClick={this.handleConnectionsClick}
                                 />
                             </div>
-<<<<<<< HEAD
-                            <div className="separator" />
-=======
                         </If>
                     </div>
                     <div className="separator" />
@@ -292,7 +289,6 @@
                     <div className="middle hideScrollbarUntillHover">{this.getSessions()}</div>
                     <div className="bottom">
                         <If condition={needsUpdate}>
->>>>>>> 1a51d93a
                             <SideBarItem
                                 className="workspaces"
                                 frontIcon={<WorkspacesIcon className="icon" />}
