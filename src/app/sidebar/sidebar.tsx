--- conflicted
+++ resolved
@@ -15,22 +15,16 @@
 import { ReactComponent as AppsIcon } from "../assets/icons/apps.svg";
 import { ReactComponent as WorkspacesIcon } from "../assets/icons/workspaces.svg";
 import { ReactComponent as AddIcon } from "../assets/icons/add.svg";
-<<<<<<< HEAD
 import { ReactComponent as SettingsIcon } from "../assets/icons/settings.svg";
-=======
->>>>>>> 34ec4ff3
 
 import localizedFormat from "dayjs/plugin/localizedFormat";
 import { GlobalModel, GlobalCommandRunner, Session, VERSION } from "../../model/model";
 import { isBlank, openLink } from "../../util/util";
+import { isBlank, openLink } from "../../util/util";
 import * as constants from "../appconst";
 
 import "./sidebar.less";
-<<<<<<< HEAD
 import { ActionsIcon, CenteredIcon, FrontIcon, StatusIndicator } from "../common/icons/icons";
-=======
-import { ActionsIcon, EndIcon, FrontIcon, StatusIndicator } from "../common/common";
->>>>>>> 34ec4ff3
 
 dayjs.extend(localizedFormat);
 
@@ -39,39 +33,24 @@
 class SideBarItem extends React.Component<{
     frontIcon: React.ReactNode;
     contents: React.ReactNode | string;
-<<<<<<< HEAD
     endIcons?: React.ReactNode[];
     className?: string;
-=======
-    endIcon?: React.ReactNode[];
-    className?: string;
-    key?: React.Key;
->>>>>>> 34ec4ff3
     onClick?: React.MouseEventHandler<HTMLDivElement>;
 }> {
     render() {
         return (
             <div
-<<<<<<< HEAD
-=======
-                key={this.props.key}
->>>>>>> 34ec4ff3
                 className={cn("item", "unselectable", "hoverEffect", this.props.className)}
                 onClick={this.props.onClick}
             >
                 <FrontIcon>{this.props.frontIcon}</FrontIcon>
                 <div className="item-contents truncate">{this.props.contents}</div>
-<<<<<<< HEAD
                 <div className="end-icons">{this.props.endIcons}</div>
-=======
-                <EndIcon>{this.props.endIcon}</EndIcon>
->>>>>>> 34ec4ff3
             </div>
         );
     }
 }
 
-<<<<<<< HEAD
 class HotKeyIcon extends React.Component<{ hotkey: string }> {
     render() {
         return (
@@ -82,8 +61,6 @@
     }
 }
 
-=======
->>>>>>> 34ec4ff3
 @mobxReact.observer
 class MainSideBar extends React.Component<{}, {}> {
     collapsed: mobx.IObservableValue<boolean> = mobx.observable.box(false);
@@ -211,26 +188,16 @@
             const isActive = GlobalModel.activeMainView.get() == "session" && activeSessionId == session.sessionId;
             const sessionScreens = GlobalModel.getSessionScreens(session.sessionId);
             const sessionIndicator = Math.max(...sessionScreens.map((screen) => screen.statusIndicator.get()));
+            const sessionScreens = GlobalModel.getSessionScreens(session.sessionId);
+            const sessionIndicator = Math.max(...sessionScreens.map((screen) => screen.statusIndicator.get()));
             return (
                 <SideBarItem
-<<<<<<< HEAD
                     className={`${isActive ? "active" : ""}`}
                     frontIcon={<span className="index">{index + 1}</span>}
                     contents={session.name.get()}
                     endIcons={[
                         <StatusIndicator key="statusindicator" level={sessionIndicator} />,
                         <ActionsIcon key="actions" onClick={(e) => this.openSessionSettings(e, session)} />,
-=======
-                    key={index}
-                    className={`${isActive ? "active" : ""}`}
-                    frontIcon={<span className="index">{index + 1}</span>}
-                    contents={session.name.get()}
-                    endIcon={[
-                        <StatusIndicator level={sessionIndicator} />,
-                        <ActionsIcon
-                            onClick={(e) => this.openSessionSettings(e, session)}
-                        />,
->>>>>>> 34ec4ff3
                     ]}
                     onClick={() => this.handleSessionClick(session.sessionId)}
                 />
@@ -270,20 +237,12 @@
                         <SideBarItem
                             frontIcon={<i className="fa-sharp fa-regular fa-clock-rotate-left icon" />}
                             contents="History"
-<<<<<<< HEAD
                             endIcons={[<HotKeyIcon key="hotkey" hotkey="H" />]}
-=======
-                            endIcon={[<span className="hotkey">&#x2318;H</span>]}
->>>>>>> 34ec4ff3
                             onClick={this.handleHistoryClick}
                         />
                         {/* <SideBarItem className="hoverEffect unselectable" frontIcon={<FavoritesIcon className="icon" />} contents="Favorites" endIcon={<span className="hotkey">&#x2318;B</span>} onClick={this.handleBookmarksClick}/> */}
                         <SideBarItem
-<<<<<<< HEAD
                             frontIcon={<i className="fa-sharp fa-regular fa-globe icon " />}
-=======
-                            frontIcon={<i className="fa-sharp fa-regular fa-globe icon "/>}
->>>>>>> 34ec4ff3
                             contents="Connections"
                             onClick={this.handleConnectionsClick}
                         />
@@ -292,17 +251,12 @@
                     <SideBarItem
                         frontIcon={<WorkspacesIcon className="icon" />}
                         contents="Workspaces"
-<<<<<<< HEAD
                         endIcons={[
                             <div
                                 key="add_workspace"
                                 className="add_workspace hoverEffect"
                                 onClick={this.handleNewSession}
                             >
-=======
-                        endIcon={[
-                            <div className="add_workspace hoverEffect" onClick={this.handleNewSession}>
->>>>>>> 34ec4ff3
                                 <AddIcon />
                             </div>,
                         ]}
@@ -316,25 +270,18 @@
                                 contents="Update Available"
                                 onClick={() => openLink("https://www.waveterm.dev/download?ref=upgrade")}
                             />
+                            />
                         </If>
                         <If condition={GlobalModel.isDev}>
                             <SideBarItem
                                 frontIcon={<AppsIcon className="icon" />}
                                 contents="Apps"
                                 onClick={this.handlePluginsClick}
-<<<<<<< HEAD
                                 endIcons={[<HotKeyIcon key="hotkey" hotkey="A" />]}
                             />
                         </If>
                         <SideBarItem
                             frontIcon={<SettingsIcon className="icon" />}
-=======
-                                endIcon={[<span className="hotkey">&#x2318;A</span>]}
-                            />
-                        </If>
-                        <SideBarItem
-                            frontIcon={<i className="fa-sharp fa-regular fa-gear icon"/>}
->>>>>>> 34ec4ff3
                             contents="Settings"
                             onClick={this.handleSettingsClick}
                         />
