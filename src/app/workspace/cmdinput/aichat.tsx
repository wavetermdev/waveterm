// Copyright 2023, Command Line Inc.
// SPDX-License-Identifier: Apache-2.0

import * as React from "react";
import * as mobxReact from "mobx-react";
import * as mobx from "mobx";
import { GlobalModel } from "@/models";
import { boundMethod } from "autobind-decorator";
import { If, For } from "tsx-control-statements/components";
import { Markdown } from "@/elements";
import { AuxiliaryCmdView } from "./auxview";

import "./aichat.less";

class AIChatKeybindings extends React.Component<{ AIChatObject: AIChat }, {}> {
    componentDidMount(): void {
        const AIChatObject = this.props.AIChatObject;
        const keybindManager = GlobalModel.keybindManager;
        const inputModel = GlobalModel.inputModel;

        keybindManager.registerKeybinding("pane", "aichat", "generic:confirm", (waveEvent) => {
            AIChatObject.onEnterKeyPressed();
            return true;
        });
        keybindManager.registerKeybinding("pane", "aichat", "generic:expandTextInput", (waveEvent) => {
            AIChatObject.onExpandInputPressed();
            return true;
        });
        keybindManager.registerKeybinding("pane", "aichat", "generic:cancel", (waveEvent) => {
            inputModel.closeAIAssistantChat(true);
            return true;
        });
        keybindManager.registerKeybinding("pane", "aichat", "aichat:clearHistory", (waveEvent) => {
            inputModel.clearAIAssistantChat();
            return true;
        });
        keybindManager.registerKeybinding("pane", "aichat", "generic:selectAbove", (waveEvent) => {
            return AIChatObject.onArrowUpPressed();
        });
        keybindManager.registerKeybinding("pane", "aichat", "generic:selectBelow", (waveEvent) => {
            return AIChatObject.onArrowDownPressed();
        });
    }

    componentWillUnmount(): void {
        GlobalModel.keybindManager.unregisterDomain("aichat");
    }

    render() {
        return null;
    }
}

@mobxReact.observer
class AIChat extends React.Component<{}, {}> {
    chatListKeyCount: number = 0;
    chatWindowScrollRef: React.RefObject<HTMLDivElement>;
    textAreaRef: React.RefObject<HTMLTextAreaElement>;
    isFocused: OV<boolean>;
    termFontSize: number = 14;

    constructor(props: any) {
        super(props);
        this.chatWindowScrollRef = React.createRef();
        this.textAreaRef = React.createRef();
        this.isFocused = mobx.observable.box(false, {
            name: "aichat-isfocused",
        });
    }

    componentDidMount() {
        const inputModel = GlobalModel.inputModel;
        if (this.chatWindowScrollRef != null && this.chatWindowScrollRef.current != null) {
            this.chatWindowScrollRef.current.scrollTop = this.chatWindowScrollRef.current.scrollHeight;
        }
        if (this.textAreaRef.current != null) {
            this.textAreaRef.current.focus();
            inputModel.setCmdInfoChatRefs(this.textAreaRef, this.chatWindowScrollRef);
        }
        this.requestChatUpdate();
        this.onTextAreaChange(null);
    }

    componentDidUpdate() {
        if (this.chatWindowScrollRef != null && this.chatWindowScrollRef.current != null) {
            this.chatWindowScrollRef.current.scrollTop = this.chatWindowScrollRef.current.scrollHeight;
        }
    }

    requestChatUpdate() {
        this.submitChatMessage("");
    }

    submitChatMessage(messageStr: string) {
        const curLine = GlobalModel.inputModel.getCurLine();
        const prtn = GlobalModel.submitChatInfoCommand(messageStr, curLine, false);
        prtn.then((rtn) => {
            if (!rtn.success) {
                console.log("submit chat command error: " + rtn.error);
            }
        }).catch((_) => {});
    }

    getLinePos(elem: any): { numLines: number; linePos: number } {
        const numLines = elem.value.split("\n").length;
        const linePos = elem.value.substr(0, elem.selectionStart).split("\n").length;
        return { numLines, linePos };
    }

    onTextAreaFocused(e: any) {
        mobx.action(() => {
            this.isFocused.set(true);
        })();
    }

    onTextAreaBlur(e: any) {
        mobx.action(() => {
            this.isFocused.set(false);
        })();
    }

    // Adjust the height of the textarea to fit the text
    onTextAreaChange(e: any) {
        // Calculate the bounding height of the text area
        const textAreaMaxLines = 4;
        const textAreaLineHeight = this.termFontSize * 1.5;
        const textAreaMinHeight = textAreaLineHeight;
        const textAreaMaxHeight = textAreaLineHeight * textAreaMaxLines;

        // Get the height of the wrapped text area content. Courtesy of https://stackoverflow.com/questions/995168/textarea-to-resize-based-on-content-length
        this.textAreaRef.current.style.height = "1px";
        const scrollHeight: number = this.textAreaRef.current.scrollHeight;

        // Set the new height of the text area, bounded by the min and max height.
        const newHeight = Math.min(Math.max(scrollHeight, textAreaMinHeight), textAreaMaxHeight);
        this.textAreaRef.current.style.height = newHeight + "px";
        GlobalModel.inputModel.codeSelectDeselectAll();
    }

    onEnterKeyPressed() {
        const inputModel = GlobalModel.inputModel;
        const currentRef = this.textAreaRef.current;
        if (currentRef == null) {
            return;
        }
        if (inputModel.getCodeSelectSelectedIndex() == -1) {
            const messageStr = currentRef.value;
            this.submitChatMessage(messageStr);
            currentRef.value = "";
        } else {
            inputModel.grabCodeSelectSelection();
        }
    }

    onExpandInputPressed() {
        const currentRef = this.textAreaRef.current;
        if (currentRef == null) {
            return;
        }
        currentRef.setRangeText("\n", currentRef.selectionStart, currentRef.selectionEnd, "end");
        GlobalModel.inputModel.codeSelectDeselectAll();
    }

    onArrowUpPressed(): boolean {
        const currentRef = this.textAreaRef.current;
        if (currentRef == null) {
            return false;
        }
        if (this.getLinePos(currentRef).linePos > 1) {
            // normal up arrow
            GlobalModel.inputModel.codeSelectDeselectAll();
            return false;
        }
        GlobalModel.inputModel.codeSelectSelectNextOldestCodeBlock();
        return true;
    }

    onArrowDownPressed(): boolean {
        const currentRef = this.textAreaRef.current;
        const inputModel = GlobalModel.inputModel;
        if (currentRef == null) {
            return false;
        }
        if (inputModel.getCodeSelectSelectedIndex() == inputModel.codeSelectBottom) {
            GlobalModel.inputModel.codeSelectDeselectAll();
            return false;
        }
        inputModel.codeSelectSelectNextNewestCodeBlock();
        return true;
    }

    @mobx.action
    @boundMethod
    onKeyDown(e: any) {}

    renderError(err: string): any {
        return <div className="chat-msg-error">{err}</div>;
    }

    renderChatMessage(chatItem: OpenAICmdInfoChatMessageType): any {
        const curKey = "chatmsg-" + this.chatListKeyCount;
        this.chatListKeyCount++;
        const senderClassName = chatItem.isassistantresponse ? "chat-msg-assistant" : "chat-msg-user";
        const msgClassName = "chat-msg " + senderClassName;
        let innerHTML: React.JSX.Element = (
            <span>
                <div className="chat-msg-header">
                    <i className="fa-sharp fa-solid fa-user"></i>
                    <div className="chat-username">You</div>
                </div>
                <p className="msg-text">{chatItem.userquery}</p>
            </span>
        );
        if (chatItem.isassistantresponse) {
            if (chatItem.assistantresponse.error != null && chatItem.assistantresponse.error != "") {
                innerHTML = this.renderError(chatItem.assistantresponse.error);
            } else {
                innerHTML = (
                    <span>
                        <div className="chat-msg-header">
                            <i className="fa-sharp fa-solid fa-sparkles"></i>
                            <div className="chat-username">AI Assistant</div>
                        </div>
                        <Markdown text={chatItem.assistantresponse.message} codeSelect />
                    </span>
                );
            }
        }

        return (
            <div className={msgClassName} key={curKey}>
                {innerHTML}
            </div>
        );
    }

    render() {
<<<<<<< HEAD
        const isFocused = this.isFocused.get();
        const chatMessageItems = GlobalModel.inputModel.AICmdInfoChatItems.slice();
        const chitem: OpenAICmdInfoChatMessageType = null;

        return (
            <AuxiliaryCmdView
                title="Wave AI"
                className="cmd-aichat"
                onClose={() => GlobalModel.inputModel.closeAIAssistantChat(true)}
                iconClass="fa-sharp fa-solid fa-sparkles"
            >
                <If condition={isFocused}>
=======
        let model = GlobalModel;
        let inputModel = model.inputModel;

        const termFontSize = 14;
        const textAreaMaxLines = 4;
        const textAreaLineHeight = termFontSize * 1.5;
        const textAreaPadding = 2 * 0.5 * termFontSize;
        let textAreaMaxHeight = textAreaLineHeight * textAreaMaxLines + textAreaPadding;
        let textAreaInnerHeight = this.textAreaNumLines.get() * textAreaLineHeight + textAreaPadding;
        let renderKeybindings = mobx
            .computed(() => {
                return (
                    this.isFocused.get() ||
                    GlobalModel.inputModel.hasFocus() ||
                    (GlobalModel.getActiveScreen().getFocusType() == "input" &&
                        GlobalModel.activeMainView.get() == "session")
                );
            })
            .get();
        return (
            <div className="cmd-aichat">
                <If condition={renderKeybindings}>
>>>>>>> 0fe767cd
                    <AIChatKeybindings AIChatObject={this}></AIChatKeybindings>
                </If>
                <div className="chat-window" ref={this.chatWindowScrollRef}>
                    <For each="chitem" index="idx" of={chatMessageItems}>
                        {this.renderChatMessage(chitem)}
                    </For>
                </div>
                <div className="chat-input">
                    <textarea
                        key="main"
                        ref={this.textAreaRef}
                        autoComplete="off"
                        autoCorrect="off"
                        id="chat-cmd-input"
                        onFocus={this.onTextAreaFocused.bind(this)}
                        onBlur={this.onTextAreaBlur.bind(this)}
                        onChange={this.onTextAreaChange.bind(this)}
                        onKeyDown={this.onKeyDown}
                        style={{ fontSize: this.termFontSize }}
                        className="chat-textarea"
                        placeholder="Send a Message..."
                    ></textarea>
                </div>
            </AuxiliaryCmdView>
        );
    }
}

export { AIChat };<|MERGE_RESOLUTION|>--- conflicted
+++ resolved
@@ -235,30 +235,9 @@
     }
 
     render() {
-<<<<<<< HEAD
-        const isFocused = this.isFocused.get();
         const chatMessageItems = GlobalModel.inputModel.AICmdInfoChatItems.slice();
         const chitem: OpenAICmdInfoChatMessageType = null;
-
-        return (
-            <AuxiliaryCmdView
-                title="Wave AI"
-                className="cmd-aichat"
-                onClose={() => GlobalModel.inputModel.closeAIAssistantChat(true)}
-                iconClass="fa-sharp fa-solid fa-sparkles"
-            >
-                <If condition={isFocused}>
-=======
-        let model = GlobalModel;
-        let inputModel = model.inputModel;
-
-        const termFontSize = 14;
-        const textAreaMaxLines = 4;
-        const textAreaLineHeight = termFontSize * 1.5;
-        const textAreaPadding = 2 * 0.5 * termFontSize;
-        let textAreaMaxHeight = textAreaLineHeight * textAreaMaxLines + textAreaPadding;
-        let textAreaInnerHeight = this.textAreaNumLines.get() * textAreaLineHeight + textAreaPadding;
-        let renderKeybindings = mobx
+        const renderKeybindings = mobx
             .computed(() => {
                 return (
                     this.isFocused.get() ||
@@ -268,10 +247,15 @@
                 );
             })
             .get();
+
         return (
-            <div className="cmd-aichat">
+            <AuxiliaryCmdView
+                title="Wave AI"
+                className="cmd-aichat"
+                onClose={() => GlobalModel.inputModel.closeAIAssistantChat(true)}
+                iconClass="fa-sharp fa-solid fa-sparkles"
+            >
                 <If condition={renderKeybindings}>
->>>>>>> 0fe767cd
                     <AIChatKeybindings AIChatObject={this}></AIChatKeybindings>
                 </If>
                 <div className="chat-window" ref={this.chatWindowScrollRef}>
