--- conflicted
+++ resolved
@@ -104,14 +104,8 @@
     }
 
     onTextAreaFocused(e: any) {
-<<<<<<< HEAD
-        mobx.action(() => {
-            GlobalModel.inputModel.setAuxViewFocus(true);
-        })();
+        GlobalModel.inputModel.setAuxViewFocus(true);
         this.onTextAreaChange(e);
-=======
-        GlobalModel.inputModel.setAuxViewFocus(true);
->>>>>>> ac91fa85
     }
 
     onTextAreaBlur(e: any) {
