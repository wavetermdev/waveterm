// Copyright 2023, Command Line Inc.
// SPDX-License-Identifier: Apache-2.0

import * as React from "react";
import * as mobxReact from "mobx-react";
import * as mobx from "mobx";
import { sprintf } from "sprintf-js";
import { boundMethod } from "autobind-decorator";
import { If, For } from "tsx-control-statements/components";
import cn from "classnames";
import dayjs from "dayjs";
import localizedFormat from "dayjs/plugin/localizedFormat";
import { GlobalModel } from "@/models";
import { isBlank } from "@/util/util";

import "./historyinfo.less";
import { AuxiliaryCmdView } from "./auxview";

dayjs.extend(localizedFormat);

const TDots = "⋮";

function truncateWithTDots(str: string, maxLen: number): string {
    if (str == null) {
        return null;
    }
    if (str.length <= maxLen) {
        return str;
    }
    return str.slice(0, maxLen - 1) + TDots;
}

@mobxReact.observer
class HItem extends React.Component<
    {
        hitem: HistoryItem;
        isSelected: boolean;
        opts: HistoryQueryOpts;
        snames: Record<string, string>;
        scrNames: Record<string, string>;
        onClick: (hitem: HistoryItem) => void;
    },
    {}
> {
    renderRemote(hitem: HistoryItem): any {
        if (hitem.remote == null || isBlank(hitem.remote.remoteid)) {
            return sprintf("%-15s ", "");
        }
        const r = GlobalModel.getRemote(hitem.remote.remoteid);
        if (r == null) {
            return sprintf("%-15s ", "???");
        }
        let rname = "";
        if (!isBlank(r.remotealias)) {
            rname = r.remotealias;
        } else {
            rname = r.remotecanonicalname;
        }
        if (!isBlank(hitem.remote.name)) {
            rname = rname + ":" + hitem.remote.name;
        }
        let rtn = sprintf("%-15s ", "[" + truncateWithTDots(rname, 13) + "]");
        return rtn;
    }

    renderHInfoText(
        hitem: HistoryItem,
        opts: HistoryQueryOpts,
        isSelected: boolean,
        snames: Record<string, string>,
        scrNames: Record<string, string>
    ): string {
        let remoteStr = "";
        if (!opts.limitRemote) {
            remoteStr = this.renderRemote(hitem);
        }
        const selectedStr = isSelected ? "*" : " ";
        const lineNumStr = hitem.linenum > 0 ? "(" + hitem.linenum + ")" : "";
        if (isBlank(opts.queryType) || opts.queryType == "screen") {
            return selectedStr + sprintf("%7s", lineNumStr) + " " + remoteStr;
        }
        if (opts.queryType == "session") {
            let screenStr = "";
            if (!isBlank(hitem.screenid)) {
                const scrName = scrNames[hitem.screenid];
                if (scrName != null) {
                    screenStr = "[" + truncateWithTDots(scrName, 15) + "]";
                }
            }
            return selectedStr + sprintf("%17s", screenStr) + sprintf("%7s", lineNumStr) + " " + remoteStr;
        }
        if (opts.queryType == "global") {
            let sessionStr = "";
            if (!isBlank(hitem.sessionid)) {
                const sessionName = snames[hitem.sessionid];
                if (sessionName != null) {
                    sessionStr = "#" + truncateWithTDots(sessionName, 15);
                }
            }
            let screenStr = "";
            if (!isBlank(hitem.screenid)) {
                const scrName = scrNames[hitem.screenid];
                if (scrName != null) {
                    screenStr = "[" + truncateWithTDots(scrName, 13) + "]";
                }
            }
            return (
                selectedStr +
                sprintf("%15s ", sessionStr) +
                " " +
                sprintf("%15s", screenStr) +
                sprintf("%7s", lineNumStr) +
                " " +
                remoteStr
            );
        }
        return "-";
    }

    render() {
        const { hitem, isSelected, opts, snames, scrNames } = this.props;
        const lines = hitem.cmdstr.split("\n");
        let line: string = "";
        let idx = 0;
        const infoText = this.renderHInfoText(hitem, opts, isSelected, snames, scrNames);
        const infoTextSpacer = sprintf("%" + infoText.length + "s", "");
        return (
            <div
                key={hitem.historynum}
                className={cn(
                    "history-item",
                    { "is-selected": isSelected },
                    { "history-haderror": hitem.haderror },
                    "hnum-" + hitem.historynum
                )}
                onClick={() => this.props.onClick(hitem)}
            >
                <div className="history-line">
                    {infoText} {lines[0]}
                </div>
                <For each="line" index="idx" of={lines.slice(1)}>
                    <div key={idx} className="history-line">
                        {infoTextSpacer} {line}
                    </div>
                </For>
            </div>
        );
    }
}

@mobxReact.observer
class HistoryInfo extends React.Component<{}, {}> {
    lastClickHNum: string = null;
    lastClickTs: number = 0;
    containingText: mobx.IObservableValue<string> = mobx.observable.box("");

    /**
     * Handles the OverlayScrollbars initialization event to set the scroll position without it being overridden.
     */
    @boundMethod
    handleScrollbarInitialized() {
        const inputModel = GlobalModel.inputModel;
        let hitem = inputModel.getHistorySelectedItem();
        if (hitem == null) {
            hitem = inputModel.getFirstHistoryItem();
        }
        if (hitem != null) {
            inputModel.scrollHistoryItemIntoView(hitem.historynum);
        }
    }

    @boundMethod
    handleClose() {
        GlobalModel.inputModel.closeAuxView();
    }

    @boundMethod
    handleItemClick(hitem: HistoryItem) {
        const inputModel = GlobalModel.inputModel;
        const selItem = inputModel.getHistorySelectedItem();
        inputModel.setAuxViewFocus(!inputModel.getAuxViewFocus());
        if (this.lastClickHNum == hitem.historynum && selItem != null && selItem.historynum == hitem.historynum) {
            inputModel.grabSelectedHistoryItem();
            return;
        }
        inputModel.setHistorySelectionNum(hitem.historynum);
        const now = Date.now();
        this.lastClickHNum = hitem.historynum;
        this.lastClickTs = now;
        setTimeout(() => {
            if (this.lastClickTs == now) {
                this.lastClickHNum = null;
                this.lastClickTs = 0;
            }
        }, 3000);
    }

    @boundMethod
    handleClickType() {
        const inputModel = GlobalModel.inputModel;
        inputModel.setAuxViewFocus(true);
        inputModel.toggleHistoryType();
    }

    @boundMethod
    handleClickRemote() {
        const inputModel = GlobalModel.inputModel;
        inputModel.setAuxViewFocus(true);
        inputModel.toggleRemoteType();
    }

    @boundMethod
    getTitleBarContents(): React.ReactElement[] {
        const opts = GlobalModel.inputModel.historyQueryOpts.get();

        return [
            <div className="history-opt history-clickable-opt" key="screen" onClick={this.handleClickType}>
                [for {opts.queryType} &#x2318;S]
            </div>,
            <div className="history-opt" key="query-str" title="type to search">
                [containing '{opts.queryStr}']
            </div>,
            <div className="history-opt history-clickable-opt" key="remote" onClick={this.handleClickRemote}>
                [{opts.limitRemote ? "this" : "any"} remote &#x2318;R]
            </div>,
        ];
    }

    render() {
        const inputModel = GlobalModel.inputModel;
        const selItem = inputModel.getHistorySelectedItem();
<<<<<<< HEAD
        const hitems = inputModel.filteredHistoryItems.slice().reverse();
=======
        const hitems = inputModel.getFilteredHistoryItems();
>>>>>>> ac91fa85
        const opts = inputModel.historyQueryOpts.get();
        let hitem: HistoryItem = null;
        let snames: Record<string, string> = {};
        let scrNames: Record<string, string> = {};
        if (opts.queryType == "global") {
            scrNames = GlobalModel.getScreenNames();
            snames = GlobalModel.getSessionNames();
        } else if (opts.queryType == "session") {
            scrNames = GlobalModel.getScreenNames();
        }
        return (
            <AuxiliaryCmdView
                title="History"
                className="cmd-history"
                onClose={this.handleClose}
                titleBarContents={this.getTitleBarContents()}
                iconClass="fa-sharp fa-solid fa-clock-rotate-left"
                scrollable={true}
                onScrollbarInitialized={this.handleScrollbarInitialized}
            >
                <div
                    className={cn(
                        "history-items",
                        { "show-remotes": !opts.limitRemote },
                        { "show-sessions": opts.queryType == "global" }
                    )}
                >
                    <If condition={hitems.length == 0}>[no history]</If>
                    <If condition={hitems.length > 0}>
                        <For each="hitem" index="idx" of={hitems}>
                            <HItem
                                key={hitem.historyid}
                                hitem={hitem}
                                isSelected={hitem == selItem}
                                opts={opts}
                                snames={snames}
                                scrNames={scrNames}
                                onClick={this.handleItemClick}
                            ></HItem>
                        </For>
                    </If>
                </div>
            </AuxiliaryCmdView>
        );
    }
}

export { HistoryInfo };<|MERGE_RESOLUTION|>--- conflicted
+++ resolved
@@ -229,11 +229,7 @@
     render() {
         const inputModel = GlobalModel.inputModel;
         const selItem = inputModel.getHistorySelectedItem();
-<<<<<<< HEAD
-        const hitems = inputModel.filteredHistoryItems.slice().reverse();
-=======
-        const hitems = inputModel.getFilteredHistoryItems();
->>>>>>> ac91fa85
+        const hitems = inputModel.filteredHistoryItems;
         const opts = inputModel.historyQueryOpts.get();
         let hitem: HistoryItem = null;
         let snames: Record<string, string> = {};
