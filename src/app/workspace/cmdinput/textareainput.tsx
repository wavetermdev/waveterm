// Copyright 2023, Command Line Inc.
// SPDX-License-Identifier: Apache-2.0

import * as React from "react";
import * as mobxReact from "mobx-react";
import * as mobx from "mobx";
import * as util from "@/util/util";
import { If } from "tsx-control-statements/components";
import { boundMethod } from "autobind-decorator";
import cn from "classnames";
import { GlobalModel, GlobalCommandRunner, Screen } from "@/models";
import { getMonoFontSize } from "@/util/textmeasure";
import * as appconst from "@/app/appconst";

type OV<T> = mobx.IObservableValue<T>;
const MaxInputLength = 10 * 1024;

function pageSize(div: any): number {
    if (div == null) {
        return 300;
    }
    let size = div.clientHeight;
    if (size > 500) {
        size = size - 100;
    } else if (size > 200) {
        size = size - 30;
    }
    return size;
}

function scrollDiv(div: any, amt: number) {
    if (div == null) {
        return;
    }
    let newScrollTop = div.scrollTop + amt;
    if (newScrollTop < 0) {
        newScrollTop = 0;
    }
    div.scrollTo({ top: newScrollTop, behavior: "smooth" });
}

class HistoryKeybindings extends React.Component<{}, {}> {
    componentDidMount(): void {
        if (GlobalModel.activeMainView != "session") {
            return;
        }
        const inputModel = GlobalModel.inputModel;
        const keybindManager = GlobalModel.keybindManager;
        keybindManager.registerKeybinding("pane", "history", "generic:cancel", (waveEvent) => {
            inputModel.resetHistory();
            return true;
        });
        keybindManager.registerKeybinding("pane", "history", "generic:confirm", (waveEvent) => {
            inputModel.grabSelectedHistoryItem();
            return true;
        });
        keybindManager.registerKeybinding("pane", "history", "history:closeHistory", (waveEvent) => {
            inputModel.resetInput();
            return true;
        });
        keybindManager.registerKeybinding("pane", "history", "history:toggleShowRemotes", (waveEvent) => {
            inputModel.toggleRemoteType();
            return true;
        });
        keybindManager.registerKeybinding("pane", "history", "history:changeScope", (waveEvent) => {
            inputModel.toggleHistoryType();
            return true;
        });
        keybindManager.registerKeybinding("pane", "history", "generic:selectAbove", (waveEvent) => {
            inputModel.moveHistorySelection(1);
            return true;
        });
        keybindManager.registerKeybinding("pane", "history", "generic:selectBelow", (waveEvent) => {
            inputModel.moveHistorySelection(-1);
            return true;
        });
        keybindManager.registerKeybinding("pane", "history", "generic:selectPageAbove", (waveEvent) => {
            inputModel.moveHistorySelection(10);
            return true;
        });
        keybindManager.registerKeybinding("pane", "history", "generic:selectPageBelow", (waveEvent) => {
            inputModel.moveHistorySelection(-10);
            return true;
        });
        keybindManager.registerKeybinding("pane", "history", "history:selectPreviousItem", (waveEvent) => {
            inputModel.moveHistorySelection(1);
            return true;
        });
        keybindManager.registerKeybinding("pane", "history", "history:selectNextItem", (waveEvent) => {
            inputModel.moveHistorySelection(-1);
            return true;
        });
    }

    componentWillUnmount(): void {
        GlobalModel.keybindManager.unregisterDomain("history");
    }

    render() {
        return null;
    }
}

class CmdInputKeybindings extends React.Component<{ inputObject: TextAreaInput }, {}> {
    curPress: string;
    lastTab: boolean;

    componentDidMount() {
        if (GlobalModel.activeMainView != "session") {
            return;
        }
        const inputObject = this.props.inputObject;
        const keybindManager = GlobalModel.keybindManager;
        const inputModel = GlobalModel.inputModel;
        keybindManager.registerKeybinding("pane", "cmdinput", "cmdinput:autocomplete", (waveEvent) => {
            this.curPress = "tab";
            if (this.lastTab) {
                const curLine = inputModel.curLine;
                if (curLine != "") {
                    inputModel.setActiveAuxView(appconst.InputAuxView_Suggestions);
                }
            } else {
                this.lastTab = true;
            }
            return true;
        });
        keybindManager.registerKeybinding("pane", "cmdinput", "generic:confirm", (waveEvent) => {
            GlobalModel.closeTabSettings();
            if (GlobalModel.inputModel.isEmpty()) {
                const activeWindow = GlobalModel.getScreenLinesForActiveScreen();
                const activeScreen = GlobalModel.getActiveScreen();
                if (activeScreen != null && activeWindow != null && activeWindow.lines.length > 0) {
                    activeScreen.setSelectedLine(0);
                    GlobalCommandRunner.screenSelectLine("E");
                }
            } else {
                setTimeout(() => GlobalModel.inputModel.uiSubmitCommand(), 0);
            }
            return true;
        });
        keybindManager.registerKeybinding("pane", "cmdinput", "generic:cancel", (waveEvent) => {
            GlobalModel.closeTabSettings();
            inputModel.closeAuxView();
            return true;
        });
        keybindManager.registerKeybinding("pane", "cmdinput", "cmdinput:expandInput", (waveEvent) => {
            inputModel.toggleExpandInput();
            return true;
        });
        keybindManager.registerKeybinding("pane", "cmdinput", "cmdinput:clearInput", (waveEvent) => {
            inputModel.resetInput();
            return true;
        });
        keybindManager.registerKeybinding("pane", "cmdinput", "cmdinput:cutLineLeftOfCursor", (waveEvent) => {
            inputObject.controlU();
            return true;
        });
        keybindManager.registerKeybinding("pane", "cmdinput", "cmdinput:cutWordLeftOfCursor", (waveEvent) => {
            inputObject.controlW();
            return true;
        });
        keybindManager.registerKeybinding("pane", "cmdinput", "cmdinput:paste", (waveEvent) => {
            inputObject.controlY();
            return true;
        });
        keybindManager.registerKeybinding("pane", "cmdinput", "cmdinput:openHistory", (waveEvent) => {
            inputModel.openHistory();
            return true;
        });
        keybindManager.registerKeybinding("pane", "cmdinput", "cmdinput:previousHistoryItem", (waveEvent) => {
            this.curPress = "historyupdown";
            inputObject.controlP();
            return true;
        });
        keybindManager.registerKeybinding("pane", "cmdinput", "cmdinput:nextHistoryItem", (waveEvent) => {
            this.curPress = "historyupdown";
            inputObject.controlN();
            return true;
        });
        keybindManager.registerKeybinding("pane", "cmdinput", "cmdinput:openAIChat", (waveEvent) => {
            inputModel.openAIAssistantChat();
            return true;
        });
        keybindManager.registerKeybinding("pane", "cmdinput", "generic:selectAbove", (waveEvent) => {
            this.curPress = "historyupdown";
            const rtn = inputObject.arrowUpPressed();
            return rtn;
        });
        keybindManager.registerKeybinding("pane", "cmdinput", "generic:selectBelow", (waveEvent) => {
            this.curPress = "historyupdown";
            const rtn = inputObject.arrowDownPressed();
            return rtn;
        });
        keybindManager.registerKeybinding("pane", "cmdinput", "generic:selectRight", (waveEvent) => {
            inputObject.arrowRightPressed();
            return true;
        });
        keybindManager.registerKeybinding("pane", "cmdinput", "generic:selectPageAbove", (waveEvent) => {
            this.curPress = "historyupdown";
            inputObject.scrollPage(true);
            return true;
        });
        keybindManager.registerKeybinding("pane", "cmdinput", "generic:selectPageBelow", (waveEvent) => {
            this.curPress = "historyupdown";
            inputObject.scrollPage(false);
            return true;
        });
        keybindManager.registerKeybinding("pane", "cmdinput", "generic:expandTextInput", (waveEvent) => {
            inputObject.modEnter();
            return true;
        });
        keybindManager.registerDomainCallback("cmdinput", (waveEvent) => {
            if (this.curPress != "tab") {
                this.lastTab = false;
            }
            if (this.curPress != "historyupdown") {
                inputObject.lastHistoryUpDown = false;
            }
            this.curPress = "";
            return false;
        });
    }

    componentWillUnmount() {
        GlobalModel.keybindManager.unregisterDomain("cmdinput");
    }

    render() {
        return null;
    }
}

@mobxReact.observer
class TextAreaInput extends React.Component<{ screen: Screen; onHeightChange: () => void }, {}> {
    lastHistoryUpDown: boolean = false;
    lastFocusType: string = null;
    mainInputRef: React.RefObject<HTMLTextAreaElement> = React.createRef();
    historyInputRef: React.RefObject<HTMLInputElement> = React.createRef();
    controlRef: React.RefObject<HTMLDivElement> = React.createRef();
    lastHeight: number = 0;
    lastSP: StrWithPos = { str: "", pos: appconst.NoStrPos };
    version: OV<number> = mobx.observable.box(0, { name: "textAreaInput-version" }); // forces render updates

    incVersion(): void {
        const v = this.version.get();
        mobx.action(() => this.version.set(v + 1))();
    }

    getCurSP(): StrWithPos {
        const textarea = this.mainInputRef.current;
        if (textarea == null) {
            return this.lastSP;
        }
        const str = textarea.value;
        const pos = textarea.selectionStart;
        const endPos = textarea.selectionEnd;
        if (pos != endPos) {
            return { str, pos: appconst.NoStrPos };
        }
        return { str, pos };
    }

    updateSP(): void {
        const curSP = this.getCurSP();
        if (curSP.str == this.lastSP.str && curSP.pos == this.lastSP.pos) {
            return;
        }
        this.lastSP = curSP;
        GlobalModel.sendCmdInputText(this.props.screen.screenId, curSP);
    }

    setFocus(): void {
        GlobalModel.inputModel.giveFocus();
    }

    getTextAreaMaxCols(): number {
        const taElem = this.mainInputRef.current;
        if (taElem == null) {
            return 0;
        }
        const cs = window.getComputedStyle(taElem);
        const padding = parseFloat(cs.paddingLeft) + parseFloat(cs.paddingRight);
        const borders = parseFloat(cs.borderLeft) + parseFloat(cs.borderRight);
        const contentWidth = taElem.clientWidth - padding - borders;
        const fontSize = getMonoFontSize(parseInt(cs.fontSize));
        const maxCols = Math.floor(contentWidth / Math.ceil(fontSize.width));
        return maxCols;
    }

    checkHeight(shouldFire: boolean): void {
        const elem = this.controlRef.current;
        if (elem == null) {
            return;
        }
        const curHeight = elem.offsetHeight;
        if (this.lastHeight == curHeight) {
            return;
        }
        this.lastHeight = curHeight;
        if (shouldFire && this.props.onHeightChange != null) {
            this.props.onHeightChange();
        }
    }

    componentDidMount() {
        const activeScreen = GlobalModel.getActiveScreen();
        if (activeScreen != null) {
            const focusType = activeScreen.focusType.get();
            if (focusType == "input") {
                this.setFocus();
            }
            this.lastFocusType = focusType;
        }
        this.checkHeight(false);
        this.updateSP();
    }

    componentDidUpdate() {
        const activeScreen = GlobalModel.getActiveScreen();
        if (activeScreen != null) {
            const focusType = activeScreen.focusType.get();
            if (this.lastFocusType != focusType && focusType == "input") {
                this.setFocus();
            }
            this.lastFocusType = focusType;
        }
        const inputModel = GlobalModel.inputModel;
        const fcpos = inputModel.forceCursorPos.get();
        if (fcpos != null && fcpos != appconst.NoStrPos) {
            if (this.mainInputRef.current != null) {
                this.mainInputRef.current.selectionStart = fcpos;
                this.mainInputRef.current.selectionEnd = fcpos;
            }
            mobx.action(() => inputModel.forceCursorPos.set(null))();
        }
        if (inputModel.forceInputFocus) {
            inputModel.forceInputFocus = false;
            this.setFocus();
        }
        this.checkHeight(true);
        this.updateSP();
    }

    getLinePos(elem: any): { numLines: number; linePos: number } {
        const numLines = elem.value.split("\n").length;
        const linePos = elem.value.substr(0, elem.selectionStart).split("\n").length;
        return { numLines, linePos };
    }

    arrowUpPressed(): boolean {
        const inputModel = GlobalModel.inputModel;
        if (!inputModel.isHistoryLoaded()) {
            this.lastHistoryUpDown = true;
            inputModel.loadHistory(false, 1, "screen");
            return true;
        }
        const currentRef = this.mainInputRef.current;
        if (currentRef == null) {
            return true;
        }
        const linePos = this.getLinePos(currentRef);
        const lastHist = this.lastHistoryUpDown;
        if (!lastHist && linePos.linePos > 1) {
            // regular arrow
            return false;
        }
        inputModel.moveHistorySelection(1);
        this.lastHistoryUpDown = true;
        return true;
    }

    arrowDownPressed(): boolean {
        const inputModel = GlobalModel.inputModel;
        if (!inputModel.isHistoryLoaded()) {
            return true;
        }
        const currentRef = this.mainInputRef.current;
        if (currentRef == null) {
            return true;
        }
        const linePos = this.getLinePos(currentRef);
        const lastHist = this.lastHistoryUpDown;
        if (!lastHist && linePos.linePos < linePos.numLines) {
            // regular arrow
            return false;
        }
        inputModel.moveHistorySelection(-1);
        this.lastHistoryUpDown = true;
        return true;
    }

    @boundMethod
    arrowRightPressed() {
        GlobalModel.autocompleteModel.applyPrimarySuggestion();
    }

    scrollPage(up: boolean) {
        const inputModel = GlobalModel.inputModel;
        const infoScroll = inputModel.hasScrollingInfoMsg();
        if (infoScroll) {
            const div = document.querySelector(".cmd-input-info");
            const amt = pageSize(div);
            scrollDiv(div, up ? -amt : amt);
        }
    }

    modEnter() {
        const currentRef = this.mainInputRef.current;
        if (currentRef == null) {
            return;
        }
        currentRef.setRangeText("\n", currentRef.selectionStart, currentRef.selectionEnd, "end");
        GlobalModel.inputModel.setCurLine(currentRef.value);
    }

    @mobx.action
    @boundMethod
    onKeyDown(e: any) {}

    @boundMethod
    onChange(e: any) {
        mobx.action(() => {
            GlobalModel.inputModel.setCurLine(e.target.value);
        })();
    }

    @boundMethod
    onSelect(e: any) {
        this.incVersion();
    }

    @boundMethod
    onHistoryKeyDown(e: any) {}

    @boundMethod
    controlU() {
        if (this.mainInputRef.current == null) {
            return;
        }
        const selStart = this.mainInputRef.current.selectionStart;
        const value = this.mainInputRef.current.value;
        if (selStart > value.length) {
            return;
        }
        const cutValue = value.substring(0, selStart);
        const restValue = value.substring(selStart);
        const cmdLineUpdate = { str: restValue, pos: 0 };
        navigator.clipboard.writeText(cutValue);
        GlobalModel.inputModel.updateCmdLine(cmdLineUpdate);
    }

    @boundMethod
    controlP() {
        const inputModel = GlobalModel.inputModel;
        if (!inputModel.isHistoryLoaded()) {
            this.lastHistoryUpDown = true;
            inputModel.loadHistory(false, 1, "screen");
            return;
        }
        inputModel.moveHistorySelection(1);
        this.lastHistoryUpDown = true;
    }

    @boundMethod
    controlN() {
        const inputModel = GlobalModel.inputModel;
        inputModel.moveHistorySelection(-1);
        this.lastHistoryUpDown = true;
    }

    @boundMethod
    controlW() {
        if (this.mainInputRef.current == null) {
            return;
        }
        const selStart = this.mainInputRef.current.selectionStart;
        const value = this.mainInputRef.current.value;
        if (selStart > value.length) {
            return;
        }
        let cutSpot = selStart - 1;
        let initial = true;
        for (; cutSpot >= 0; cutSpot--) {
            const ch = value[cutSpot];
            if (ch == " " && initial) {
                continue;
            }
            initial = false;
            if (ch == " ") {
                cutSpot++;
                break;
            }
        }
        if (cutSpot == -1) {
            cutSpot = 0;
        }
        const cutValue = value.slice(cutSpot, selStart);
        const prevValue = value.slice(0, cutSpot);
        const restValue = value.slice(selStart);
        const cmdLineUpdate = { str: prevValue + restValue, pos: prevValue.length };
        navigator.clipboard.writeText(cutValue);
        GlobalModel.inputModel.updateCmdLine(cmdLineUpdate);
    }

    @boundMethod
    controlY() {
        if (this.mainInputRef.current == null) {
            return;
        }
        const pastePromise = navigator.clipboard.readText();
        pastePromise.then((clipText) => {
            clipText = clipText ?? "";
            const selStart = this.mainInputRef.current.selectionStart;
            const selEnd = this.mainInputRef.current.selectionEnd;
            const value = this.mainInputRef.current.value;
            if (selStart > value.length || selEnd > value.length) {
                return;
            }
            const newValue = value.substring(0, selStart) + clipText + value.substring(selEnd);
            const cmdLineUpdate = { str: newValue, pos: selStart + clipText.length };
            GlobalModel.inputModel.updateCmdLine(cmdLineUpdate);
        });
    }

    @boundMethod
    handleHistoryInput(e: any) {
        const inputModel = GlobalModel.inputModel;
        mobx.action(() => {
            const opts = mobx.toJS(inputModel.historyQueryOpts.get());
            opts.queryStr = e.target.value;
            inputModel.setHistoryQueryOpts(opts);
        })();
    }

    @boundMethod
    handleFocus(e: any) {
        e.preventDefault();
        GlobalModel.inputModel.giveFocus();
    }

    @boundMethod
    handleMainBlur(e: any) {
        if (document.activeElement == this.mainInputRef.current) {
            return;
        }
        GlobalModel.inputModel.setPhysicalInputFocused(false);
    }

    @boundMethod
    handleHistoryBlur(e: any) {
        if (document.activeElement == this.historyInputRef.current) {
            return;
        }
        GlobalModel.inputModel.setPhysicalInputFocused(false);
    }

    render() {
        const model = GlobalModel;
        const inputModel = model.inputModel;
        const curLine = inputModel.curLine;
        let displayLines = 1;
        const numLines = curLine.split("\n").length;
        const maxCols = this.getTextAreaMaxCols();
        let longLine = false;
        if (maxCols != 0 && curLine.length >= maxCols - 4) {
            longLine = true;
        }
        if (numLines > 1 || longLine || inputModel.inputExpanded.get()) {
            displayLines = 5;
        }

        const auxViewFocused = inputModel.getAuxViewFocus();
        if (auxViewFocused) {
            displayLines = 1;
        }
        const activeScreen = GlobalModel.getActiveScreen();
        if (activeScreen != null) {
            activeScreen.focusType.get(); // for reaction
        }
        const termFontSize = GlobalModel.getTermFontSize();
        const fontSize = getMonoFontSize(termFontSize);
        const termPad = fontSize.pad;
        const computedInnerHeight = displayLines * fontSize.height + 2 * termPad;
        const computedOuterHeight = computedInnerHeight + 2 * termPad;
        let shellType: string = "";
        const screen = GlobalModel.getActiveScreen();
        if (screen != null) {
            const ri = screen.getCurRemoteInstance();
            if (ri?.shelltype != null) {
                shellType = ri.shelltype;
            }
            if (shellType == "") {
                const rptr = screen.curRemote.get();
                if (rptr != null) {
                    const remote = GlobalModel.getRemote(rptr.remoteid);
                    if (remote != null) {
                        shellType = remote.defaultshelltype;
                    }
                }
            }
        }

        const renderCmdInputKeybindings = inputModel.shouldRenderAuxViewKeybindings(null);
        const renderHistoryKeybindings = inputModel.shouldRenderAuxViewKeybindings(appconst.InputAuxView_History);

        // Will be null if the feature is disabled
        const primaryAutocompleteSuggestion = GlobalModel.autocompleteModel.getPrimarySuggestionCompletion();

        return (
            <div
                className="textareainput-div control is-expanded"
                ref={this.controlRef}
                style={{ height: computedOuterHeight }}
            >
                <If condition={renderCmdInputKeybindings}>
                    <CmdInputKeybindings inputObject={this} />
                </If>
                <If condition={renderHistoryKeybindings}>
<<<<<<< HEAD
                    <HistoryKeybindings />
=======
                    <HistoryKeybindings></HistoryKeybindings>
>>>>>>> d0867477
                </If>

                <If condition={!util.isBlank(shellType)}>
                    <div className="shelltag">{shellType}</div>
                </If>
                <If condition={primaryAutocompleteSuggestion}>
                    <div
                        className="textarea-ghost"
                        style={{ height: computedInnerHeight, minHeight: computedInnerHeight, fontSize: termFontSize }}
                    >
                        {`${"\xa0".repeat(curLine.length)}${primaryAutocompleteSuggestion}`}
                    </div>
                </If>
                <textarea
                    key="main"
                    ref={this.mainInputRef}
                    spellCheck="false"
                    autoComplete="off"
                    autoCorrect="off"
                    id="main-cmd-input"
                    onFocus={this.handleFocus}
                    onBlur={this.handleMainBlur}
                    style={{ height: computedInnerHeight, minHeight: computedInnerHeight, fontSize: termFontSize }}
                    value={curLine}
                    onKeyDown={this.onKeyDown}
                    onChange={this.onChange}
                    onSelect={this.onSelect}
                    placeholder="Type here..."
                    maxLength={MaxInputLength}
                    className={cn("textarea", { "display-disabled": auxViewFocused })}
                ></textarea>
                <input
                    key="history"
                    ref={this.historyInputRef}
                    spellCheck="false"
                    autoComplete="off"
                    autoCorrect="off"
                    className="history-input"
                    type="text"
                    onFocus={this.handleFocus}
                    onBlur={this.handleHistoryBlur}
                    onKeyDown={this.onHistoryKeyDown}
                    onChange={this.handleHistoryInput}
                    value={inputModel.historyQueryOpts.get().queryStr}
                />
            </div>
        );
    }
}

export { TextAreaInput };<|MERGE_RESOLUTION|>--- conflicted
+++ resolved
@@ -616,11 +616,7 @@
                     <CmdInputKeybindings inputObject={this} />
                 </If>
                 <If condition={renderHistoryKeybindings}>
-<<<<<<< HEAD
                     <HistoryKeybindings />
-=======
-                    <HistoryKeybindings></HistoryKeybindings>
->>>>>>> d0867477
                 </If>
 
                 <If condition={!util.isBlank(shellType)}>
