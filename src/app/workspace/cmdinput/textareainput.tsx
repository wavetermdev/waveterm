// Copyright 2023, Command Line Inc.
// SPDX-License-Identifier: Apache-2.0

import * as React from "react";
import * as mobxReact from "mobx-react";
import * as mobx from "mobx";
import * as util from "@/util/util";
import { If } from "tsx-control-statements/components";
import { boundMethod } from "autobind-decorator";
import cn from "classnames";
import { GlobalModel, GlobalCommandRunner, Screen } from "@/models";
import { getMonoFontSize } from "@/util/textmeasure";
import * as appconst from "@/app/appconst";

type OV<T> = mobx.IObservableValue<T>;

function pageSize(div: any): number {
    if (div == null) {
        return 300;
    }
    let size = div.clientHeight;
    if (size > 500) {
        size = size - 100;
    } else if (size > 200) {
        size = size - 30;
    }
    return size;
}

function scrollDiv(div: any, amt: number) {
    if (div == null) {
        return;
    }
    let newScrollTop = div.scrollTop + amt;
    if (newScrollTop < 0) {
        newScrollTop = 0;
    }
    div.scrollTo({ top: newScrollTop, behavior: "smooth" });
}

class HistoryKeybindings extends React.Component<{}, {}> {
    componentDidMount(): void {
        if (GlobalModel.activeMainView != "session") {
            return;
        }
        const inputModel = GlobalModel.inputModel;
        const keybindManager = GlobalModel.keybindManager;
        keybindManager.registerKeybinding("pane", "history", "generic:cancel", (waveEvent) => {
            inputModel.resetHistory();
            return true;
        });
        keybindManager.registerKeybinding("pane", "history", "generic:confirm", (waveEvent) => {
            inputModel.grabSelectedHistoryItem();
            return true;
        });
        keybindManager.registerKeybinding("pane", "history", "history:closeHistory", (waveEvent) => {
            inputModel.resetInput();
            return true;
        });
        keybindManager.registerKeybinding("pane", "history", "history:toggleShowRemotes", (waveEvent) => {
            inputModel.toggleRemoteType();
            return true;
        });
        keybindManager.registerKeybinding("pane", "history", "history:changeScope", (waveEvent) => {
            inputModel.toggleHistoryType();
            return true;
        });
        keybindManager.registerKeybinding("pane", "history", "generic:selectAbove", (waveEvent) => {
            inputModel.moveHistorySelection(1);
            return true;
        });
        keybindManager.registerKeybinding("pane", "history", "generic:selectBelow", (waveEvent) => {
            inputModel.moveHistorySelection(-1);
            return true;
        });
        keybindManager.registerKeybinding("pane", "history", "generic:selectPageAbove", (waveEvent) => {
            inputModel.moveHistorySelection(10);
            return true;
        });
        keybindManager.registerKeybinding("pane", "history", "generic:selectPageBelow", (waveEvent) => {
            inputModel.moveHistorySelection(-10);
            return true;
        });
        keybindManager.registerKeybinding("pane", "history", "history:selectPreviousItem", (waveEvent) => {
            inputModel.moveHistorySelection(1);
            return true;
        });
        keybindManager.registerKeybinding("pane", "history", "history:selectNextItem", (waveEvent) => {
            inputModel.moveHistorySelection(-1);
            return true;
        });
    }

    componentWillUnmount(): void {
        GlobalModel.keybindManager.unregisterDomain("history");
    }

    render() {
        return null;
    }
}

class CmdInputKeybindings extends React.Component<{ inputObject: TextAreaInput }, {}> {
    curPress: string;
    lastTab: boolean;

    componentDidMount() {
        if (GlobalModel.activeMainView != "session") {
            return;
        }
        const inputObject = this.props.inputObject;
        this.lastTab = false;
        const keybindManager = GlobalModel.keybindManager;
        const inputModel = GlobalModel.inputModel;
        keybindManager.registerKeybinding("pane", "cmdinput", "cmdinput:autocomplete", (waveEvent) => {
            const lastTab = this.lastTab;
            this.lastTab = true;
            this.curPress = "tab";
            const curLine = inputModel.getCurLine();
            if (lastTab) {
                GlobalModel.submitCommand(
                    "_compgen",
                    null,
                    [curLine],
                    { comppos: String(curLine.length), compshow: "1", nohist: "1" },
                    true
                );
            } else {
                GlobalModel.submitCommand(
                    "_compgen",
                    null,
                    [curLine],
                    { comppos: String(curLine.length), nohist: "1" },
                    true
                );
            }
            return true;
        });
        keybindManager.registerKeybinding("pane", "cmdinput", "generic:confirm", (waveEvent) => {
            GlobalModel.closeTabSettings();
            if (GlobalModel.inputModel.isEmpty()) {
                const activeWindow = GlobalModel.getScreenLinesForActiveScreen();
                const activeScreen = GlobalModel.getActiveScreen();
                if (activeScreen != null && activeWindow != null && activeWindow.lines.length > 0) {
                    activeScreen.setSelectedLine(0);
                    GlobalCommandRunner.screenSelectLine("E");
                }
            } else {
                setTimeout(() => GlobalModel.inputModel.uiSubmitCommand(), 0);
            }
            return true;
        });
        keybindManager.registerKeybinding("pane", "cmdinput", "generic:cancel", (waveEvent) => {
            GlobalModel.closeTabSettings();
            inputModel.closeAuxView();
            return true;
        });
        keybindManager.registerKeybinding("pane", "cmdinput", "cmdinput:expandInput", (waveEvent) => {
            inputModel.toggleExpandInput();
            return true;
        });
        keybindManager.registerKeybinding("pane", "cmdinput", "cmdinput:clearInput", (waveEvent) => {
            inputModel.resetInput();
            return true;
        });
        keybindManager.registerKeybinding("pane", "cmdinput", "cmdinput:cutLineLeftOfCursor", (waveEvent) => {
            inputObject.controlU();
            return true;
        });
        keybindManager.registerKeybinding("pane", "cmdinput", "cmdinput:cutWordLeftOfCursor", (waveEvent) => {
            inputObject.controlW();
            return true;
        });
        keybindManager.registerKeybinding("pane", "cmdinput", "cmdinput:paste", (waveEvent) => {
            inputObject.controlY();
            return true;
        });
        keybindManager.registerKeybinding("pane", "cmdinput", "cmdinput:openHistory", (waveEvent) => {
            inputModel.openHistory();
            return true;
        });
        keybindManager.registerKeybinding("pane", "cmdinput", "cmdinput:previousHistoryItem", (waveEvent) => {
            this.curPress = "historyupdown";
            inputObject.controlP();
            return true;
        });
        keybindManager.registerKeybinding("pane", "cmdinput", "cmdinput:nextHistoryItem", (waveEvent) => {
            this.curPress = "historyupdown";
            inputObject.controlN();
            return true;
        });
        keybindManager.registerKeybinding("pane", "cmdinput", "cmdinput:openAIChat", (waveEvent) => {
            inputModel.openAIAssistantChat();
            return true;
        });
        keybindManager.registerKeybinding("pane", "cmdinput", "generic:selectAbove", (waveEvent) => {
            this.curPress = "historyupdown";
            const rtn = inputObject.arrowUpPressed();
            return rtn;
        });
        keybindManager.registerKeybinding("pane", "cmdinput", "generic:selectBelow", (waveEvent) => {
            this.curPress = "historyupdown";
            const rtn = inputObject.arrowDownPressed();
            return rtn;
        });
        keybindManager.registerKeybinding("pane", "cmdinput", "generic:selectPageAbove", (waveEvent) => {
            this.curPress = "historyupdown";
            inputObject.scrollPage(true);
            return true;
        });
        keybindManager.registerKeybinding("pane", "cmdinput", "generic:selectPageBelow", (waveEvent) => {
            this.curPress = "historyupdown";
            inputObject.scrollPage(false);
            return true;
        });
        keybindManager.registerKeybinding("pane", "cmdinput", "generic:expandTextInput", (waveEvent) => {
            inputObject.modEnter();
            return true;
        });
        keybindManager.registerDomainCallback("cmdinput", (waveEvent) => {
            if (this.curPress != "tab") {
                this.lastTab = false;
            }
            if (this.curPress != "historyupdown") {
                inputObject.lastHistoryUpDown = false;
            }
            this.curPress = "";
            return false;
        });
    }

    componentWillUnmount() {
        GlobalModel.keybindManager.unregisterDomain("cmdinput");
    }

    render() {
        return null;
    }
}

@mobxReact.observer
class TextAreaInput extends React.Component<{ screen: Screen; onHeightChange: () => void }, {}> {
    lastHistoryUpDown: boolean = false;
    lastFocusType: string = null;
    mainInputRef: React.RefObject<HTMLTextAreaElement> = React.createRef();
    historyInputRef: React.RefObject<HTMLInputElement> = React.createRef();
    controlRef: React.RefObject<HTMLDivElement> = React.createRef();
    lastHeight: number = 0;
    lastSP: StrWithPos = { str: "", pos: appconst.NoStrPos };
    version: OV<number> = mobx.observable.box(0, { name: "textAreaInput-version" }); // forces render updates

    incVersion(): void {
        const v = this.version.get();
        mobx.action(() => this.version.set(v + 1))();
    }

    getCurSP(): StrWithPos {
        const textarea = this.mainInputRef.current;
        if (textarea == null) {
            return this.lastSP;
        }
        const str = textarea.value;
        const pos = textarea.selectionStart;
        const endPos = textarea.selectionEnd;
        if (pos != endPos) {
            return { str, pos: appconst.NoStrPos };
        }
        return { str, pos };
    }

    updateSP(): void {
        const curSP = this.getCurSP();
        if (curSP.str == this.lastSP.str && curSP.pos == this.lastSP.pos) {
            return;
        }
        this.lastSP = curSP;
        GlobalModel.sendCmdInputText(this.props.screen.screenId, curSP);
    }

    setFocus(): void {
        GlobalModel.inputModel.giveFocus();
    }

    getTextAreaMaxCols(): number {
        const taElem = this.mainInputRef.current;
        if (taElem == null) {
            return 0;
        }
        const cs = window.getComputedStyle(taElem);
        const padding = parseFloat(cs.paddingLeft) + parseFloat(cs.paddingRight);
        const borders = parseFloat(cs.borderLeft) + parseFloat(cs.borderRight);
        const contentWidth = taElem.clientWidth - padding - borders;
        const fontSize = getMonoFontSize(parseInt(cs.fontSize));
        const maxCols = Math.floor(contentWidth / Math.ceil(fontSize.width));
        return maxCols;
    }

    checkHeight(shouldFire: boolean): void {
        const elem = this.controlRef.current;
        if (elem == null) {
            return;
        }
        const curHeight = elem.offsetHeight;
        if (this.lastHeight == curHeight) {
            return;
        }
        this.lastHeight = curHeight;
        if (shouldFire && this.props.onHeightChange != null) {
            this.props.onHeightChange();
        }
    }

    componentDidMount() {
        const activeScreen = GlobalModel.getActiveScreen();
        if (activeScreen != null) {
            const focusType = activeScreen.focusType.get();
            if (focusType == "input") {
                this.setFocus();
            }
            this.lastFocusType = focusType;
        }
        this.checkHeight(false);
        this.updateSP();
    }

    componentDidUpdate() {
        const activeScreen = GlobalModel.getActiveScreen();
        if (activeScreen != null) {
            const focusType = activeScreen.focusType.get();
            if (this.lastFocusType != focusType && focusType == "input") {
                this.setFocus();
            }
            this.lastFocusType = focusType;
        }
        const inputModel = GlobalModel.inputModel;
        const fcpos = inputModel.forceCursorPos.get();
        if (fcpos != null && fcpos != appconst.NoStrPos) {
            if (this.mainInputRef.current != null) {
                this.mainInputRef.current.selectionStart = fcpos;
                this.mainInputRef.current.selectionEnd = fcpos;
            }
            mobx.action(() => inputModel.forceCursorPos.set(null))();
        }
        if (inputModel.forceInputFocus) {
            inputModel.forceInputFocus = false;
            this.setFocus();
        }
        this.checkHeight(true);
        this.updateSP();
    }

    getLinePos(elem: any): { numLines: number; linePos: number } {
        const numLines = elem.value.split("\n").length;
        const linePos = elem.value.substr(0, elem.selectionStart).split("\n").length;
        return { numLines, linePos };
    }

    arrowUpPressed(): boolean {
        const inputModel = GlobalModel.inputModel;
        if (!inputModel.isHistoryLoaded()) {
            this.lastHistoryUpDown = true;
            inputModel.loadHistory(false, 1, "screen");
            return true;
        }
        const currentRef = this.mainInputRef.current;
        if (currentRef == null) {
            return true;
        }
        const linePos = this.getLinePos(currentRef);
        const lastHist = this.lastHistoryUpDown;
        if (!lastHist && linePos.linePos > 1) {
            // regular arrow
            return false;
        }
        inputModel.moveHistorySelection(1);
        this.lastHistoryUpDown = true;
        return true;
    }

    arrowDownPressed(): boolean {
        const inputModel = GlobalModel.inputModel;
        if (!inputModel.isHistoryLoaded()) {
            return true;
        }
        const currentRef = this.mainInputRef.current;
        if (currentRef == null) {
            return true;
        }
        const linePos = this.getLinePos(currentRef);
        const lastHist = this.lastHistoryUpDown;
        if (!lastHist && linePos.linePos < linePos.numLines) {
            // regular arrow
            return false;
        }
        inputModel.moveHistorySelection(-1);
        this.lastHistoryUpDown = true;
        return true;
    }

    scrollPage(up: boolean) {
        const inputModel = GlobalModel.inputModel;
        const infoScroll = inputModel.hasScrollingInfoMsg();
        if (infoScroll) {
            const div = document.querySelector(".cmd-input-info");
            const amt = pageSize(div);
            scrollDiv(div, up ? -amt : amt);
        }
    }

    modEnter() {
        const currentRef = this.mainInputRef.current;
        if (currentRef == null) {
            return;
        }
        currentRef.setRangeText("\n", currentRef.selectionStart, currentRef.selectionEnd, "end");
        GlobalModel.inputModel.setCurLine(currentRef.value);
    }

    @mobx.action
    @boundMethod
    onKeyDown(e: any) {}

    @boundMethod
    onChange(e: any) {
        mobx.action(() => {
            GlobalModel.inputModel.setCurLine(e.target.value);
        })();
    }

    @boundMethod
    onSelect(e: any) {
        this.incVersion();
    }

    @boundMethod
    onHistoryKeyDown(e: any) {}

    @boundMethod
    controlU() {
        if (this.mainInputRef.current == null) {
            return;
        }
        const selStart = this.mainInputRef.current.selectionStart;
        const value = this.mainInputRef.current.value;
        if (selStart > value.length) {
            return;
        }
        const cutValue = value.substring(0, selStart);
        const restValue = value.substring(selStart);
        const cmdLineUpdate = { str: restValue, pos: 0 };
        navigator.clipboard.writeText(cutValue);
        GlobalModel.inputModel.updateCmdLine(cmdLineUpdate);
    }

    @boundMethod
    controlP() {
        const inputModel = GlobalModel.inputModel;
        if (!inputModel.isHistoryLoaded()) {
            this.lastHistoryUpDown = true;
            inputModel.loadHistory(false, 1, "screen");
            return;
        }
        inputModel.moveHistorySelection(1);
        this.lastHistoryUpDown = true;
    }

    @boundMethod
    controlN() {
        const inputModel = GlobalModel.inputModel;
        inputModel.moveHistorySelection(-1);
        this.lastHistoryUpDown = true;
    }

    @boundMethod
    controlW() {
        if (this.mainInputRef.current == null) {
            return;
        }
        const selStart = this.mainInputRef.current.selectionStart;
        const value = this.mainInputRef.current.value;
        if (selStart > value.length) {
            return;
        }
        let cutSpot = selStart - 1;
        let initial = true;
        for (; cutSpot >= 0; cutSpot--) {
            const ch = value[cutSpot];
            if (ch == " " && initial) {
                continue;
            }
            initial = false;
            if (ch == " ") {
                cutSpot++;
                break;
            }
        }
        if (cutSpot == -1) {
            cutSpot = 0;
        }
        const cutValue = value.slice(cutSpot, selStart);
        const prevValue = value.slice(0, cutSpot);
        const restValue = value.slice(selStart);
        const cmdLineUpdate = { str: prevValue + restValue, pos: prevValue.length };
        navigator.clipboard.writeText(cutValue);
        GlobalModel.inputModel.updateCmdLine(cmdLineUpdate);
    }

    @boundMethod
    controlY() {
        if (this.mainInputRef.current == null) {
            return;
        }
        const pastePromise = navigator.clipboard.readText();
        pastePromise.then((clipText) => {
            clipText = clipText ?? "";
            const selStart = this.mainInputRef.current.selectionStart;
            const selEnd = this.mainInputRef.current.selectionEnd;
            const value = this.mainInputRef.current.value;
            if (selStart > value.length || selEnd > value.length) {
                return;
            }
            const newValue = value.substring(0, selStart) + clipText + value.substring(selEnd);
            const cmdLineUpdate = { str: newValue, pos: selStart + clipText.length };
            GlobalModel.inputModel.updateCmdLine(cmdLineUpdate);
        });
    }

    @boundMethod
    handleHistoryInput(e: any) {
        const inputModel = GlobalModel.inputModel;
        mobx.action(() => {
            const opts = mobx.toJS(inputModel.historyQueryOpts.get());
            opts.queryStr = e.target.value;
            inputModel.setHistoryQueryOpts(opts);
        })();
    }

    @boundMethod
    handleFocus(e: any) {
        e.preventDefault();
        GlobalModel.inputModel.giveFocus();
    }

    @boundMethod
    handleMainBlur(e: any) {
        if (document.activeElement == this.mainInputRef.current) {
            return;
        }
        GlobalModel.inputModel.setPhysicalInputFocused(false);
    }

    @boundMethod
    handleHistoryBlur(e: any) {
        if (document.activeElement == this.historyInputRef.current) {
            return;
        }
        GlobalModel.inputModel.setPhysicalInputFocused(false);
    }

    render() {
        const model = GlobalModel;
        const inputModel = model.inputModel;
        const curLine = inputModel.getCurLine();
        let displayLines = 1;
        const numLines = curLine.split("\n").length;
        const maxCols = this.getTextAreaMaxCols();
        let longLine = false;
        if (maxCols != 0 && curLine.length >= maxCols - 4) {
            longLine = true;
        }
        if (numLines > 1 || longLine || inputModel.inputExpanded.get()) {
            displayLines = 5;
        }

        const auxViewFocused = inputModel.getAuxViewFocus();
        if (auxViewFocused) {
            displayLines = 1;
        }
        const activeScreen = GlobalModel.getActiveScreen();
        if (activeScreen != null) {
            activeScreen.focusType.get(); // for reaction
        }
        const termFontSize = GlobalModel.getTermFontSize();
        const fontSize = getMonoFontSize(termFontSize);
        const termPad = fontSize.pad;
        const computedInnerHeight = displayLines * fontSize.height + 2 * termPad;
        const computedOuterHeight = computedInnerHeight + 2 * termPad;
        let shellType: string = "";
        const screen = GlobalModel.getActiveScreen();
        if (screen != null) {
            const ri = screen.getCurRemoteInstance();
            if (ri?.shelltype != null) {
                shellType = ri.shelltype;
            }
            if (shellType == "") {
                const rptr = screen.curRemote.get();
                if (rptr != null) {
                    const remote = GlobalModel.getRemote(rptr.remoteid);
                    if (remote != null) {
                        shellType = remote.defaultshelltype;
                    }
                }
            }
        }

        const renderCmdInputKeybindings = inputModel.shouldRenderAuxViewKeybindings(null);
        const renderHistoryKeybindings = inputModel.shouldRenderAuxViewKeybindings(appconst.InputAuxView_History);

        return (
            <div
                className="textareainput-div control is-expanded"
                ref={this.controlRef}
                style={{ height: computedOuterHeight }}
            >
<<<<<<< HEAD
                <If condition={renderCmdInputKeybindings}>
                    <CmdInputKeybindings inputObject={this}></CmdInputKeybindings>
                </If>
                <If condition={renderHistoryKeybindings}>
                    <HistoryKeybindings inputObject={this}></HistoryKeybindings>
=======
                <If condition={!auxViewFocused}>
                    <CmdInputKeybindings inputObject={this} />
                </If>
                <If condition={isHistoryFocused}>
                    <HistoryKeybindings />
>>>>>>> c683d100
                </If>

                <If condition={!util.isBlank(shellType)}>
                    <div className="shelltag">{shellType}</div>
                </If>
                <textarea
                    key="main"
                    ref={this.mainInputRef}
                    spellCheck="false"
                    autoComplete="off"
                    autoCorrect="off"
                    id="main-cmd-input"
                    onFocus={this.handleFocus}
                    onBlur={this.handleMainBlur}
                    style={{ height: computedInnerHeight, minHeight: computedInnerHeight, fontSize: termFontSize }}
                    value={curLine}
                    onKeyDown={this.onKeyDown}
                    onChange={this.onChange}
                    onSelect={this.onSelect}
                    placeholder="Type here..."
                    className={cn("textarea", { "display-disabled": auxViewFocused })}
                ></textarea>
                <input
                    key="history"
                    ref={this.historyInputRef}
                    spellCheck="false"
                    autoComplete="off"
                    autoCorrect="off"
                    className="history-input"
                    type="text"
                    onFocus={this.handleFocus}
                    onBlur={this.handleHistoryBlur}
                    onKeyDown={this.onHistoryKeyDown}
                    onChange={this.handleHistoryInput}
                    value={inputModel.historyQueryOpts.get().queryStr}
                />
            </div>
        );
    }
}

export { TextAreaInput };<|MERGE_RESOLUTION|>--- conflicted
+++ resolved
@@ -612,19 +612,11 @@
                 ref={this.controlRef}
                 style={{ height: computedOuterHeight }}
             >
-<<<<<<< HEAD
                 <If condition={renderCmdInputKeybindings}>
                     <CmdInputKeybindings inputObject={this}></CmdInputKeybindings>
                 </If>
                 <If condition={renderHistoryKeybindings}>
                     <HistoryKeybindings inputObject={this}></HistoryKeybindings>
-=======
-                <If condition={!auxViewFocused}>
-                    <CmdInputKeybindings inputObject={this} />
-                </If>
-                <If condition={isHistoryFocused}>
-                    <HistoryKeybindings />
->>>>>>> c683d100
                 </If>
 
                 <If condition={!util.isBlank(shellType)}>
