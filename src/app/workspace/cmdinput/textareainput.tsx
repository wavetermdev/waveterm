--- conflicted
+++ resolved
@@ -183,71 +183,6 @@
     }
 
     @boundMethod
-<<<<<<< HEAD
-=======
-    onHistoryKeyDown(e: any) {
-        let waveEvent = adaptFromReactOrNativeKeyEvent(e);
-        let inputModel = GlobalModel.inputModel;
-        if (checkKeyPressed(waveEvent, "Escape")) {
-            e.preventDefault();
-            inputModel.resetHistory();
-            return;
-        }
-        if (checkKeyPressed(waveEvent, "Enter")) {
-            e.preventDefault();
-            inputModel.grabSelectedHistoryItem();
-            return;
-        }
-        if (checkKeyPressed(waveEvent, "Ctrl:g")) {
-            e.preventDefault();
-            inputModel.resetInput();
-            return;
-        }
-        if (checkKeyPressed(waveEvent, "Ctrl:c")) {
-            e.preventDefault();
-            inputModel.resetInput();
-            return;
-        }
-        if (checkKeyPressed(waveEvent, "Cmd:r") || checkKeyPressed(waveEvent, "Ctrl:r")) {
-            e.preventDefault();
-            e.stopPropagation();
-            inputModel.toggleRemoteType();
-            return;
-        }
-        if (checkKeyPressed(waveEvent, "Cmd:s") || checkKeyPressed(waveEvent, "Ctrl:s")) {
-            e.preventDefault();
-            e.stopPropagation();
-            inputModel.toggleHistoryType();
-            return;
-        }
-        if (checkKeyPressed(waveEvent, "Tab")) {
-            e.preventDefault();
-            return;
-        }
-        if (checkKeyPressed(waveEvent, "ArrowUp") || checkKeyPressed(waveEvent, "ArrowDown")) {
-            e.preventDefault();
-            inputModel.moveHistorySelection(checkKeyPressed(waveEvent, "ArrowUp") ? 1 : -1);
-            return;
-        }
-        if (checkKeyPressed(waveEvent, "PageUp") || checkKeyPressed(waveEvent, "PageDown")) {
-            e.preventDefault();
-            inputModel.moveHistorySelection(checkKeyPressed(waveEvent, "PageUp") ? 10 : -10);
-            return;
-        }
-        if (checkKeyPressed(waveEvent, "Ctrl:p")) {
-            e.preventDefault();
-            inputModel.moveHistorySelection(1);
-            return;
-        }
-        if (checkKeyPressed(waveEvent, "Ctrl:n")) {
-            e.preventDefault();
-            inputModel.moveHistorySelection(-1);
-            return;
-        }
-    }
-
-    @boundMethod
->>>>>>> 237a1088
     controlU() {
         if (this.mainInputRef.current == null) {
             return;
