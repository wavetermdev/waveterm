// Copyright 2023, Command Line Inc.
// SPDX-License-Identifier: Apache-2.0

import * as React from "react";
import * as mobxReact from "mobx-react";
import * as mobx from "mobx";
import { sprintf } from "sprintf-js";
import { boundMethod } from "autobind-decorator";
import { If, For } from "tsx-control-statements/components";
import cn from "classnames";
import { debounce } from "throttle-debounce";
import dayjs from "dayjs";
import { GlobalCommandRunner, ForwardLineContainer, GlobalModel, ScreenLines, Screen, Session } from "@/models";
import localizedFormat from "dayjs/plugin/localizedFormat";
import { Button } from "@/elements";
import { Line } from "@/app/line/linecomps";
import { LinesView } from "@/app/line/linesview";
import * as util from "@/util/util";
import * as appconst from "@/app/appconst";
import * as textmeasure from "@/util/textmeasure";
import { NewTabSettings } from "./newtabsettings";

import "./screenview.less";
import "./tabs.less";
import { MagicLayout } from "../../magiclayout";

dayjs.extend(localizedFormat);

@mobxReact.observer
class ScreenView extends React.Component<{ session: Session; screen: Screen }, {}> {
    rszObs: ResizeObserver;
    screenViewRef: React.RefObject<any> = React.createRef();
    width: OV<number> = mobx.observable.box(null, { name: "screenview-width" });
    handleResize_debounced: () => void;
    sidebarShowing: OV<boolean> = mobx.observable.box(false, { name: "screenview-sidebarShowing" });
    sidebarShowingTimeoutId: any = null;
    theme: string;
    themeReactionDisposer: mobx.IReactionDisposer;

    constructor(props: { session: Session; screen: Screen }) {
        super(props);
        this.handleResize_debounced = debounce(100, this.handleResize.bind(this));
        let screen = this.props.screen;
        let hasSidebar = false;
        if (screen != null) {
            let viewOpts = screen.viewOpts.get();
            hasSidebar = viewOpts?.sidebar?.open;
        }
        this.sidebarShowing = mobx.observable.box(hasSidebar, { name: "screenview-sidebarShowing" });
    }

    componentDidMount() {
        let { screen } = this.props;
        let elem = this.screenViewRef.current;
        if (elem != null) {
            this.rszObs = new ResizeObserver(this.handleResize_debounced);
            this.rszObs.observe(elem);
            this.handleResize();
        }
<<<<<<< HEAD
        let viewOpts = screen.viewOpts.get();
        let hasSidebar = viewOpts?.sidebar?.open;
        if (hasSidebar) {
            mobx.action(() => this.sidebarShowing.set(true))();
        }

        // this.setupThemeReaction();
=======
>>>>>>> f41ac1d5
    }

    componentDidUpdate() {
        let { screen } = this.props;
        if (screen == null) {
            return;
        }
        let viewOpts = screen.viewOpts.get();
        let hasSidebar = viewOpts?.sidebar?.open;
        if (hasSidebar && !this.sidebarShowing.get()) {
            this.sidebarShowingTimeoutId = setTimeout(() => {
                mobx.action(() => {
                    this.sidebarShowingTimeoutId = null;
                    this.sidebarShowing.set(true);
                })();
            }, 500);
        } else if (!hasSidebar) {
            if (this.sidebarShowingTimeoutId != null) {
                clearTimeout(this.sidebarShowingTimeoutId);
                this.sidebarShowingTimeoutId = null;
            }
            mobx.action(() => this.sidebarShowing.set(false))();
        }

        // this.setupThemeReaction();
    }

    setupThemeReaction() {
        if (this.themeReactionDisposer) {
            this.themeReactionDisposer();
        }

        this.themeReactionDisposer = mobx.reaction(
            () => {
                return {
                    termTheme: GlobalModel.getTermTheme(),
                    screen: this.props.screen,
                    session: GlobalModel.getActiveSession(),
                };
            },
            ({ termTheme, screen, session }) => {
                const currTheme = screen ? termTheme[screen.screenId] : null;
                if (screen && currTheme !== this.theme && this.screenViewRef.current) {
                    const reset = currTheme == null;
                    const theme = currTheme ?? this.theme;
                    const sessionEl = document.querySelector(
                        `.session-view[data-sessionid="${session.sessionId}"]`
                    ) as HTMLElement;
                    const themeSrcEl = reset ? sessionEl : this.screenViewRef.current;
                    const rtn = GlobalModel.updateTermTheme(this.screenViewRef.current, theme, reset);
                    rtn.then(() => {
                        GlobalModel.termThemeSrcEl.set(themeSrcEl);
                    }).then(() => {
                        GlobalModel.bumpTermRenderVersion();
                    });
                    this.theme = currTheme;
                }
            }
        );
    }

    componentWillUnmount() {
        if (this.rszObs != null) {
            this.rszObs.disconnect();
        }
        if (this.themeReactionDisposer) {
            this.themeReactionDisposer();
        }
    }

    // componentDidMount(): void {
    //     let { screen } = this.props;
    //     let elem = this.screenViewRef.current;
    //     if (elem != null) {
    //         this.rszObs = new ResizeObserver(this.handleResize_debounced);
    //         this.rszObs.observe(elem);
    //         this.handleResize();
    //     }
    //     let viewOpts = screen.viewOpts.get();
    //     let hasSidebar = viewOpts?.sidebar?.open;
    //     if (hasSidebar) {
    //         mobx.action(() => this.sidebarShowing.set(true))();
    //     }
    // }

    // componentDidUpdate(): void {
    //     let { screen } = this.props;
    //     let viewOpts = screen.viewOpts.get();
    //     let hasSidebar = viewOpts?.sidebar?.open;
    //     if (hasSidebar && !this.sidebarShowing.get()) {
    //         this.sidebarShowingTimeoutId = setTimeout(() => {
    //             mobx.action(() => {
    //                 this.sidebarShowingTimeoutId = null;
    //                 this.sidebarShowing.set(true);
    //             })();
    //         }, 500);
    //     } else if (!hasSidebar) {
    //         if (this.sidebarShowingTimeoutId != null) {
    //             clearTimeout(this.sidebarShowingTimeoutId);
    //             this.sidebarShowingTimeoutId = null;
    //         }
    //         mobx.action(() => this.sidebarShowing.set(false))();
    //     }
    // }

    // componentWillUnmount(): void {
    //     if (this.rszObs != null) {
    //         this.rszObs.disconnect();
    //     }
    // }

    handleResize() {
        let elem = this.screenViewRef.current;
        if (elem == null) {
            return;
        }
        mobx.action(() => {
            this.width.set(elem.offsetWidth);
        })();
    }

    @boundMethod
    createWorkspace() {
        GlobalCommandRunner.createNewSession();
    }

    @boundMethod
    createTab() {
        GlobalCommandRunner.createNewScreen();
    }

    render() {
        let { session, screen } = this.props;
        let screenWidth = this.width.get();
        if (screenWidth == null) {
            return <div className="screen-view" ref={this.screenViewRef}></div>;
        }
        if (session == null) {
            let sessionCount = GlobalModel.sessionList.length;
            return (
                <div className="screen-view" ref={this.screenViewRef}>
                    <div className="window-view" style={{ width: "100%" }}>
                        <div key="lines" className="lines"></div>
                        <div key="window-empty" className={cn("window-empty")}>
                            <div className="flex-centered-column">
                                <code className="text-standard">[no workspace]</code>
                                <If condition={sessionCount == 0}>
                                    <Button onClick={this.createWorkspace} style={{ marginTop: 10 }}>
                                        Create New Workspace
                                    </Button>
                                </If>
                            </div>
                        </div>
                    </div>
                </div>
            );
        }
        if (screen == null) {
            let screens = GlobalModel.getSessionScreens(session.sessionId);
            return (
                <div className="screen-view" ref={this.screenViewRef}>
                    <div className="window-view" style={{ width: "100%" }}>
                        <div key="lines" className="lines"></div>
                        <div key="window-empty" className={cn("window-empty")}>
                            <div className="flex-centered-column">
                                <code className="text-standard">[no active tab]</code>
                                <If condition={screens.length == 0}>
                                    <Button onClick={this.createTab} style={{ marginTop: 10 }}>
                                        Create New Tab
                                    </Button>
                                </If>
                            </div>
                        </div>
                    </div>
                </div>
            );
        }
        let fontSize = GlobalModel.getTermFontSize();
        let dprStr = sprintf("%0.3f", GlobalModel.devicePixelRatio.get());
        let viewOpts = screen.viewOpts.get();
        let hasSidebar = viewOpts?.sidebar?.open;
        let winWidth = "100%";
        let sidebarWidth = "0px";
        if (hasSidebar) {
            let targetWidth = viewOpts?.sidebar?.width;
            let realWidth = 0;
            if (util.isBlank(targetWidth) || screenWidth < MagicLayout.ScreenSidebarMinWidth * 2) {
                realWidth = Math.floor(screenWidth / 2) - MagicLayout.ScreenSidebarWidthPadding;
            } else if (targetWidth.indexOf("%") != -1) {
                let targetPercent = parseInt(targetWidth);
                if (targetPercent > 100) {
                    targetPercent = 100;
                }
                let targetMul = targetPercent / 100;
                realWidth = Math.floor((screenWidth * targetPercent) / 100);
                realWidth = util.boundInt(
                    realWidth,
                    MagicLayout.ScreenSidebarMinWidth,
                    screenWidth - MagicLayout.ScreenSidebarMinWidth
                );
            } else {
                // screen is at least 400px wide
                let targetWidthNum = parseInt(targetWidth);
                realWidth = util.boundInt(
                    targetWidthNum,
                    MagicLayout.ScreenSidebarMinWidth,
                    screenWidth - MagicLayout.ScreenSidebarMinWidth
                );
            }
            winWidth = screenWidth - realWidth + "px";
            sidebarWidth = realWidth - MagicLayout.ScreenSidebarWidthPadding + "px";
        }
        return (
            <div className="screen-view" data-screenid={screen.screenId} ref={this.screenViewRef}>
                <ScreenWindowView
                    key={screen.screenId + ":" + fontSize + ":" + dprStr}
                    session={session}
                    screen={screen}
                    width={winWidth}
                />
                <If condition={hasSidebar && this.sidebarShowing.get()}>
                    <ScreenSidebar screen={screen} width={sidebarWidth} />
                </If>
            </div>
        );
    }
}

type SidebarLineContainerPropsType = {
    screen: Screen;
    winSize: WindowSize;
    lineId: string;
};

// note a new SidebarLineContainer will be made for every lineId (so lineId prop should never change)
// implemented using a 'key' in parent
@mobxReact.observer
class SidebarLineContainer extends React.Component<SidebarLineContainerPropsType, {}> {
    container: ForwardLineContainer;
    overrideCollapsed: OV<boolean> = mobx.observable.box(false, { name: "overrideCollapsed" });
    visible: OV<boolean> = mobx.observable.box(true, { name: "visible" });
    ready: OV<boolean> = mobx.observable.box(false, { name: "ready" });

    componentDidMount(): void {
        let { screen, winSize, lineId } = this.props;
        // TODO this is a hack for now to make the timing work out.
        setTimeout(() => {
            mobx.action(() => {
                this.container = new ForwardLineContainer(screen, winSize, appconst.LineContainer_Sidebar, lineId);
                this.ready.set(true);
            })();
        }, 100);
    }

    @boundMethod
    handleHeightChange() {}

    componentDidUpdate(prevProps: SidebarLineContainerPropsType): void {
        let prevWinSize = prevProps.winSize;
        let winSize = this.props.winSize;
        if (prevWinSize.width != winSize.width || prevWinSize.height != winSize.height) {
            if (this.container != null) {
                this.container.screenSizeCallback(mobx.toJS(winSize));
            }
        }
    }

    render() {
        if (!this.ready.get() || this.container == null) {
            return null;
        }
        let { screen, winSize, lineId } = this.props;
        let line = screen.getLineById(lineId);
        if (line == null) {
            return null;
        }
        return (
            <Line
                screen={this.container}
                line={line}
                width={winSize.width}
                staticRender={false}
                visible={this.visible}
                onHeightChange={this.handleHeightChange}
                overrideCollapsed={this.overrideCollapsed}
                topBorder={false}
                renderMode="normal"
                noSelect={true}
            />
        );
    }
}

@mobxReact.observer
class ScreenSidebar extends React.Component<{ screen: Screen; width: string }, {}> {
    rszObs: ResizeObserver;
    sidebarSize: OV<WindowSize> = mobx.observable.box({ height: 0, width: 0 }, { name: "sidebarSize" });
    sidebarRef: React.RefObject<any> = React.createRef();
    handleResize_debounced: (entries: ResizeObserverEntry[]) => void;

    constructor(props: any) {
        super(props);
        this.handleResize_debounced = debounce(100, this.handleResize.bind(this));
    }

    componentDidMount(): void {
        let { screen } = this.props;
        let sidebarElem = this.sidebarRef.current;
        if (sidebarElem != null) {
            this.rszObs = new ResizeObserver(this.handleResize_debounced);
            this.rszObs.observe(sidebarElem);
            this.handleResize([]);
        }
        let size = this.sidebarSize.get();
    }

    componentWillUnmount(): void {
        if (this.rszObs != null) {
            this.rszObs.disconnect();
        }
    }

    @boundMethod
    handleResize(entries: ResizeObserverEntry[]): void {
        // dont use entries (just use the ref) -- we call it with an empty array in componentDidMount to initialize it
        let sidebarElem = this.sidebarRef.current;
        if (sidebarElem == null) {
            return;
        }
        let size = {
            width: sidebarElem.offsetWidth,
            height:
                sidebarElem.offsetHeight -
                textmeasure.calcMaxLineChromeHeight(GlobalModel.lineHeightEnv) -
                MagicLayout.ScreenSidebarHeaderHeight,
        };
        mobx.action(() => this.sidebarSize.set(size))();
    }

    @boundMethod
    sidebarClose(): void {
        GlobalCommandRunner.screenSidebarClose();
    }

    @boundMethod
    sidebarOpenHalf(): void {
        GlobalCommandRunner.screenSidebarOpen("50%");
    }

    @boundMethod
    sidebarOpenPartial(): void {
        GlobalCommandRunner.screenSidebarOpen("500px");
    }

    getSidebarConfig(): ScreenSidebarOptsType {
        let { screen } = this.props;
        let viewOpts = screen.viewOpts.get();
        return viewOpts?.sidebar;
    }

    render() {
        let { screen, width } = this.props;
        let sidebarSize = this.sidebarSize.get();
        let sidebar = this.getSidebarConfig();
        let lineId = sidebar?.sidebarlineid;
        let sidebarOk = sidebarSize != null && sidebarSize.width > 0 && !util.isBlank(sidebar?.sidebarlineid);
        return (
            <div className="screen-sidebar" style={{ width: width }} ref={this.sidebarRef}>
                <div className="sidebar-header">
                    <div className="pane-name">sidebar</div>
                    <div className="flex-spacer" />
                    <div onClick={this.sidebarOpenHalf} title="Set Sidebar Width to 50%">
                        <i className="fa-sharp fa-solid fa-table-columns" />
                    </div>
                    <div onClick={this.sidebarOpenPartial} title="Set Sidebar Width to 500px">
                        <i className="fa-sharp fa-solid fa-sidebar-flip" />
                    </div>
                    <div onClick={this.sidebarClose} style={{ marginLeft: 5, marginRight: 10 }}>
                        <i className="fa-sharp fa-solid fa-xmark-large" />
                    </div>
                </div>
                <If condition={!sidebarOk}>
                    <div className="empty-sidebar">
                        <div className="sidebar-main-text">No Sidebar Line Selected</div>
                        <div className="sidebar-help-text">
                            /sidebar:open [width=[50%|500px]]
                            <br />
                            /sidebar:close
                            <br />
                            /sidebar:add line=[linenum]
                            <br />
                        </div>
                        <div onClick={this.sidebarClose} className="close-button-container">
                            <Button className="secondary" onClick={this.sidebarClose}>
                                Close Sidebar
                            </Button>
                        </div>
                    </div>
                </If>
                <If condition={sidebarOk}>
                    <SidebarLineContainer key={lineId} screen={screen} winSize={sidebarSize} lineId={lineId} />
                </If>
            </div>
        );
    }
}

// screen is not null
@mobxReact.observer
class ScreenWindowView extends React.Component<{ session: Session; screen: Screen; width: string }, {}> {
    rszObs: ResizeObserver;
    windowViewRef: React.RefObject<any>;
    linesRef = React.createRef<HTMLDivElement>();

    width: mobx.IObservableValue<number> = mobx.observable.box(0, { name: "sw-view-width" });
    height: mobx.IObservableValue<number> = mobx.observable.box(0, { name: "sw-view-height" });
    setSize_debounced: (width: number, height: number) => void;

    renderMode: OV<RenderModeType> = mobx.observable.box("normal", { name: "renderMode" });
    shareCopied: OV<boolean> = mobx.observable.box(false, { name: "sw-shareCopied" });

    themeReactionDisposer: mobx.IReactionDisposer;
    theme: string;

    // disposer: any;

    constructor(props: any) {
        super(props);
        this.setSize_debounced = debounce(1000, this.setSize.bind(this));
        this.windowViewRef = React.createRef();
    }

    setSize(width: number, height: number): void {
        let { screen } = this.props;
        if (screen == null) {
            return;
        }
        if (width == null || height == null || width == 0 || height == 0) {
            return;
        }
        mobx.action(() => {
            this.width.set(width);
            this.height.set(height);
            screen.screenSizeCallback({ height: height, width: width });
        })();
    }

    // componentDidUpdate(): void {
    // const { screen } = this.props;
    // const clientData = GlobalModel.clientData.get();
    // const { termtheme } = clientData?.feopts;
    // if (termtheme && this.windowViewRef.current && this.theme != termtheme[screen.screenId]) {
    //     const newTermTheme = termtheme[screen.screenId];
    //     this.theme = newTermTheme ?? this.theme;
    //     const reset = newTermTheme == null;
    //     GlobalModel.applyTermTheme(this.windowViewRef.current, this.theme, reset);
    //     if (reset) {
    //         this.theme = null;
    //     }
    // }
    // GlobalModel.bumpRenderVersion();
    // }

    componentDidMount() {
        const { screen } = this.props;
        let wvElem = this.windowViewRef.current;
        if (wvElem != null) {
            let width = wvElem.offsetWidth;
            let height = wvElem.offsetHeight;
            this.setSize(width, height);
            this.rszObs = new ResizeObserver(this.handleResize.bind(this));
            this.rszObs.observe(wvElem);
        }
<<<<<<< HEAD

        // this.themeReactionDisposer = mobx.reaction(
        //     () => {
        //         return GlobalModel.getActiveScreen();
        //     },
        //     (screen) => {
        //         const currTheme = screen ? GlobalModel.getTermTheme()[screen.sessionId] : null;
        //         if (screen && currTheme !== this.theme) {
        //             GlobalCommandRunner.setSessionTermTheme(screen.sessionId, currTheme, false);
        //             this.theme = currTheme;
        //         }
        //     }
        // );
=======
        if (screen.isNew) {
            screen.isNew = false;
            mobx.action(() => {
                GlobalModel.tabSettingsOpen.set(true);
            })();
        }
>>>>>>> f41ac1d5
    }

    componentWillUnmount() {
        if (this.rszObs) {
            this.rszObs.disconnect();
        }
    }

    handleResize(entries: any) {
        if (entries.length == 0) {
            return;
        }
        let entry = entries[0];
        let width = entry.target.offsetWidth;
        let height = entry.target.offsetHeight;
        mobx.action(() => {
            this.setSize_debounced(width, height);
        })();
    }

    getScreenLines(): ScreenLines {
        let { screen } = this.props;
        let win = GlobalModel.getScreenLinesById(screen.screenId);
        if (win == null) {
            win = GlobalModel.loadScreenLines(screen.screenId);
        }
        return win;
    }

    @boundMethod
    toggleRenderMode() {
        let renderMode = this.renderMode.get();
        mobx.action(() => {
            this.renderMode.set(renderMode == "normal" ? "collapsed" : "normal");
        })();
    }

    renderError(message: string, fade: boolean) {
        let { screen } = this.props;
        return (
            <div
                className="window-view"
                ref={this.windowViewRef}
                data-screenid={screen.screenId}
                style={{ width: this.props.width }}
            >
                <div key="lines" className="lines"></div>
                <div key="window-empty" className={cn("window-empty", { "should-fade": fade })}>
                    <div className="text-standard">{message}</div>
                </div>
            </div>
        );
    }

    @boundMethod
    copyShareLink(): void {
        let { screen } = this.props;
        let shareLink = screen.getWebShareUrl();
        if (shareLink == null) {
            return;
        }
        navigator.clipboard.writeText(shareLink);
        mobx.action(() => {
            this.shareCopied.set(true);
        })();
        setTimeout(() => {
            mobx.action(() => {
                this.shareCopied.set(false);
            })();
        }, 600);
    }

    @boundMethod
    openScreenSettings(): void {
        let { screen } = this.props;
        mobx.action(() => {
            GlobalModel.screenSettingsModal.set({ sessionId: screen.sessionId, screenId: screen.screenId });
        })();
    }

    @boundMethod
    buildLineComponent(lineProps: LineFactoryProps): JSX.Element {
        let { screen } = this.props;
        let { line, ...restProps } = lineProps;
        let realLine: LineType = line as LineType;
        return <Line key={realLine.lineid} screen={screen} line={realLine} {...restProps} />;
    }

    determineVisibleLines(win: ScreenLines): LineType[] {
        let { screen } = this.props;
        if (screen.filterRunning.get()) {
            return win.getRunningCmdLines();
        }
        return win.getNonArchivedLines();
    }

    @boundMethod
    disableFilter() {
        let { screen } = this.props;
        mobx.action(() => {
            screen.filterRunning.set(false);
        })();
    }

    render() {
        let { session, screen } = this.props;
        let win = this.getScreenLines();
        if (win == null || !win.loaded.get()) {
            return this.renderError("...", true);
        }
        if (win.loadError.get() != null) {
            return this.renderError(sprintf("(%s)", win.loadError.get()), false);
        }
        if (this.width.get() == 0) {
            return this.renderError("", false);
        }
        let cdata = GlobalModel.clientData.get();
        if (cdata == null) {
            return this.renderError("loading client data", true);
        }
        let isActive = screen.isActive();
        let lines = this.determineVisibleLines(win);
        let renderMode = this.renderMode.get();
        const renderVersion = GlobalModel.renderVersion.get();
        const termRenderVersion = GlobalModel.termRenderVersion.get();

        // console.log("re-rendered", this.state.termThemeSrcEl);

        return (
            <div
                className="window-view"
                ref={this.windowViewRef}
                style={{ width: this.props.width }}
                data-screenid={screen.screenId}
                // key={`${screen.screenId}-${termRenderVersion}`}
            >
                <If condition={lines.length == 0}>
                    <If condition={screen.nextLineNum.get() != 1}>
                        <div className="window-empty" ref={this.windowViewRef} data-screenid={screen.screenId}>
                            <div key="lines" className="lines"></div>
                            <div key="window-empty" className={cn("window-empty")}>
                                <div>
                                    <code className="text-standard">
                                        [workspace="{session.name.get()}" tab="{screen.name.get()}"]
                                    </code>
                                </div>
                            </div>
                        </div>
                    </If>
                </If>
                <If condition={lines.length > 0}>
                    <LinesView
                        screen={screen}
                        width={this.width.get()}
                        lines={lines}
                        renderMode={renderMode}
                        lineFactory={this.buildLineComponent}
                    />
                </If>
                <If condition={screen.filterRunning.get()}>
                    <div className="filter-running">
                        <div className="filter-mask" />
                        <div className="filter-content" onClick={this.disableFilter}>
                            Showing Running Commands &nbsp;
                            <i className="fa-sharp fa-solid fa-xmark-large" />
                        </div>
                    </div>
                </If>
            </div>
        );
    }
}

export { ScreenView };<|MERGE_RESOLUTION|>--- conflicted
+++ resolved
@@ -50,23 +50,12 @@
     }
 
     componentDidMount() {
-        let { screen } = this.props;
         let elem = this.screenViewRef.current;
         if (elem != null) {
             this.rszObs = new ResizeObserver(this.handleResize_debounced);
             this.rszObs.observe(elem);
             this.handleResize();
         }
-<<<<<<< HEAD
-        let viewOpts = screen.viewOpts.get();
-        let hasSidebar = viewOpts?.sidebar?.open;
-        if (hasSidebar) {
-            mobx.action(() => this.sidebarShowing.set(true))();
-        }
-
-        // this.setupThemeReaction();
-=======
->>>>>>> f41ac1d5
     }
 
     componentDidUpdate() {
@@ -513,23 +502,6 @@
             screen.screenSizeCallback({ height: height, width: width });
         })();
     }
-
-    // componentDidUpdate(): void {
-    // const { screen } = this.props;
-    // const clientData = GlobalModel.clientData.get();
-    // const { termtheme } = clientData?.feopts;
-    // if (termtheme && this.windowViewRef.current && this.theme != termtheme[screen.screenId]) {
-    //     const newTermTheme = termtheme[screen.screenId];
-    //     this.theme = newTermTheme ?? this.theme;
-    //     const reset = newTermTheme == null;
-    //     GlobalModel.applyTermTheme(this.windowViewRef.current, this.theme, reset);
-    //     if (reset) {
-    //         this.theme = null;
-    //     }
-    // }
-    // GlobalModel.bumpRenderVersion();
-    // }
-
     componentDidMount() {
         const { screen } = this.props;
         let wvElem = this.windowViewRef.current;
@@ -540,28 +512,12 @@
             this.rszObs = new ResizeObserver(this.handleResize.bind(this));
             this.rszObs.observe(wvElem);
         }
-<<<<<<< HEAD
-
-        // this.themeReactionDisposer = mobx.reaction(
-        //     () => {
-        //         return GlobalModel.getActiveScreen();
-        //     },
-        //     (screen) => {
-        //         const currTheme = screen ? GlobalModel.getTermTheme()[screen.sessionId] : null;
-        //         if (screen && currTheme !== this.theme) {
-        //             GlobalCommandRunner.setSessionTermTheme(screen.sessionId, currTheme, false);
-        //             this.theme = currTheme;
-        //         }
-        //     }
-        // );
-=======
         if (screen.isNew) {
             screen.isNew = false;
             mobx.action(() => {
                 GlobalModel.tabSettingsOpen.set(true);
             })();
         }
->>>>>>> f41ac1d5
     }
 
     componentWillUnmount() {
@@ -682,21 +638,14 @@
         if (cdata == null) {
             return this.renderError("loading client data", true);
         }
-        let isActive = screen.isActive();
         let lines = this.determineVisibleLines(win);
         let renderMode = this.renderMode.get();
-        const renderVersion = GlobalModel.renderVersion.get();
-        const termRenderVersion = GlobalModel.termRenderVersion.get();
-
-        // console.log("re-rendered", this.state.termThemeSrcEl);
-
         return (
             <div
                 className="window-view"
                 ref={this.windowViewRef}
                 style={{ width: this.props.width }}
                 data-screenid={screen.screenId}
-                // key={`${screen.screenId}-${termRenderVersion}`}
             >
                 <If condition={lines.length == 0}>
                     <If condition={screen.nextLineNum.get() != 1}>
