--- conflicted
+++ resolved
@@ -224,14 +224,6 @@
             sessionId = session.sessionId;
             activeScreen = session.getActiveScreen();
         }
-<<<<<<< HEAD
-        let cmdInputHeight = model.inputModel.cmdInputHeight.get();
-        if (cmdInputHeight == 0) {
-            cmdInputHeight = textmeasure.baseCmdInputHeight(GlobalModel.lineHeightEnv); // this is the base size of cmdInput (measured using devtools)
-        }
-=======
-
->>>>>>> 73e5515e
         const isHidden = GlobalModel.activeMainView.get() != "session";
         const mainSidebarModel = GlobalModel.mainSidebarModel;
         const showTabSettings = GlobalModel.tabSettingsOpen.get();
@@ -270,16 +262,7 @@
                     </div>
                 </If>
                 <ErrorBoundary key="eb">
-<<<<<<< HEAD
                     <ScreenView key={`screenview-${sessionId}`} session={session} screen={activeScreen} />
-                    <div className="cmdinput-height-placeholder" style={{ height: cmdInputHeight }}></div>
-=======
-                    <ScreenView
-                        key={`screenview-${sessionId}-${termRenderVersion}`}
-                        session={session}
-                        screen={activeScreen}
-                    />
->>>>>>> 73e5515e
                     <If condition={activeScreen != null}>
                         <CmdInput key={"cmdinput-" + sessionId} />
                     </If>
