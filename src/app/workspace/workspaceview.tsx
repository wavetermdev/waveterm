--- conflicted
+++ resolved
@@ -90,7 +90,95 @@
 }
 
 @mobxReact.observer
-<<<<<<< HEAD
+class TabSettingsPulldownKeybindings extends React.Component<{}, {}> {
+    componentDidMount() {
+        let keybindManager = GlobalModel.keybindManager;
+        keybindManager.registerKeybinding("pane", "tabsettings", "generic:cancel", (waveEvent) => {
+            GlobalModel.closeTabSettings();
+            return true;
+        });
+    }
+
+    componentWillUnmount() {
+        GlobalModel.keybindManager.unregisterDomain("tabsettings");
+    }
+
+    render() {
+        return null;
+    }
+}
+
+@mobxReact.observer
+class TabSettings extends React.Component<{ screen: Screen }, {}> {
+    errorMessage: OV<string> = mobx.observable.box(null, { name: "TabSettings-errorMessage" });
+
+    @boundMethod
+    handleDeleteScreen(): void {
+        const { screen } = this.props;
+        if (screen == null) {
+            return;
+        }
+        if (screen.getScreenLines().lines.length == 0) {
+            GlobalCommandRunner.screenDelete(screen.screenId, false);
+            GlobalModel.modalsModel.popModal();
+            return;
+        }
+        let message = ScreenDeleteMessage;
+        let alertRtn = GlobalModel.showAlert({ message: message, confirm: true, markdown: true });
+        alertRtn.then((result) => {
+            if (!result) {
+                return;
+            }
+            let prtn = GlobalCommandRunner.screenDelete(screen.screenId, false);
+            util.commandRtnHandler(prtn, this.errorMessage);
+            GlobalModel.modalsModel.popModal();
+        });
+    }
+
+    render() {
+        let { screen } = this.props;
+        let rptr = screen.curRemote.get();
+        return (
+            <div className="newtab-container">
+                <div className="newtab-section name-section">
+                    <TabNameTextField screen={screen} errorMessage={this.errorMessage} />
+                </div>
+                <div className="newtab-spacer" />
+                <div className="newtab-section conn-section">
+                    <div className="unselectable">
+                        You're connected to "{getRemoteStrWithAlias(rptr)}". Do you want to change it?
+                    </div>
+                    <div>
+                        <TabRemoteSelector screen={screen} errorMessage={this.errorMessage} />
+                    </div>
+                    <div className="text-caption cr-help-text">
+                        To change connection from the command line use `cr [alias|user@host]`
+                    </div>
+                </div>
+                <div className="newtab-spacer" />
+                <div className="newtab-section">
+                    <TabIconSelector screen={screen} errorMessage={this.errorMessage} />
+                </div>
+                <div className="newtab-spacer" />
+                <div className="newtab-section">
+                    <TabColorSelector screen={screen} errorMessage={this.errorMessage} />
+                </div>
+                <div className="newtab-spacer" />
+                <div className="newtab-section">
+                    <Button
+                        onClick={this.handleDeleteScreen}
+                        style={{ paddingTop: 4, paddingBottom: 4 }}
+                        className="primary greyoutlined greytext hover-danger"
+                    >
+                        Delete Tab
+                    </Button>
+                </div>
+            </div>
+        );
+    }
+}
+
+@mobxReact.observer
 class WorkspaceView extends React.Component<{}, {}> {
     sessionRef = React.createRef<HTMLDivElement>();
     theme: string;
@@ -147,105 +235,6 @@
         }
     }
 
-    render() {
-        const session = GlobalModel.getActiveSession();
-        if (session == null) {
-            return (
-                <div className="session-view">
-                    <div className="center-message">
-                        <div>(no active workspace)</div>
-=======
-class TabSettingsPulldownKeybindings extends React.Component<{}, {}> {
-    componentDidMount() {
-        let keybindManager = GlobalModel.keybindManager;
-        keybindManager.registerKeybinding("pane", "tabsettings", "generic:cancel", (waveEvent) => {
-            GlobalModel.closeTabSettings();
-            return true;
-        });
-    }
-
-    componentWillUnmount() {
-        GlobalModel.keybindManager.unregisterDomain("tabsettings");
-    }
-
-    render() {
-        return null;
-    }
-}
-
-@mobxReact.observer
-class TabSettings extends React.Component<{ screen: Screen }, {}> {
-    errorMessage: OV<string> = mobx.observable.box(null, { name: "TabSettings-errorMessage" });
-
-    @boundMethod
-    handleDeleteScreen(): void {
-        const { screen } = this.props;
-        if (screen == null) {
-            return;
-        }
-        if (screen.getScreenLines().lines.length == 0) {
-            GlobalCommandRunner.screenDelete(screen.screenId, false);
-            GlobalModel.modalsModel.popModal();
-            return;
-        }
-        let message = ScreenDeleteMessage;
-        let alertRtn = GlobalModel.showAlert({ message: message, confirm: true, markdown: true });
-        alertRtn.then((result) => {
-            if (!result) {
-                return;
-            }
-            let prtn = GlobalCommandRunner.screenDelete(screen.screenId, false);
-            util.commandRtnHandler(prtn, this.errorMessage);
-            GlobalModel.modalsModel.popModal();
-        });
-    }
-
-    render() {
-        let { screen } = this.props;
-        let rptr = screen.curRemote.get();
-        return (
-            <div className="newtab-container">
-                <div className="newtab-section name-section">
-                    <TabNameTextField screen={screen} errorMessage={this.errorMessage} />
-                </div>
-                <div className="newtab-spacer" />
-                <div className="newtab-section conn-section">
-                    <div className="unselectable">
-                        You're connected to "{getRemoteStrWithAlias(rptr)}". Do you want to change it?
->>>>>>> f41ac1d5
-                    </div>
-                    <div>
-                        <TabRemoteSelector screen={screen} errorMessage={this.errorMessage} />
-                    </div>
-                    <div className="text-caption cr-help-text">
-                        To change connection from the command line use `cr [alias|user@host]`
-                    </div>
-                </div>
-                <div className="newtab-spacer" />
-                <div className="newtab-section">
-                    <TabIconSelector screen={screen} errorMessage={this.errorMessage} />
-                </div>
-                <div className="newtab-spacer" />
-                <div className="newtab-section">
-                    <TabColorSelector screen={screen} errorMessage={this.errorMessage} />
-                </div>
-                <div className="newtab-spacer" />
-                <div className="newtab-section">
-                    <Button
-                        onClick={this.handleDeleteScreen}
-                        style={{ paddingTop: 4, paddingBottom: 4 }}
-                        className="primary greyoutlined greytext hover-danger"
-                    >
-                        Delete Tab
-                    </Button>
-                </div>
-            </div>
-        );
-    }
-}
-
-@mobxReact.observer
-class WorkspaceView extends React.Component<{}, {}> {
     @boundMethod
     toggleTabSettings() {
         mobx.action(() => {
@@ -262,23 +251,15 @@
             sessionId = session.sessionId;
             activeScreen = session.getActiveScreen();
         }
-<<<<<<< HEAD
-        const activeScreen = session.getActiveScreen();
-        let cmdInputHeight = GlobalModel.inputModel.cmdInputHeight.get();
-=======
         let cmdInputHeight = model.inputModel.cmdInputHeight.get();
->>>>>>> f41ac1d5
         if (cmdInputHeight == 0) {
             cmdInputHeight = textmeasure.baseCmdInputHeight(GlobalModel.lineHeightEnv); // this is the base size of cmdInput (measured using devtools)
         }
+
         const isHidden = GlobalModel.activeMainView.get() != "session";
         const mainSidebarModel = GlobalModel.mainSidebarModel;
-<<<<<<< HEAD
         const termRenderVersion = GlobalModel.termRenderVersion.get();
-
-=======
         const showTabSettings = GlobalModel.tabSettingsOpen.get();
->>>>>>> f41ac1d5
         return (
             <div
                 ref={this.sessionRef}
@@ -303,18 +284,12 @@
                         </If>
                     </div>
                 </If>
-<<<<<<< HEAD
-                <ScreenTabs key={"tabs-" + session.sessionId} session={session} />
-                <ErrorBoundary>
+                <ErrorBoundary key="eb">
                     <ScreenView
                         key={`screenview-${session.sessionId}-${termRenderVersion}`}
                         session={session}
                         screen={activeScreen}
                     />
-=======
-                <ErrorBoundary key="eb">
-                    <ScreenView key={"screenview-" + sessionId} session={session} screen={activeScreen} />
->>>>>>> f41ac1d5
                     <div className="cmdinput-height-placeholder" style={{ height: cmdInputHeight }}></div>
                     <If condition={activeScreen != null}>
                         <CmdInput key={"cmdinput-" + sessionId} />
