import * as React from "react";
import { RendererContext, RendererOpts, LineStateType } from "../types";
import Editor from "@monaco-editor/react";
import { GlobalModel, GlobalCommandRunner } from "../model";
import loader from "@monaco-editor/loader";
loader.config({ paths: { vs: "./node_modules/monaco-editor/min/vs" } });

function renderCmdText(text: string): any {
    return <span>&#x2318;{text}</span>;
}

// there is a global monaco variable (TODO get the correct TS type)
declare var monaco: any;

class SourceCodeRenderer extends React.Component<
    {
        data: Blob;
        readOnly: boolean;
        cmdstr: string;
        cwd: string;
        readOnly: boolean;
        notFound: boolean;
        exitcode: number;
        context: RendererContext;
        opts: RendererOpts;
        savedHeight: number;
        scrollToBringIntoViewport: () => void;
        lineState: LineStateType;
    },
    {
        code: string;
        languages: string[];
        selectedLanguage: string;
        isSave: boolean;
        isClosed: boolean;
        editorHeight: number;
        message: { status: string; text: string };
    }
> {
    /**
     * codeCache is a Hashmap with key=screenId:lineId:filepath and value=code
     * Editor should never read the code directly from the filesystem. it should read from the cache.
     */
    static codeCache = new Map();

    filePath;
    cacheKey;
    originalData;
    monacoEditor: any; // reference to mounted monaco editor.  TODO need the correct type

    constructor(props) {
        super(props);
        this.monacoEditor = null;
        this.state = {
            code: null,
            languages: [],
            selectedLanguage: "",
            isSave: false,
            isClosed: false,
            editorHeight: props.savedHeight,
            message: null,
        };
    }

    componentDidMount(): void {
        this.filePath = this.props.lineState["prompt:file"];
        const { screenId, lineId } = this.props.context;
        this.cacheKey = `${screenId}-${lineId}-${this.filePath}`;
        const code = SourceCodeRenderer.codeCache.get(this.cacheKey);
        if (code) {
            this.setState({ code, isClosed: this.props.lineState["prompt:closed"] });
        } else
            this.props.data.text().then((code) => {
                this.originalData = code;
                this.setState({ code, isClosed: this.props.lineState["prompt:closed"] });
                SourceCodeRenderer.codeCache.set(this.cacheKey, code);
            });
    }

    setInitialLanguage = (editor) => {
        const { screenId, lineId } = this.props.context;
        // set all languages
        const languages = monaco.languages.getLanguages().map((lang) => lang.id);
        this.setState({ languages });
        // detect the current language from previous settings
        let detectedLanguage = this.props.lineState["lang"];
        // if not found, we try to grab the filename from with filePath (coming from lineState["prompt:file"]) or cmdstr
        if (!detectedLanguage) {
            const strForFilePath = this.filePath || this.props.cmdstr;
            const extension = strForFilePath.match(/(?:[^\\\/:*?"<>|\r\n]+\.)([a-zA-Z0-9]+)\b/)?.[1] || "";
            const detectedLanguageObj = monaco.languages
                .getLanguages()
                .find((lang) => lang.extensions?.includes("." + extension));
            if (detectedLanguageObj) {
                detectedLanguage = detectedLanguageObj.id;
                GlobalCommandRunner.setLineState(
                    screenId,
                    lineId,
                    { ...this.props.lineState, lang: detectedLanguage },
                    false
                );
            }
        }
        if (detectedLanguage) {
            const model = editor.getModel();
            if (model) {
                monaco.editor.setModelLanguage(model, detectedLanguage);
                this.setState({ selectedLanguage: detectedLanguage });
            }
        }
    };

    handleEditorDidMount = (editor, monaco) => {
        this.monacoEditor = editor;
        this.setInitialLanguage(editor);
        this.setEditorHeight();
        editor.onKeyDown((e) => {
            if (e.code === "KeyS" && (e.ctrlKey || e.metaKey) && this.state.isSave) {
                e.preventDefault();
                this.doSave();
            }
            if (e.code === "KeyD" && (e.ctrlKey || e.metaKey) && !this.state.isSave) {
                e.preventDefault();
                this.doClose();
            }
        });
    };

    handleLanguageChange = (event) => {
        const { screenId, lineId } = this.props.context;
        const selectedLanguage = event.target.value;
        this.setState({ selectedLanguage });
        if (this.monacoEditor) {
            const model = this.monacoEditor.getModel();
            if (model) {
                monaco.editor.setModelLanguage(model, selectedLanguage);
                GlobalCommandRunner.setLineState(
                    screenId,
                    lineId,
                    {
                        ...this.props.lineState,
                        lang: selectedLanguage,
                    },
                    false
                );
            }
        }
    };

    doSave = () => {
        if (!this.state.isSave) return;
        const { screenId, lineId } = this.props.context;
        const encodedCode = new TextEncoder().encode(this.state.code);
        GlobalModel.writeRemoteFile(screenId, lineId, this.filePath, encodedCode, { useTemp: true })
            .then(() => {
                this.originalData = this.state.code;
                this.setState({
                    isSave: false,
                    message: { status: "success", text: `Saved to ${this.props.cwd}/${this.filePath}` },
                });
                setTimeout(() => this.setState({ message: null }), 3000);
            })
            .catch((e) => {
                this.setState({ message: { status: "error", text: e.message } });
                setTimeout(() => this.setState({ message: null }), 3000);
            });
    };

    doClose = () => {
        if (this.state.isSave) return;
        const { screenId, lineId } = this.props.context;
        GlobalCommandRunner.setLineState(screenId, lineId, { ...this.props.lineState, "prompt:closed": true }, false)
            .then(() => {
                this.setState({
                    isClosed: true,
                    message: { status: "success", text: `Closed. This editor is now read-only` },
                });
                setTimeout(() => {
                    this.setEditorHeight();
                }, 100);
                setTimeout(() => {
                    this.setState({ message: null });
                }, 3000);
            })
            .catch((e) => {
                this.setState({ message: { status: "error", text: e.message } });

                setTimeout(() => {
                    this.setState({ message: null });
                }, 3000);
            });
    };

    handleEditorChange = (code) => {
        SourceCodeRenderer.codeCache.set(this.cacheKey, code);
        this.setState({ code }, () => {
            this.setEditorHeight();
            this.props.data.text().then((originalCode) => this.setState({ isSave: code !== originalCode }));
        });
    };

    setEditorHeight = () => {
        const fullWindowHeight = this.props.opts.maxSize.height;
        let _editorHeight = fullWindowHeight;
        let allowEditing = this.getAllowEditing();
        if (!allowEditing) {
            const noOfLines = Math.max(this.state.code.split("\n").length, 5);
            _editorHeight = Math.min(noOfLines * GlobalModel.termFontSize.get() * 1.5 + 10, fullWindowHeight);
        }
        this.setState({ editorHeight: _editorHeight }, () => this.props.scrollToBringIntoViewport());
    };

    getAllowEditing(): boolean {
        let lineState = this.props.lineState;
        let mode = lineState["mode"] || "view";
        if (mode == "view") {
            return false;
        }
        return !(this.props.readOnly || this.state.isClosed);
    }

    render() {
<<<<<<< HEAD
        const { opts, exitcode } = this.props;
        const { language, code, isSave } = this.state;
=======
        const { opts, exitcode, readOnly } = this.props;
        const { selectedLanguage, code, isSave, isClosed } = this.state;
>>>>>>> e78ea629

        if (code == null)
            return <div className="renderer-container code-renderer" style={{ height: this.props.savedHeight }} />;

        if (exitcode === 1)
            return (
                <div
                    className="renderer-container code-renderer"
                    style={{
                        fontSize: GlobalModel.termFontSize.get(),
                        fontFamily: "JetBrains Mono",
                        color: "white",
                    }}
                >
                    {code}
                </div>
            );

        let allowEditing = this.getAllowEditing();
        return (
            <div className="renderer-container code-renderer">
                <div className="scroller" style={{ maxHeight: opts.maxSize.height, paddingBottom: "15px" }}>
                    <Editor
                        theme="hc-black"
                        height={this.state.editorHeight}
                        defaultLanguage={selectedLanguage}
                        defaultValue={code}
                        onMount={this.handleEditorDidMount}
                        options={{
                            scrollBeyondLastLine: false,
                            fontSize: GlobalModel.termFontSize.get(),
                            fontFamily: "JetBrains Mono",
<<<<<<< HEAD
                            readOnly: !allowEditing,
=======
                            readOnly: readOnly || isClosed,
>>>>>>> e78ea629
                        }}
                        onChange={this.handleEditorChange}
                    />
                </div>
                <div style={{ position: "absolute", bottom: "-3px", right: 0 }}>
                    <select
                        className="dropdown"
                        value={this.state.selectedLanguage}
                        onChange={this.handleLanguageChange}
                        style={{ minWidth: "6rem", maxWidth: "6rem", marginRight: "26px" }}
                    >
                        {this.state.languages.map((lang, index) => (
                            <option key={index} value={lang}>
                                {lang}
                            </option>
                        ))}
                    </select>
                    {allowEditing && (
                        <div className="cmd-hints" style={{ minWidth: "6rem", maxWidth: "6rem", marginLeft: "-18px" }}>
                            <div
                                onClick={this.doSave}
                                className={`hint-item ${isSave ? "save-enabled" : "save-disabled"}`}
                            >
                                {`save (`}
                                {renderCmdText("S")}
                                {`)`}
                            </div>
                        </div>
                    )}
                    {allowEditing && (
                        <div className="cmd-hints" style={{ minWidth: "6rem", maxWidth: "6rem", marginLeft: "-18px" }}>
                            <div
                                onClick={this.doClose}
                                className={`hint-item ${!isSave ? "close-enabled" : "close-disabled"}`}
                            >
                                {`close (`}
                                {renderCmdText("D")}
                                {`)`}
                            </div>
                        </div>
                    )}
                </div>
                {this.state.message && (
                    <div style={{ position: "absolute", bottom: "-3px", left: "14px" }}>
                        <div
                            className="message"
                            style={{
                                fontSize: GlobalModel.termFontSize.get(),
                                fontFamily: "JetBrains Mono",
                                background: `${this.state.message.status === "error" ? "red" : "#4e9a06"}`,
                            }}
                        >
                            {this.state.message.text}
                        </div>
                    </div>
                )}
            </div>
        );
    }
}

export { SourceCodeRenderer };<|MERGE_RESOLUTION|>--- conflicted
+++ resolved
@@ -220,13 +220,8 @@
     }
 
     render() {
-<<<<<<< HEAD
         const { opts, exitcode } = this.props;
-        const { language, code, isSave } = this.state;
-=======
-        const { opts, exitcode, readOnly } = this.props;
-        const { selectedLanguage, code, isSave, isClosed } = this.state;
->>>>>>> e78ea629
+        const { selectedLanguage, code, isSave } = this.state;
 
         if (code == null)
             return <div className="renderer-container code-renderer" style={{ height: this.props.savedHeight }} />;
@@ -259,11 +254,7 @@
                             scrollBeyondLastLine: false,
                             fontSize: GlobalModel.termFontSize.get(),
                             fontFamily: "JetBrains Mono",
-<<<<<<< HEAD
                             readOnly: !allowEditing,
-=======
-                            readOnly: readOnly || isClosed,
->>>>>>> e78ea629
                         }}
                         onChange={this.handleEditorChange}
                     />
