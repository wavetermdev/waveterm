import * as React from "react";
<<<<<<< HEAD
=======
import * as mobx from "mobx";
import * as mobxReact from "mobx-react";
import { RendererContext, RendererOpts, LineStateType } from "../types";
>>>>>>> 2e18c564
import Editor from "@monaco-editor/react";
import { GlobalModel } from "../model";

class SourceCodeRenderer extends React.Component<
    {
        data: Blob;
        cmdstr: String;
        cwd: String;
        exitcode: Number;
        context: RendererContext;
        opts: RendererOpts;
        savedHeight: number;
<<<<<<< HEAD
        scrollToBringIntoViewport: () => void;
=======
        lineState: LineStateType;
>>>>>>> 2e18c564
    },
    {}
> {
    /**
     * codeCache is a Hashmap with key=filepath and value=code
     * Editor should never read the code directly from the filesystem. it should read from the cache.
     * Upon loading a file (props.data contains the file-contents) FOR THE FIRST TIME,
     * we will put it in the cache, and will update the contents of the cache upon every onChange().
     * ALl this is to ensure that the file contents doesnt get reloaded when the line scrolls out of the viewport
     * (and hence the react component gets destroyed)
     */
    static codeCache = new Map();

    filePath;
    constructor(props) {
        super(props);
        this.editorRef = React.createRef();
        this.state = {
            code: "",
            language: "",
            languages: [],
            selectedLanguage: "",
            isFullWindow: false,
            isSave: false,
            editorHeight: props.savedHeight,
            errorMessage: null,
        };
    }

    componentDidMount(): void {
        // DANGEROUS ... I AM ASSUMING THE COMMAND IS IN FORMAT cat prompt_samples/sample.java
        // filePath should be saved in the new lineOpts field that Mike is working on :)
        this.filePath = `${this.props.cwd}/${this.props.cmdstr.split(" ")[1]}`;
        const code = SourceCodeRenderer.codeCache.get(this.filePath);
        if (code) {
            this.setState({ code });
        } else
            this.props.data.text().then((code) => {
                this.setState({ code });
                SourceCodeRenderer.codeCache.set(this.filePath, code);
            });
    }

    handleEditorDidMount = (editor, monaco) => {
        const extension = this.props.cmdstr.match(/(?:[^\\\/:*?"<>|\r\n]+\.)([a-zA-Z0-9]+)\b/)?.[1] || "";
        const detectedLanguage = monaco.languages
            .getLanguages()
            .find((lang) => lang.extensions?.includes("." + extension));
        const languages = monaco.languages.getLanguages().map((lang) => lang.id);
        this.setState({ languages });
        if (detectedLanguage) {
            this.editorRef.current = editor;
            const model = editor.getModel();
            if (model) {
                monaco.editor.setModelLanguage(model, detectedLanguage.id);
                this.setState({ selectedLanguage: detectedLanguage.id, language: detectedLanguage.id });
            }
        }
        this.setEditorHeight();
    };

    handleLanguageChange = (event) => {
        const selectedLanguage = event.target.value;
        this.setState({ selectedLanguage });
        if (this.editorRef.current) {
            const model = this.editorRef.current.getModel();
            if (model) {
                monaco.editor.setModelLanguage(model, selectedLanguage);
                this.setState({ language: selectedLanguage });
            }
        }
    };

    toggleFit = () => {
        const isFullWindow = !this.state.isFullWindow;
        this.setState({ isFullWindow });
        this.setEditorHeight();
        setTimeout(() => this.props.scrollToBringIntoViewport(), 350);
    };

    doSave = () => {
        // call the function that would save the file to filesystem. would likely be async
        // as a result of the save operation, the entire component should get reloaded (** HOW **)
        // once its reloaded, this.props.data.text() should contain the latest code
        // in which case, the cache will get refilled and we can consider the transaction "committed"
        this.setState({ errorMessage: "File could not be saved" });
        setTimeout(() => this.setState({ errorMessage: null }), 3000);
    };

    handleEditorChange = (code) => {
        this.setState({ isFullWindow: true, code });
        SourceCodeRenderer.codeCache.set(this.filePath, code);
        this.setEditorHeight();
        setTimeout(() => this.props.scrollToBringIntoViewport(), 350);
        this.props.data.text().then((originalCode) => this.setState({ isSave: code !== originalCode }));
    };

    setEditorHeight = () => {
        const fullWindowHeight = parseInt(this.props.opts.maxSize.height);
        let _editorHeight = fullWindowHeight;
        if (!this.state.isFullWindow) {
            const noOfLines = this.state.code.split("\n").length;
            _editorHeight = Math.min(noOfLines * GlobalModel.termFontSize.get() * 1.5 + 10, fullWindowHeight);
        }
        this.setState({ editorHeight: _editorHeight });
    };

    render() {
        const { opts, exitcode } = this.props;
        const { lang, code, isSave } = this.state;

        if (!code)
            return <div className="renderer-container code-renderer" style={{ height: this.props.savedHeight }} />;

        if (exitcode === 1)
            return (
                <div
                    className="renderer-container code-renderer"
                    style={{
                        fontSize: GlobalModel.termFontSize.get(),
                        fontFamily: "JetBrains Mono",
                        color: "white",
                    }}
                >
                    {code}
                </div>
            );

        return (
            <div className="renderer-container code-renderer">
                <div className="scroller" style={{ maxHeight: opts.maxSize.height, paddingBottom: "15px" }}>
                    <Editor
                        theme="hc-black"
                        height={this.state.editorHeight}
                        defaultLanguage={lang}
                        defaultValue={code}
                        onMount={this.handleEditorDidMount}
                        options={{
                            scrollBeyondLastLine: false,
                            fontSize: GlobalModel.termFontSize.get(),
                            fontFamily: "JetBrains Mono",
                            readOnly: this.props.opts.readOnly,
                        }}
                        onChange={this.handleEditorChange}
                    />
                </div>
                <div style={{ position: "absolute", bottom: "-3px", right: 0 }}>
                    <select
                        className="dropdown"
                        value={this.state.selectedLanguage}
                        onChange={this.handleLanguageChange}
                        style={{ minWidth: "6rem", maxWidth: "6rem", marginRight: "8px" }}
                    >
                        {this.state.languages.map((lang, index) => (
                            <option key={index} value={lang}>
                                {lang}
                            </option>
                        ))}
                    </select>
                    <div className="cmd-hints" style={{ minWidth: "6rem", maxWidth: "6rem" }}>
                        <div onClick={this.toggleFit} className="hint-item color-white">
                            {this.state.isFullWindow ? `shrink` : `expand`}
                        </div>
                    </div>
                    {!this.props.opts.readOnly && (
                        <div className="cmd-hints" style={{ minWidth: "6rem", maxWidth: "6rem", marginLeft: "-18px" }}>
                            <div
                                onClick={this.doSave}
                                className={`hint-item ${isSave ? "save-enabled" : "save-disabled"}`}
                            >
                                {"save"}
                            </div>
                        </div>
                    )}
                </div>
                {this.state.errorMessage && (
                    <div style={{ position: "absolute", bottom: "-3px", left: "14px" }}>
                        <div
                            className="error"
                            style={{ fontSize: GlobalModel.termFontSize.get(), fontFamily: "JetBrains Mono" }}
                        >
                            {this.state.errorMessage}
                        </div>
                    </div>
                )}
            </div>
        );
    }
}

export { SourceCodeRenderer };<|MERGE_RESOLUTION|>--- conflicted
+++ resolved
@@ -1,10 +1,5 @@
 import * as React from "react";
-<<<<<<< HEAD
-=======
-import * as mobx from "mobx";
-import * as mobxReact from "mobx-react";
 import { RendererContext, RendererOpts, LineStateType } from "../types";
->>>>>>> 2e18c564
 import Editor from "@monaco-editor/react";
 import { GlobalModel } from "../model";
 
@@ -17,11 +12,8 @@
         context: RendererContext;
         opts: RendererOpts;
         savedHeight: number;
-<<<<<<< HEAD
         scrollToBringIntoViewport: () => void;
-=======
         lineState: LineStateType;
->>>>>>> 2e18c564
     },
     {}
 > {
