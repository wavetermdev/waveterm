--- conflicted
+++ resolved
@@ -254,10 +254,7 @@
         padding-top: 10px;
         padding-bottom: 15px;
     }
-<<<<<<< HEAD
-=======
-
->>>>>>> 49535504
+    
     .monaco-editor .monaco-editor-background {
         background-color: rgba(255, 255, 255, 0.075) !important;
     }
@@ -334,7 +331,6 @@
     font-size: 12px;
 }
 
-<<<<<<< HEAD
 .renderer-container.mustache-renderer {
     color: @term-white;
     .cmd-hints {
@@ -354,11 +350,7 @@
     }
 }
 
-.markdown-renderer .markdown,
-.mustache-renderer .mustache {
-=======
-.renderer-container .markdown {
->>>>>>> 49535504
+.renderer-container .content {
     padding: 5px;
     line-height: 1.5;
     width: fit-content;
