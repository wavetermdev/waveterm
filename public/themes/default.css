--- conflicted
+++ resolved
@@ -222,8 +222,7 @@
     --modal-bg-color: var(--app-bg-color);
     --modal-header-bottom-border-color: rgba(241, 246, 243, 0.15);
 
-<<<<<<< HEAD
-    --logo-button-hover-bg-color: #1e1e1e;
+    --logo-button-hover-bg-color: var(--app-accent-bg-color);
 
     --xterm-viewport-border-color: rgba(241, 246, 243, 0.15);
 
@@ -232,7 +231,4 @@
     --datepicker-header-fade-color: rgba(255, 255, 255, 0.4);
     --datepicker-year-header-bg-color: rgba(255, 255, 255, 0.2); /* Light grey background */
     --datepicker-year-header-border-color: rgba(241, 246, 243, 0.15); /* Light grey border */
-=======
-    --logo-button-hover-bg-color: var(--app-accent-bg-color);
->>>>>>> c7b77608
 }