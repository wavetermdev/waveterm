--- conflicted
+++ resolved
@@ -1022,12 +1022,13 @@
 	w.Write(dirListJson)
 }
 
-<<<<<<< HEAD
 func configWatcher() {
 	watcher := configstore.GetWatcher()
 	if watcher != nil {
 		watcher.Start()
-=======
+	}
+}
+
 func startupActivityUpdate() {
 	activity := telemetry.ActivityUpdate{
 		NumConns: remote.NumRemotes(),
@@ -1050,7 +1051,6 @@
 	err := telemetry.UpdateActivity(ctx, activity) // do NOT use the go routine wrap here (this needs to be synchronous)
 	if err != nil {
 		log.Printf("error updating shutdown activity: %v\n", err)
->>>>>>> 8f93b3e2
 	}
 }
 
