--- conflicted
+++ resolved
@@ -23,7 +23,6 @@
 	"github.com/kevinburke/ssh_config"
 	"github.com/wavetermdev/waveterm/waveshell/pkg/base"
 	"github.com/wavetermdev/waveterm/wavesrv/pkg/scbus"
-	"github.com/wavetermdev/waveterm/wavesrv/pkg/scpacket"
 	"github.com/wavetermdev/waveterm/wavesrv/pkg/sstore"
 	"github.com/wavetermdev/waveterm/wavesrv/pkg/userinput"
 	"golang.org/x/crypto/ssh"
@@ -52,26 +51,6 @@
 	}
 	return []ssh.Signer{dummySigner}, nil
 
-<<<<<<< HEAD
-	signer, err = ssh.ParsePrivateKeyWithPassphrase(privateKey, []byte(passphrase))
-	if err == nil {
-		return signer, err
-	}
-	if err != x509.IncorrectPasswordError && err.Error() != "bcrypt_pbkdf: empty password" {
-		log.Printf("qwerty: %+v", err)
-		return nil, fmt.Errorf("failed to parse private ssh key. err: %+v", err)
-	}
-	request := &userinput.UserInputRequestType{
-		ResponseType: "text",
-		QueryText:    fmt.Sprintf("Enter passphrase for the SSH key: %s", identityFile),
-		Title:        "Publickey Auth + Passphrase",
-	}
-	ctx, cancelFn := context.WithTimeout(context.Background(), 15*time.Second)
-	defer cancelFn()
-	response, err := userinput.GetUserInput(ctx, scbus.MainRpcBus, request)
-	if err != nil {
-		return nil, UserInputCancelError{Err: err}
-=======
 }
 
 // This is a workaround to only process one identity file at a time,
@@ -126,14 +105,13 @@
 			return createDummySigner()
 		}
 
-		request := &sstore.UserInputRequestType{
+		request := &userinput.UserInputRequestType{
 			ResponseType: "text",
 			QueryText:    fmt.Sprintf("Enter passphrase for the SSH key: %s", identityFile),
 			Title:        "Publickey Auth + Passphrase",
 		}
-		ctx, cancelFn := context.WithTimeout(context.Background(), 60*time.Second)
-		defer cancelFn()
-		response, err := sstore.MainBus.GetUserInput(ctx, request)
+		ctx, _ := context.WithTimeout(context.Background(), 60*time.Second)
+		response, err := userinput.GetUserInput(ctx, scbus.MainRpcBus, request)
 		if err != nil {
 			// this is an error where we actually do want to stop
 			// trying keys
@@ -145,7 +123,6 @@
 			return createDummySigner()
 		}
 		return []ssh.Signer{signer}, err
->>>>>>> 158378a7
 	}
 }
 
@@ -257,10 +234,10 @@
 	return os.OpenFile(knownHostsFilename, os.O_APPEND|os.O_WRONLY|os.O_CREATE, 0644)
 }
 
-func writeToKnownHosts(knownHostsFile string, newLine string, getUserVerification func() (*scpacket.UserInputResponsePacketType, error)) error {
+func writeToKnownHosts(knownHostsFile string, newLine string, getUserVerification func() (*userinput.UserInputResponsePacketType, error)) error {
 	if getUserVerification == nil {
-		getUserVerification = func() (*scpacket.UserInputResponsePacketType, error) {
-			return &scpacket.UserInputResponsePacketType{
+		getUserVerification = func() (*userinput.UserInputResponsePacketType, error) {
+			return &userinput.UserInputResponsePacketType{
 				Type:    "confirm",
 				Confirm: true,
 			}, nil
@@ -293,7 +270,7 @@
 	return f.Close()
 }
 
-func createUnknownKeyVerifier(knownHostsFile string, hostname string, remote string, key ssh.PublicKey) func() (*scpacket.UserInputResponsePacketType, error) {
+func createUnknownKeyVerifier(knownHostsFile string, hostname string, remote string, key ssh.PublicKey) func() (*userinput.UserInputResponsePacketType, error) {
 	base64Key := base64.StdEncoding.EncodeToString(key.Marshal())
 	queryText := fmt.Sprintf(
 		"The authenticity of host '%s (%s)' can't be established "+
@@ -309,14 +286,14 @@
 		Markdown:     true,
 		Title:        "Known Hosts Key Missing",
 	}
-	return func() (*scpacket.UserInputResponsePacketType, error) {
+	return func() (*userinput.UserInputResponsePacketType, error) {
 		ctx, cancelFn := context.WithTimeout(context.Background(), 60*time.Second)
 		defer cancelFn()
 		return userinput.GetUserInput(ctx, scbus.MainRpcBus, request)
 	}
 }
 
-func createMissingKnownHostsVerifier(knownHostsFile string, hostname string, remote string, key ssh.PublicKey) func() (*scpacket.UserInputResponsePacketType, error) {
+func createMissingKnownHostsVerifier(knownHostsFile string, hostname string, remote string, key ssh.PublicKey) func() (*userinput.UserInputResponsePacketType, error) {
 	base64Key := base64.StdEncoding.EncodeToString(key.Marshal())
 	queryText := fmt.Sprintf(
 		"The authenticity of host '%s (%s)' can't be established "+
@@ -333,7 +310,7 @@
 		Markdown:     true,
 		Title:        "Known Hosts File Missing",
 	}
-	return func() (*scpacket.UserInputResponsePacketType, error) {
+	return func() (*userinput.UserInputResponsePacketType, error) {
 		ctx, cancelFn := context.WithTimeout(context.Background(), 60*time.Second)
 		defer cancelFn()
 		return userinput.GetUserInput(ctx, scbus.MainRpcBus, request)
