--- conflicted
+++ resolved
@@ -34,11 +34,8 @@
 	"github.com/wavetermdev/waveterm/waveshell/pkg/shexec"
 	"github.com/wavetermdev/waveterm/waveshell/pkg/statediff"
 	"github.com/wavetermdev/waveterm/waveshell/pkg/utilfn"
-<<<<<<< HEAD
 	"github.com/wavetermdev/waveterm/waveshell/pkg/wlog"
-=======
 	"github.com/wavetermdev/waveterm/wavesrv/pkg/ephemeral"
->>>>>>> 9de25e48
 	"github.com/wavetermdev/waveterm/wavesrv/pkg/scbase"
 	"github.com/wavetermdev/waveterm/wavesrv/pkg/scbus"
 	"github.com/wavetermdev/waveterm/wavesrv/pkg/scpacket"
@@ -2018,14 +2015,13 @@
 			removeCmdWait(runPacket.CK)
 		}
 	}()
-	rct := &RunCmdType{
-		CK:        runPacket.CK,
-		SessionId: sessionId,
-		ScreenId:  screenId,
-		RemotePtr: remotePtr,
-		RunPacket: runPacket,
-		Ephemeral: rcOpts.Ephemeral,
-	}
+	runningCmdType := &RunCmdType{
+		CK:            runPacket.CK,
+		SessionId:     sessionId,
+		ScreenId:      screenId,
+		RemotePtr:     remotePtr,
+		RunPacket:     runPacket,
+		EphemeralOpts: rcOpts.EphemeralOpts}
 	// RegisterRpc + WaitForResponse is used to get any waveshell side errors
 	// waveshell will either return an error (in a ResponsePacketType) or a CmdStartPacketType
 	wlog.Logf("send run packet\n")
@@ -2035,7 +2031,7 @@
 		runCmdUpdateFn(runPacket.CK, func() {
 			if err != nil {
 				// the cmd failed (never started)
-				msh.handleCmdStartError(rct, err)
+				msh.handleCmdStartError(runningCmdType, err)
 				return
 			}
 			ctx, cancelFn := context.WithTimeout(context.Background(), 5*time.Second)
@@ -2073,19 +2069,7 @@
 			return nil, nil, fmt.Errorf("cannot create local ptyout file for running command: %v", err)
 		}
 	}
-<<<<<<< HEAD
-	msh.AddRunningCmd(rct)
-=======
-	runningCmdType := &RunCmdType{
-		CK:            runPacket.CK,
-		SessionId:     sessionId,
-		ScreenId:      screenId,
-		RemotePtr:     remotePtr,
-		RunPacket:     runPacket,
-		EphemeralOpts: rcOpts.EphemeralOpts}
 	msh.AddRunningCmd(runningCmdType)
->>>>>>> 9de25e48
-
 	return cmd, func() { removeCmdWait(runPacket.CK) }, nil
 }
 
@@ -2389,7 +2373,7 @@
 		return
 	}
 	defer msh.RemoveRunningCmd(rct.CK)
-	if rct.Ephemeral {
+	if rct.EphemeralOpts != nil {
 		// nothing to do for ephemeral commands besides remove the running command
 		return
 	}
