// Copyright 2023, Command Line Inc.
// SPDX-License-Identifier: Apache-2.0

package remote

import (
	"bytes"
	"context"
	"encoding/base64"
	"errors"
	"fmt"
	"io"
	"log"
	"os"
	"os/exec"
	"path"
	"regexp"
	"runtime/debug"
	"strconv"
	"strings"
	"sync"
	"syscall"
	"time"

	"github.com/alessio/shellescape"
	"github.com/armon/circbuf"
	"github.com/creack/pty"
	"github.com/google/uuid"
	"github.com/wavetermdev/waveterm/waveshell/pkg/base"
	"github.com/wavetermdev/waveterm/waveshell/pkg/packet"
	"github.com/wavetermdev/waveterm/waveshell/pkg/server"
	"github.com/wavetermdev/waveterm/waveshell/pkg/shellapi"
	"github.com/wavetermdev/waveterm/waveshell/pkg/shellenv"
	"github.com/wavetermdev/waveterm/waveshell/pkg/shexec"
	"github.com/wavetermdev/waveterm/waveshell/pkg/statediff"
	"github.com/wavetermdev/waveterm/waveshell/pkg/utilfn"
	"github.com/wavetermdev/waveterm/wavesrv/pkg/scbase"
	"github.com/wavetermdev/waveterm/wavesrv/pkg/scbus"
	"github.com/wavetermdev/waveterm/wavesrv/pkg/scpacket"
	"github.com/wavetermdev/waveterm/wavesrv/pkg/sstore"
	"github.com/wavetermdev/waveterm/wavesrv/pkg/telemetry"
	"github.com/wavetermdev/waveterm/wavesrv/pkg/userinput"

	"golang.org/x/crypto/ssh"
	"golang.org/x/mod/semver"
)

const RemoteTypeMShell = "mshell"
const DefaultTerm = "xterm-256color"
const DefaultMaxPtySize = 1024 * 1024
const CircBufSize = 64 * 1024
const RemoteTermRows = 8
const RemoteTermCols = 80
const PtyReadBufSize = 100
const RemoteConnectTimeout = 15 * time.Second
const RpcIterChannelSize = 100
const MaxInputDataSize = 1000

var envVarsToStrip map[string]bool = map[string]bool{
	"PROMPT":               true,
	"PROMPT_VERSION":       true,
	"MSHELL":               true,
	"MSHELL_VERSION":       true,
	"WAVETERM":             true,
	"WAVETERM_VERSION":     true,
	"TERM_PROGRAM":         true,
	"TERM_PROGRAM_VERSION": true,
	"TERM_SESSION_ID":      true,
}

// we add this ping packet to the MShellServer Commands in order to deal with spurious SSH output
// basically we guarantee the parser will see a valid packet (either an init error or a ping)
// so we can pass ignoreUntilValid to PacketParser
const PrintPingPacket = `printf "\n##N{\"type\": \"ping\"}\n"`

const MShellServerCommandFmt = `
PATH=$PATH:~/.mshell;
which mshell-[%VERSION%] > /dev/null;
if [[ "$?" -ne 0 ]]
then
  printf "\n##N{\"type\": \"init\", \"notfound\": true, \"uname\": \"%s | %s\"}\n" "$(uname -s)" "$(uname -m)"
else
  [%PINGPACKET%]
  mshell-[%VERSION%] --server
fi
`

func MakeLocalMShellCommandStr(isSudo bool) (string, error) {
	mshellPath, err := scbase.LocalMShellBinaryPath()
	if err != nil {
		return "", err
	}
	if isSudo {
		return fmt.Sprintf(`%s; sudo %s --server`, PrintPingPacket, shellescape.Quote(mshellPath)), nil
	} else {
		return fmt.Sprintf(`%s; %s --server`, PrintPingPacket, shellescape.Quote(mshellPath)), nil
	}
}

func MakeServerCommandStr() string {
	rtn := strings.ReplaceAll(MShellServerCommandFmt, "[%VERSION%]", semver.MajorMinor(scbase.MShellVersion))
	rtn = strings.ReplaceAll(rtn, "[%PINGPACKET%]", PrintPingPacket)
	return rtn
}

const (
	StatusConnected    = sstore.RemoteStatus_Connected
	StatusConnecting   = sstore.RemoteStatus_Connecting
	StatusDisconnected = sstore.RemoteStatus_Disconnected
	StatusError        = sstore.RemoteStatus_Error
)

func init() {
	if scbase.MShellVersion != base.MShellVersion {
		panic(fmt.Sprintf("prompt-server apishell version must match '%s' vs '%s'", scbase.MShellVersion, base.MShellVersion))
	}
}

var GlobalStore *Store

type Store struct {
	Lock       *sync.Mutex
	Map        map[string]*MShellProc // key=remoteid
	CmdWaitMap map[base.CommandKey][]func()
}

type pendingStateKey struct {
	ScreenId  string
	RemotePtr sstore.RemotePtrType
}

// provides state, acccess, and control for a waveshell server process
type MShellProc struct {
	Lock   *sync.Mutex
	Remote *sstore.RemoteType

	// runtime
	RemoteId           string // can be read without a lock
	Status             string
	ServerProc         *shexec.ClientProc // the server process
	UName              string
	Err                error
	ErrNoInitPk        bool
	ControllingPty     *os.File
	PtyBuffer          *circbuf.Buffer
	MakeClientCancelFn context.CancelFunc
	MakeClientDeadline *time.Time
	StateMap           *server.ShellStateMap
	NumTryConnect      int
	InitPkShellType    string
	DataPosMap         *utilfn.SyncMap[base.CommandKey, int64]

	// install
	InstallStatus      string
	NeedsMShellUpgrade bool
	InstallCancelFn    context.CancelFunc
	InstallErr         error

	// for synthetic commands (not run through RunCommand), this provides a way for them
	// to register to receive input events from the frontend (e.g. ReInit)
	CommandInputMap map[base.CommandKey]CommandInputSink

	RunningCmds      map[base.CommandKey]*RunCmdType
	PendingStateCmds map[pendingStateKey]base.CommandKey // key=[remoteinstance name] (in progress commands that might update the state)

	Client *ssh.Client
}

type CommandInputSink interface {
	HandleInput(feInput *scpacket.FeInputPacketType) error
}

type RunCmdType struct {
	CK            base.CommandKey
	SessionId     string
	ScreenId      string
	RemotePtr     sstore.RemotePtrType
	RunPacket     *packet.RunPacketType
	EphemeralOpts *packet.EphemeralRunOpts
}

type ReinitCommandSink struct {
	Remote *MShellProc
	ReqId  string
}

func (rcs *ReinitCommandSink) HandleInput(feInput *scpacket.FeInputPacketType) error {
	realData, err := base64.StdEncoding.DecodeString(feInput.InputData64)
	if err != nil {
		return fmt.Errorf("error decoding input data: %v", err)
	}
	inputPk := packet.MakeRpcInputPacket(rcs.ReqId)
	inputPk.Data = realData
	rcs.Remote.ServerProc.Input.SendPacket(inputPk)
	return nil
}

type RemoteRuntimeState = sstore.RemoteRuntimeState

func CanComplete(remoteType string) bool {
	switch remoteType {
	case sstore.RemoteTypeSsh:
		return true
	default:
		return false
	}
}

func (msh *MShellProc) GetStatus() string {
	msh.Lock.Lock()
	defer msh.Lock.Unlock()
	return msh.Status
}

func (msh *MShellProc) GetRemoteId() string {
	msh.Lock.Lock()
	defer msh.Lock.Unlock()
	return msh.Remote.RemoteId
}

func (msh *MShellProc) GetInstallStatus() string {
	msh.Lock.Lock()
	defer msh.Lock.Unlock()
	return msh.InstallStatus
}

func LoadRemotes(ctx context.Context) error {
	GlobalStore = &Store{
		Lock:       &sync.Mutex{},
		Map:        make(map[string]*MShellProc),
		CmdWaitMap: make(map[base.CommandKey][]func()),
	}
	allRemotes, err := sstore.GetAllRemotes(ctx)
	if err != nil {
		return err
	}
	var numLocal int
	var numSudoLocal int
	for _, remote := range allRemotes {
		msh := MakeMShell(remote)
		GlobalStore.Map[remote.RemoteId] = msh
		if remote.ConnectMode == sstore.ConnectModeStartup {
			go msh.Launch(false)
		}
		if remote.Local {
			if remote.IsSudo() {
				numSudoLocal++
			} else {
				numLocal++
			}
		}
	}
	if numLocal == 0 {
		return fmt.Errorf("no local remote found")
	}
	if numLocal > 1 {
		return fmt.Errorf("multiple local remotes found")
	}
	if numSudoLocal > 1 {
		return fmt.Errorf("multiple local sudo remotes found")
	}
	return nil
}

func LoadRemoteById(ctx context.Context, remoteId string) error {
	r, err := sstore.GetRemoteById(ctx, remoteId)
	if err != nil {
		return err
	}
	if r == nil {
		return fmt.Errorf("remote %s not found", remoteId)
	}
	msh := MakeMShell(r)
	GlobalStore.Lock.Lock()
	defer GlobalStore.Lock.Unlock()
	existingRemote := GlobalStore.Map[remoteId]
	if existingRemote != nil {
		return fmt.Errorf("cannot add remote %s, already in global map", remoteId)
	}
	GlobalStore.Map[r.RemoteId] = msh
	if r.ConnectMode == sstore.ConnectModeStartup {
		go msh.Launch(false)
	}
	return nil
}

func ReadRemotePty(ctx context.Context, remoteId string) (int64, []byte, error) {
	GlobalStore.Lock.Lock()
	defer GlobalStore.Lock.Unlock()
	msh := GlobalStore.Map[remoteId]
	if msh == nil {
		return 0, nil, nil
	}
	msh.Lock.Lock()
	defer msh.Lock.Unlock()
	barr := msh.PtyBuffer.Bytes()
	offset := msh.PtyBuffer.TotalWritten() - int64(len(barr))
	return offset, barr, nil
}

func AddRemote(ctx context.Context, r *sstore.RemoteType, shouldStart bool) error {
	GlobalStore.Lock.Lock()
	defer GlobalStore.Lock.Unlock()

	existingRemote := getRemoteByCanonicalName_nolock(r.RemoteCanonicalName)
	if existingRemote != nil {
		erCopy := existingRemote.GetRemoteCopy()
		if !erCopy.Archived {
			return fmt.Errorf("duplicate canonical name %q: cannot create new remote", r.RemoteCanonicalName)
		}
		r.RemoteId = erCopy.RemoteId
	}
	if r.Local {
		return fmt.Errorf("cannot create another local remote (there can be only one)")
	}

	err := sstore.UpsertRemote(ctx, r)
	if err != nil {
		return fmt.Errorf("cannot create remote %q: %v", r.RemoteCanonicalName, err)
	}
	newMsh := MakeMShell(r)
	GlobalStore.Map[r.RemoteId] = newMsh
	go newMsh.NotifyRemoteUpdate()
	if shouldStart {
		go newMsh.Launch(true)
	}
	return nil
}

func ArchiveRemote(ctx context.Context, remoteId string) error {
	GlobalStore.Lock.Lock()
	defer GlobalStore.Lock.Unlock()
	msh := GlobalStore.Map[remoteId]
	if msh == nil {
		return fmt.Errorf("remote not found, cannot archive")
	}
	if msh.Status == StatusConnected {
		return fmt.Errorf("cannot archive connected remote")
	}
	if msh.Remote.Local {
		return fmt.Errorf("cannot archive local remote")
	}
	rcopy := msh.GetRemoteCopy()
	archivedRemote := &sstore.RemoteType{
		RemoteId:            rcopy.RemoteId,
		RemoteType:          rcopy.RemoteType,
		RemoteCanonicalName: rcopy.RemoteCanonicalName,
		ConnectMode:         sstore.ConnectModeManual,
		Archived:            true,
		SSHConfigSrc:        rcopy.SSHConfigSrc,
	}
	err := sstore.UpsertRemote(ctx, archivedRemote)
	if err != nil {
		return err
	}
	newMsh := MakeMShell(archivedRemote)
	GlobalStore.Map[remoteId] = newMsh
	go newMsh.NotifyRemoteUpdate()
	return nil
}

var partialUUIDRe = regexp.MustCompile("^[0-9a-f]{8}$")

func isPartialUUID(s string) bool {
	return partialUUIDRe.MatchString(s)
}

func NumRemotes() int {
	GlobalStore.Lock.Lock()
	defer GlobalStore.Lock.Unlock()
	return len(GlobalStore.Map)
}

func GetRemoteByArg(arg string) *MShellProc {
	GlobalStore.Lock.Lock()
	defer GlobalStore.Lock.Unlock()
	isPuid := isPartialUUID(arg)
	for _, msh := range GlobalStore.Map {
		rcopy := msh.GetRemoteCopy()
		if rcopy.RemoteAlias == arg || rcopy.RemoteCanonicalName == arg || rcopy.RemoteId == arg {
			return msh
		}
		if isPuid && strings.HasPrefix(rcopy.RemoteId, arg) {
			return msh
		}
	}
	return nil
}

func getRemoteByCanonicalName_nolock(name string) *MShellProc {
	for _, msh := range GlobalStore.Map {
		rcopy := msh.GetRemoteCopy()
		if rcopy.RemoteCanonicalName == name {
			return msh
		}
	}
	return nil
}

func GetRemoteById(remoteId string) *MShellProc {
	GlobalStore.Lock.Lock()
	defer GlobalStore.Lock.Unlock()
	return GlobalStore.Map[remoteId]
}

func GetRemoteCopyById(remoteId string) *sstore.RemoteType {
	msh := GetRemoteById(remoteId)
	if msh == nil {
		return nil
	}
	rcopy := msh.GetRemoteCopy()
	return &rcopy
}

func GetRemoteMap() map[string]*MShellProc {
	GlobalStore.Lock.Lock()
	defer GlobalStore.Lock.Unlock()
	rtn := make(map[string]*MShellProc)
	for remoteId, msh := range GlobalStore.Map {
		rtn[remoteId] = msh
	}
	return rtn
}

func GetLocalRemote() *MShellProc {
	GlobalStore.Lock.Lock()
	defer GlobalStore.Lock.Unlock()
	for _, msh := range GlobalStore.Map {
		if msh.IsLocal() && !msh.IsSudo() {
			return msh
		}
	}
	return nil
}

func ResolveRemoteRef(remoteRef string) *RemoteRuntimeState {
	GlobalStore.Lock.Lock()
	defer GlobalStore.Lock.Unlock()

	_, err := uuid.Parse(remoteRef)
	if err == nil {
		msh := GlobalStore.Map[remoteRef]
		if msh != nil {
			state := msh.GetRemoteRuntimeState()
			return &state
		}
		return nil
	}
	for _, msh := range GlobalStore.Map {
		if msh.Remote.RemoteAlias == remoteRef || msh.Remote.RemoteCanonicalName == remoteRef {
			state := msh.GetRemoteRuntimeState()
			return &state
		}
	}
	return nil
}

func SendSignalToCmd(ctx context.Context, cmd *sstore.CmdType, sig string) error {
	msh := GetRemoteById(cmd.Remote.RemoteId)
	if msh == nil {
		return fmt.Errorf("no connection found")
	}
	if !msh.IsConnected() {
		return fmt.Errorf("not connected")
	}
	cmdCk := base.MakeCommandKey(cmd.ScreenId, cmd.LineId)
	if !msh.IsCmdRunning(cmdCk) {
		// this could also return nil (depends on use case)
		// settled on coded error so we can check for this error
		return base.CodedErrorf(packet.EC_CmdNotRunning, "cmd not running")
	}
	sigPk := packet.MakeSpecialInputPacket()
	sigPk.CK = cmdCk
	sigPk.SigName = sig
	return msh.ServerProc.Input.SendPacket(sigPk)
}

func unquoteDQBashString(str string) (string, bool) {
	if len(str) < 2 {
		return str, false
	}
	if str[0] != '"' || str[len(str)-1] != '"' {
		return str, false
	}
	rtn := make([]byte, 0, len(str)-2)
	for idx := 1; idx < len(str)-1; idx++ {
		ch := str[idx]
		if ch == '"' {
			return str, false
		}
		if ch == '\\' {
			if idx == len(str)-2 {
				return str, false
			}
			nextCh := str[idx+1]
			if nextCh == '\n' {
				idx++
				continue
			}
			if nextCh == '$' || nextCh == '"' || nextCh == '\\' || nextCh == '`' {
				idx++
				rtn = append(rtn, nextCh)
				continue
			}
			rtn = append(rtn, '\\')
			continue
		} else {
			rtn = append(rtn, ch)
		}
	}
	return string(rtn), true
}

func makeShortHost(host string) string {
	dotIdx := strings.Index(host, ".")
	if dotIdx == -1 {
		return host
	}
	return host[0:dotIdx]
}

func (msh *MShellProc) IsLocal() bool {
	msh.Lock.Lock()
	defer msh.Lock.Unlock()
	return msh.Remote.Local
}

func (msh *MShellProc) IsSudo() bool {
	msh.Lock.Lock()
	defer msh.Lock.Unlock()
	return msh.Remote.IsSudo()
}

func (msh *MShellProc) tryAutoInstall() {
	msh.Lock.Lock()
	defer msh.Lock.Unlock()
	if !msh.Remote.AutoInstall || !msh.NeedsMShellUpgrade || msh.InstallErr != nil {
		return
	}
	msh.writeToPtyBuffer_nolock("trying auto-install\n")
	go msh.RunInstall(true)
}

// if msh.IsConnected() then GetShellPref() should return a valid shell
// if msh is not connected, then InitPkShellType might be empty
func (msh *MShellProc) GetShellPref() string {
	msh.Lock.Lock()
	defer msh.Lock.Unlock()
	if msh.Remote.ShellPref == sstore.ShellTypePref_Detect {
		return msh.InitPkShellType
	}
	if msh.Remote.ShellPref == "" {
		return packet.ShellType_bash
	}
	return msh.Remote.ShellPref
}

func (msh *MShellProc) GetRemoteRuntimeState() RemoteRuntimeState {
	shellPref := msh.GetShellPref()
	msh.Lock.Lock()
	defer msh.Lock.Unlock()
	state := RemoteRuntimeState{
		RemoteType:          msh.Remote.RemoteType,
		RemoteId:            msh.Remote.RemoteId,
		RemoteAlias:         msh.Remote.RemoteAlias,
		RemoteCanonicalName: msh.Remote.RemoteCanonicalName,
		Status:              msh.Status,
		ConnectMode:         msh.Remote.ConnectMode,
		AutoInstall:         msh.Remote.AutoInstall,
		Archived:            msh.Remote.Archived,
		RemoteIdx:           msh.Remote.RemoteIdx,
		SSHConfigSrc:        msh.Remote.SSHConfigSrc,
		UName:               msh.UName,
		InstallStatus:       msh.InstallStatus,
		NeedsMShellUpgrade:  msh.NeedsMShellUpgrade,
		Local:               msh.Remote.Local,
		IsSudo:              msh.Remote.IsSudo(),
		NoInitPk:            msh.ErrNoInitPk,
		AuthType:            sstore.RemoteAuthTypeNone,
		ShellPref:           msh.Remote.ShellPref,
		DefaultShellType:    shellPref,
	}
	if msh.Remote.SSHOpts != nil {
		state.AuthType = msh.Remote.SSHOpts.GetAuthType()
	}
	if msh.Remote.RemoteOpts != nil {
		optsCopy := *msh.Remote.RemoteOpts
		state.RemoteOpts = &optsCopy
	}
	if msh.Err != nil {
		state.ErrorStr = msh.Err.Error()
	}
	if msh.InstallErr != nil {
		state.InstallErrorStr = msh.InstallErr.Error()
	}
	if msh.Status == StatusConnecting {
		state.WaitingForPassword = msh.isWaitingForPassword_nolock()
		if msh.MakeClientDeadline != nil {
			state.ConnectTimeout = int(time.Until(*msh.MakeClientDeadline) / time.Second)
			if state.ConnectTimeout < 0 {
				state.ConnectTimeout = 0
			}
			state.CountdownActive = true
		} else {
			state.CountdownActive = false
		}
	}
	vars := msh.Remote.StateVars
	if vars == nil {
		vars = make(map[string]string)
	}
	vars["user"] = msh.Remote.RemoteUser
	vars["bestuser"] = vars["user"]
	vars["host"] = msh.Remote.RemoteHost
	vars["shorthost"] = makeShortHost(msh.Remote.RemoteHost)
	vars["alias"] = msh.Remote.RemoteAlias
	vars["cname"] = msh.Remote.RemoteCanonicalName
	vars["remoteid"] = msh.Remote.RemoteId
	vars["status"] = msh.Status
	vars["type"] = msh.Remote.RemoteType
	if msh.Remote.IsSudo() {
		vars["sudo"] = "1"
	}
	if msh.Remote.Local {
		vars["local"] = "1"
	}
	vars["port"] = "22"
	if msh.Remote.SSHOpts != nil {
		if msh.Remote.SSHOpts.SSHPort != 0 {
			vars["port"] = strconv.Itoa(msh.Remote.SSHOpts.SSHPort)
		}
	}
	if msh.Remote.RemoteOpts != nil && msh.Remote.RemoteOpts.Color != "" {
		vars["color"] = msh.Remote.RemoteOpts.Color
	}
	if msh.ServerProc != nil && msh.ServerProc.InitPk != nil {
		initPk := msh.ServerProc.InitPk
		if initPk.BuildTime == "" || initPk.BuildTime == "0" {
			state.MShellVersion = initPk.Version
		} else {
			state.MShellVersion = fmt.Sprintf("%s+%s", initPk.Version, initPk.BuildTime)
		}
		vars["home"] = initPk.HomeDir
		vars["remoteuser"] = initPk.User
		vars["bestuser"] = vars["remoteuser"]
		vars["remotehost"] = initPk.HostName
		vars["remoteshorthost"] = makeShortHost(initPk.HostName)
		vars["besthost"] = vars["remotehost"]
		vars["bestshorthost"] = vars["remoteshorthost"]
	}
	if msh.Remote.Local && msh.Remote.IsSudo() {
		vars["bestuser"] = "sudo"
	} else if msh.Remote.IsSudo() {
		vars["bestuser"] = "sudo@" + vars["bestuser"]
	}
	if msh.Remote.Local {
		vars["bestname"] = vars["bestuser"] + "@local"
		vars["bestshortname"] = vars["bestuser"] + "@local"
	} else {
		vars["bestname"] = vars["bestuser"] + "@" + vars["besthost"]
		vars["bestshortname"] = vars["bestuser"] + "@" + vars["bestshorthost"]
	}
	if vars["remoteuser"] == "root" || vars["sudo"] == "1" {
		vars["isroot"] = "1"
	}
	varsCopy := make(map[string]string)
	// deep copy so that concurrent calls don't collide on this data
	for key, value := range vars {
		varsCopy[key] = value
	}
	state.RemoteVars = varsCopy
	return state
}

func (msh *MShellProc) NotifyRemoteUpdate() {
	rstate := msh.GetRemoteRuntimeState()
	update := scbus.MakeUpdatePacket()
	update.AddUpdate(rstate)
	scbus.MainUpdateBus.DoUpdate(update)
}

func GetAllRemoteRuntimeState() []*RemoteRuntimeState {
	GlobalStore.Lock.Lock()
	defer GlobalStore.Lock.Unlock()

	var rtn []*RemoteRuntimeState
	for _, proc := range GlobalStore.Map {
		state := proc.GetRemoteRuntimeState()
		rtn = append(rtn, &state)
	}
	return rtn
}

func MakeMShell(r *sstore.RemoteType) *MShellProc {
	buf, err := circbuf.NewBuffer(CircBufSize)
	if err != nil {
		panic(err) // this should never happen (NewBuffer only returns an error if CirBufSize <= 0)
	}
	rtn := &MShellProc{
		Lock:             &sync.Mutex{},
		Remote:           r,
		RemoteId:         r.RemoteId,
		Status:           StatusDisconnected,
		PtyBuffer:        buf,
		InstallStatus:    StatusDisconnected,
		CommandInputMap:  make(map[base.CommandKey]CommandInputSink),
		RunningCmds:      make(map[base.CommandKey]*RunCmdType),
		PendingStateCmds: make(map[pendingStateKey]base.CommandKey),
		StateMap:         server.MakeShellStateMap(),
		DataPosMap:       utilfn.MakeSyncMap[base.CommandKey, int64](),
	}

	rtn.WriteToPtyBuffer("console for connection [%s]\n", r.GetName())
	return rtn
}

func SendRemoteInput(pk *scpacket.RemoteInputPacketType) error {
	data, err := base64.StdEncoding.DecodeString(pk.InputData64)
	if err != nil {
		return fmt.Errorf("cannot decode base64: %v", err)
	}
	msh := GetRemoteById(pk.RemoteId)
	if msh == nil {
		return fmt.Errorf("remote not found")
	}
	var cmdPty *os.File
	msh.WithLock(func() {
		cmdPty = msh.ControllingPty
	})
	if cmdPty == nil {
		return fmt.Errorf("remote has no attached pty")
	}
	_, err = cmdPty.Write(data)
	if err != nil {
		return fmt.Errorf("writing to pty: %v", err)
	}
	msh.resetClientDeadline()
	return nil
}

func (msh *MShellProc) getClientDeadline() *time.Time {
	msh.Lock.Lock()
	defer msh.Lock.Unlock()
	return msh.MakeClientDeadline
}

func (msh *MShellProc) resetClientDeadline() {
	msh.Lock.Lock()
	defer msh.Lock.Unlock()
	if msh.Status != StatusConnecting {
		return
	}
	deadline := msh.MakeClientDeadline
	if deadline == nil {
		return
	}
	newDeadline := time.Now().Add(RemoteConnectTimeout)
	msh.MakeClientDeadline = &newDeadline
}

func (msh *MShellProc) watchClientDeadlineTime() {
	for {
		time.Sleep(1 * time.Second)
		status := msh.GetStatus()
		if status != StatusConnecting {
			break
		}
		deadline := msh.getClientDeadline()
		if deadline == nil {
			break
		}
		if time.Now().After(*deadline) {
			msh.Disconnect(false)
			break
		}
		go msh.NotifyRemoteUpdate()
	}
}

func convertSSHOpts(opts *sstore.SSHOpts) shexec.SSHOpts {
	if opts == nil || opts.Local {
		opts = &sstore.SSHOpts{}
	}
	return shexec.SSHOpts{
		SSHHost:     opts.SSHHost,
		SSHOptsStr:  opts.SSHOptsStr,
		SSHIdentity: opts.SSHIdentity,
		SSHUser:     opts.SSHUser,
		SSHPort:     opts.SSHPort,
	}
}

func (msh *MShellProc) addControllingTty(ecmd *exec.Cmd) (*os.File, error) {
	msh.Lock.Lock()
	defer msh.Lock.Unlock()

	cmdPty, cmdTty, err := pty.Open()
	if err != nil {
		return nil, err
	}
	pty.Setsize(cmdPty, &pty.Winsize{Rows: RemoteTermRows, Cols: RemoteTermCols})
	msh.ControllingPty = cmdPty
	ecmd.ExtraFiles = append(ecmd.ExtraFiles, cmdTty)
	if ecmd.SysProcAttr == nil {
		ecmd.SysProcAttr = &syscall.SysProcAttr{}
	}
	ecmd.SysProcAttr.Setsid = true
	ecmd.SysProcAttr.Setctty = true
	ecmd.SysProcAttr.Ctty = len(ecmd.ExtraFiles) + 3 - 1
	return cmdPty, nil
}

func (msh *MShellProc) setErrorStatus(err error) {
	msh.Lock.Lock()
	defer msh.Lock.Unlock()
	msh.Status = StatusError
	msh.Err = err
	go msh.NotifyRemoteUpdate()
}

func (msh *MShellProc) setInstallErrorStatus(err error) {
	msh.WriteToPtyBuffer("*error, %s\n", err.Error())
	msh.Lock.Lock()
	defer msh.Lock.Unlock()
	msh.InstallStatus = StatusError
	msh.InstallErr = err
	go msh.NotifyRemoteUpdate()
}

func (msh *MShellProc) GetRemoteCopy() sstore.RemoteType {
	msh.Lock.Lock()
	defer msh.Lock.Unlock()
	return *msh.Remote
}

func (msh *MShellProc) GetUName() string {
	msh.Lock.Lock()
	defer msh.Lock.Unlock()
	return msh.UName
}

func (msh *MShellProc) GetNumRunningCommands() int {
	msh.Lock.Lock()
	defer msh.Lock.Unlock()
	return len(msh.RunningCmds)
}

func (msh *MShellProc) UpdateRemote(ctx context.Context, editMap map[string]interface{}) error {
	msh.Lock.Lock()
	defer msh.Lock.Unlock()
	updatedRemote, err := sstore.UpdateRemote(ctx, msh.Remote.RemoteId, editMap)
	if err != nil {
		return err
	}
	if updatedRemote == nil {
		return fmt.Errorf("no remote returned from UpdateRemote")
	}
	msh.Remote = updatedRemote
	go msh.NotifyRemoteUpdate()
	return nil
}

func (msh *MShellProc) Disconnect(force bool) {
	status := msh.GetStatus()
	if status != StatusConnected && status != StatusConnecting {
		msh.WriteToPtyBuffer("remote already disconnected (no action taken)\n")
		return
	}
	numCommands := msh.GetNumRunningCommands()
	if numCommands > 0 && !force {
		msh.WriteToPtyBuffer("remote not disconnected, has %d running commands.  use force=1 to force disconnection\n", numCommands)
		return
	}
	msh.Lock.Lock()
	defer msh.Lock.Unlock()
	if msh.ServerProc != nil {
		msh.ServerProc.Close()
		msh.Client = nil
	}
	if msh.MakeClientCancelFn != nil {
		msh.MakeClientCancelFn()
		msh.MakeClientCancelFn = nil
	}
}

func (msh *MShellProc) CancelInstall() {
	msh.Lock.Lock()
	defer msh.Lock.Unlock()
	if msh.InstallCancelFn != nil {
		msh.InstallCancelFn()
		msh.InstallCancelFn = nil
	}
}

func (msh *MShellProc) GetRemoteName() string {
	msh.Lock.Lock()
	defer msh.Lock.Unlock()
	return msh.Remote.GetName()
}

func (msh *MShellProc) WriteToPtyBuffer(strFmt string, args ...interface{}) {
	msh.Lock.Lock()
	defer msh.Lock.Unlock()
	msh.writeToPtyBuffer_nolock(strFmt, args...)
}

func (msh *MShellProc) writeToPtyBuffer_nolock(strFmt string, args ...interface{}) {
	// inefficient string manipulation here and read of PtyBuffer, but these messages are rare, nbd
	realStr := fmt.Sprintf(strFmt, args...)
	if !strings.HasPrefix(realStr, "~") {
		realStr = strings.ReplaceAll(realStr, "\n", "\r\n")
		if !strings.HasSuffix(realStr, "\r\n") {
			realStr = realStr + "\r\n"
		}
		if strings.HasPrefix(realStr, "*") {
			realStr = "\033[0m\033[31mwave>\033[0m " + realStr[1:]
		} else {
			realStr = "\033[0m\033[32mwave>\033[0m " + realStr
		}
		barr := msh.PtyBuffer.Bytes()
		if len(barr) > 0 && barr[len(barr)-1] != '\n' {
			realStr = "\r\n" + realStr
		}
	} else {
		realStr = realStr[1:]
	}
	curOffset := msh.PtyBuffer.TotalWritten()
	data := []byte(realStr)
	msh.PtyBuffer.Write(data)
	sendRemotePtyUpdate(msh.Remote.RemoteId, curOffset, data)
}

func sendRemotePtyUpdate(remoteId string, dataOffset int64, data []byte) {
	data64 := base64.StdEncoding.EncodeToString(data)
	update := scbus.MakePtyDataUpdate(&scbus.PtyDataUpdate{
		RemoteId:   remoteId,
		PtyPos:     dataOffset,
		PtyData64:  data64,
		PtyDataLen: int64(len(data)),
	})
	scbus.MainUpdateBus.DoUpdate(update)
}

func (msh *MShellProc) isWaitingForPassword_nolock() bool {
	barr := msh.PtyBuffer.Bytes()
	if len(barr) == 0 {
		return false
	}
	nlIdx := bytes.LastIndex(barr, []byte{'\n'})
	var lastLine string
	if nlIdx == -1 {
		lastLine = string(barr)
	} else {
		lastLine = string(barr[nlIdx+1:])
	}
	pwIdx := strings.Index(lastLine, "assword")
	return pwIdx != -1
}

func (msh *MShellProc) isWaitingForPassphrase_nolock() bool {
	barr := msh.PtyBuffer.Bytes()
	if len(barr) == 0 {
		return false
	}
	nlIdx := bytes.LastIndex(barr, []byte{'\n'})
	var lastLine string
	if nlIdx == -1 {
		lastLine = string(barr)
	} else {
		lastLine = string(barr[nlIdx+1:])
	}
	pwIdx := strings.Index(lastLine, "Enter passphrase for key")
	return pwIdx != -1
}

func (msh *MShellProc) RunPasswordReadLoop(cmdPty *os.File) {
	buf := make([]byte, PtyReadBufSize)
	for {
		_, readErr := cmdPty.Read(buf)
		if readErr == io.EOF {
			return
		}
		if readErr != nil {
			msh.WriteToPtyBuffer("*error reading from controlling-pty: %v\n", readErr)
			return
		}
		var newIsWaiting bool
		msh.WithLock(func() {
			newIsWaiting = msh.isWaitingForPassword_nolock()
		})
		if newIsWaiting {
			break
		}
	}
	request := &userinput.UserInputRequestType{
		QueryText:    "Please enter your password",
		ResponseType: "text",
		Title:        "Sudo Password",
		Markdown:     false,
	}
	ctx, cancelFn := context.WithTimeout(context.Background(), 60*time.Second)
	defer cancelFn()
	response, err := userinput.GetUserInput(ctx, scbus.MainRpcBus, request)
	if err != nil {
		msh.WriteToPtyBuffer("*error timed out waiting for password: %v\n", err)
		return
	}
	msh.WithLock(func() {
		curOffset := msh.PtyBuffer.TotalWritten()
		msh.PtyBuffer.Write([]byte(response.Text))
		sendRemotePtyUpdate(msh.Remote.RemoteId, curOffset, []byte(response.Text))
	})
}

func (msh *MShellProc) RunPtyReadLoop(cmdPty *os.File) {
	buf := make([]byte, PtyReadBufSize)
	var isWaiting bool
	for {
		n, readErr := cmdPty.Read(buf)
		if readErr == io.EOF {
			break
		}
		if readErr != nil {
			msh.WriteToPtyBuffer("*error reading from controlling-pty: %v\n", readErr)
			break
		}
		var newIsWaiting bool
		msh.WithLock(func() {
			curOffset := msh.PtyBuffer.TotalWritten()
			msh.PtyBuffer.Write(buf[0:n])
			sendRemotePtyUpdate(msh.Remote.RemoteId, curOffset, buf[0:n])
			newIsWaiting = msh.isWaitingForPassword_nolock()
		})
		if newIsWaiting != isWaiting {
			isWaiting = newIsWaiting
			go msh.NotifyRemoteUpdate()
		}
	}
}

func (msh *MShellProc) CheckPasswordRequested(ctx context.Context, requiresPassword chan bool) {
	for {
		msh.WithLock(func() {
			if msh.isWaitingForPassword_nolock() {
				select {
				case requiresPassword <- true:
				default:
				}
				return
			}
			if msh.Status != StatusConnecting {
				select {
				case requiresPassword <- false:
				default:
				}
				return
			}
		})
		select {
		case <-ctx.Done():
			return
		default:
		}
		time.Sleep(100 * time.Millisecond)
	}
}

func (msh *MShellProc) SendPassword(pw string) {
	msh.WithLock(func() {
		if msh.ControllingPty == nil {
			return
		}
		pwBytes := []byte(pw + "\r")
		msh.writeToPtyBuffer_nolock("~[sent password]\r\n")
		_, err := msh.ControllingPty.Write(pwBytes)
		if err != nil {
			msh.writeToPtyBuffer_nolock("*cannot write password to controlling pty: %v\n", err)
		}
	})
}

func (msh *MShellProc) WaitAndSendPasswordNew(pw string) {
	requiresPassword := make(chan bool, 1)
	ctx, cancelFn := context.WithTimeout(context.Background(), 60*time.Second)
	defer cancelFn()
	go msh.CheckPasswordRequested(ctx, requiresPassword)
	select {
	case <-ctx.Done():
		err := ctx.Err()
		var errMsg error
		if err == context.Canceled {
			errMsg = fmt.Errorf("canceled by the user")
		} else {
			errMsg = fmt.Errorf("timed out waiting for password prompt")
		}
		msh.WriteToPtyBuffer("*error, %s\n", errMsg.Error())
		msh.setErrorStatus(errMsg)
		return
	case required := <-requiresPassword:
		if !required {
			// we don't need user input in this case, so we exit early
			return
		}
	}

	request := &userinput.UserInputRequestType{
		QueryText:    "Please enter your password",
		ResponseType: "text",
		Title:        "Sudo Password",
		Markdown:     false,
	}
	response, err := userinput.GetUserInput(ctx, scbus.MainRpcBus, request)
	if err != nil {
		var errMsg error
		if err == context.Canceled {
			errMsg = fmt.Errorf("canceled by the user")
		} else {
			errMsg = fmt.Errorf("timed out waiting for user input")
		}
		msh.WriteToPtyBuffer("*error, %s\n", errMsg.Error())
		msh.setErrorStatus(errMsg)
		return
	}
	msh.SendPassword(response.Text)

	//error out if requested again
	go msh.CheckPasswordRequested(ctx, requiresPassword)
	select {
	case <-ctx.Done():
		err := ctx.Err()
		var errMsg error
		if err == context.Canceled {
			errMsg = fmt.Errorf("canceled by the user")
		} else {
			errMsg = fmt.Errorf("timed out waiting for password prompt")
		}
		msh.WriteToPtyBuffer("*error, %s\n", errMsg.Error())
		msh.setErrorStatus(errMsg)
		return
	case required := <-requiresPassword:
		if !required {
			// we don't need user input in this case, so we exit early
			return
		}
	}
	errMsg := fmt.Errorf("*error, incorrect password")
	msh.WriteToPtyBuffer("*error, %s\n", errMsg.Error())
	msh.setErrorStatus(errMsg)
}

func (msh *MShellProc) WaitAndSendPassword(pw string) {
	var numWaits int
	for {
		var isWaiting bool
		var isConnecting bool
		msh.WithLock(func() {
			if msh.Remote.SSHOpts.GetAuthType() == sstore.RemoteAuthTypeKeyPassword {
				isWaiting = msh.isWaitingForPassphrase_nolock()
			} else {
				isWaiting = msh.isWaitingForPassword_nolock()
			}
			isConnecting = msh.Status == StatusConnecting
		})
		if !isConnecting {
			break
		}
		if !isWaiting {
			numWaits = 0
			time.Sleep(100 * time.Millisecond)
			continue
		}
		numWaits++
		if numWaits < 10 {
			time.Sleep(100 * time.Millisecond)
		} else {
			// send password
			msh.WithLock(func() {
				if msh.ControllingPty == nil {
					return
				}
				pwBytes := []byte(pw + "\r")
				msh.writeToPtyBuffer_nolock("~[sent password]\r\n")
				_, err := msh.ControllingPty.Write(pwBytes)
				if err != nil {
					msh.writeToPtyBuffer_nolock("*cannot write password to controlling pty: %v\n", err)
				}
			})
			break
		}
	}
}

func (msh *MShellProc) RunInstall(autoInstall bool) {
	defer func() {
		if r := recover(); r != nil {
			errMsg := fmt.Errorf("this should not happen. if it does, please reach out to us in our discord or open an issue on our github\n\n"+
				"error:\n%v\n\nstack trace:\n%s", r, string(debug.Stack()))
			log.Printf("fatal error, %s\n", errMsg)
			msh.WriteToPtyBuffer("*fatal error, %s\n", errMsg)
			msh.setErrorStatus(errMsg)
		}
	}()
	remoteCopy := msh.GetRemoteCopy()
	if remoteCopy.Archived {
		msh.WriteToPtyBuffer("*error: cannot install on archived remote\n")
		return
	}

	var makeClientCtx context.Context
	var makeClientCancelFn context.CancelFunc
	msh.WithLock(func() {
		makeClientCtx, makeClientCancelFn = context.WithCancel(context.Background())
		msh.MakeClientCancelFn = makeClientCancelFn
		msh.MakeClientDeadline = nil
		go msh.NotifyRemoteUpdate()
	})
	defer makeClientCancelFn()
	clientData, err := sstore.EnsureClientData(makeClientCtx)
	if err != nil {
		msh.WriteToPtyBuffer("*error: cannot obtain client data: %v", err)
		return
	}
	hideShellPrompt := clientData.ClientOpts.ConfirmFlags["hideshellprompt"]
	baseStatus := msh.GetStatus()

	if baseStatus == StatusConnected {
		ctx, cancelFn := context.WithTimeout(makeClientCtx, 60*time.Second)
		defer cancelFn()
		request := &userinput.UserInputRequestType{
			ResponseType: "confirm",
			QueryText:    "Waveshell is running on your connection and must be restarted to re-install. Would you like to continue?",
			Title:        "Restart Waveshell",
		}
		response, err := userinput.GetUserInput(ctx, scbus.MainRpcBus, request)
		if err != nil {
			if err == context.Canceled {
				msh.WriteToPtyBuffer("installation canceled by user\n")
			} else {
				msh.WriteToPtyBuffer("timed out waiting for user input\n")
			}
			return
		}
		if !response.Confirm {
			msh.WriteToPtyBuffer("installation canceled by user\n")
			return
		}
	} else if !hideShellPrompt {
		ctx, cancelFn := context.WithTimeout(makeClientCtx, 60*time.Second)
		defer cancelFn()
		request := &userinput.UserInputRequestType{
			ResponseType: "confirm",
			QueryText:    "Waveshell must be reinstalled on the connection to continue. Would you like to install it?",
			Title:        "Install Waveshell",
			CheckBoxMsg:  "Don't show me this again",
		}
		response, err := userinput.GetUserInput(ctx, scbus.MainRpcBus, request)
		if err != nil {
			var errMsg error
			if err == context.Canceled {
				errMsg = fmt.Errorf("installation canceled by user")
			} else {
				errMsg = fmt.Errorf("timed out waiting for user input")
			}
			msh.WithLock(func() {
				msh.Client = nil
			})
			msh.WriteToPtyBuffer("*error, %s\n", errMsg)
			msh.setErrorStatus(errMsg)
			return
		}
		if !response.Confirm {
			errMsg := fmt.Errorf("installation canceled by user")
			msh.WriteToPtyBuffer("*error, %s\n", errMsg.Error())
			msh.setErrorStatus(err)
			msh.WithLock(func() {
				msh.Client = nil
			})
			return
		}
		if response.CheckboxStat {
			clientData.ClientOpts.ConfirmFlags["hideshellprompt"] = true
			err = sstore.SetClientOpts(makeClientCtx, clientData.ClientOpts)
			if err != nil {
				msh.WriteToPtyBuffer("*error, %s\n", err)
				msh.setErrorStatus(err)
				return
			}

			//reload updated clientdata before sending
			clientData, err = sstore.EnsureClientData(makeClientCtx)
			if err != nil {
				msh.WriteToPtyBuffer("*error, %s\n", err)
				msh.setErrorStatus(err)
				return
			}
			update := scbus.MakeUpdatePacket()
			update.AddUpdate(*clientData)
		}
	}
	curStatus := msh.GetInstallStatus()
	if curStatus == StatusConnecting {
		msh.WriteToPtyBuffer("*error: cannot install on remote that is already trying to install, cancel current install to try again\n")
		return
	}
	if remoteCopy.Local {
		msh.WriteToPtyBuffer("*error: cannot install on a local remote\n")
		return
	}
	_, err = shellapi.MakeShellApi(packet.ShellType_bash)
	if err != nil {
		msh.WriteToPtyBuffer("*error: %v\n", err)
		return
	}
	if msh.Client == nil {
		remoteDisplayName := fmt.Sprintf("%s [%s]", remoteCopy.RemoteAlias, remoteCopy.RemoteCanonicalName)
		client, err := ConnectToClient(makeClientCtx, remoteCopy.SSHOpts, remoteDisplayName)
		if err != nil {
			statusErr := fmt.Errorf("ssh cannot connect to client: %w", err)
			msh.setInstallErrorStatus(statusErr)
			return
		}
		msh.WithLock(func() {
			msh.Client = client
		})
	}
	session, err := msh.Client.NewSession()
	if err != nil {
		statusErr := fmt.Errorf("ssh cannot connect to client: %w", err)
		msh.setInstallErrorStatus(statusErr)
		return
	}
	installSession := shexec.SessionWrap{Session: session, StartCmd: shexec.MakeInstallCommandStr()}
	msh.WriteToPtyBuffer("installing waveshell %s to %s...\n", scbase.MShellVersion, remoteCopy.RemoteCanonicalName)
	clientCtx, clientCancelFn := context.WithCancel(context.Background())
	defer clientCancelFn()
	msh.WithLock(func() {
		msh.InstallErr = nil
		msh.InstallStatus = StatusConnecting
		msh.InstallCancelFn = clientCancelFn
		go msh.NotifyRemoteUpdate()
	})
	msgFn := func(msg string) {
		msh.WriteToPtyBuffer("%s", msg)
	}
	err = shexec.RunInstallFromCmd(clientCtx, installSession, true, nil, scbase.MShellBinaryReader, msgFn)
	if err == context.Canceled {
		msh.WriteToPtyBuffer("*install canceled\n")
		msh.WithLock(func() {
			msh.InstallStatus = StatusDisconnected
			go msh.NotifyRemoteUpdate()
		})
		return
	}
	if err != nil {
		statusErr := fmt.Errorf("install failed: %w", err)
		msh.setInstallErrorStatus(statusErr)
		return
	}
	var connectMode string
	msh.WithLock(func() {
		msh.InstallStatus = StatusDisconnected
		msh.InstallCancelFn = nil
		msh.NeedsMShellUpgrade = false
		msh.Status = StatusDisconnected
		msh.Err = nil
		connectMode = msh.Remote.ConnectMode
	})
	msh.WriteToPtyBuffer("successfully installed waveshell %s to ~/.mshell\n", scbase.MShellVersion)
	go msh.NotifyRemoteUpdate()
	if connectMode == sstore.ConnectModeStartup || connectMode == sstore.ConnectModeAuto || autoInstall {
		// the install was successful, and we didn't click the install button with manual connect mode, try to connect
		go msh.Launch(true)
	}
}

func (msh *MShellProc) updateRemoteStateVars(ctx context.Context, remoteId string, initPk *packet.InitPacketType) {
	msh.Lock.Lock()
	defer msh.Lock.Unlock()
	stateVars := getStateVarsFromInitPk(initPk)
	if stateVars == nil {
		return
	}
	msh.Remote.StateVars = stateVars
	err := sstore.UpdateRemoteStateVars(ctx, remoteId, stateVars)
	if err != nil {
		// ignore error, nothing to do
		log.Printf("error updating remote statevars: %v\n", err)
	}
}

func getStateVarsFromInitPk(initPk *packet.InitPacketType) map[string]string {
	if initPk == nil || initPk.NotFound {
		return nil
	}
	rtn := make(map[string]string)
	rtn["home"] = initPk.HomeDir
	rtn["remoteuser"] = initPk.User
	rtn["remotehost"] = initPk.HostName
	rtn["remoteuname"] = initPk.UName
	rtn["shelltype"] = initPk.Shell
	return rtn
}

func makeReinitErrorUpdate(shellType string) telemetry.ActivityUpdate {
	rtn := telemetry.ActivityUpdate{}
	if shellType == packet.ShellType_bash {
		rtn.ReinitBashErrors = 1
	} else if shellType == packet.ShellType_zsh {
		rtn.ReinitZshErrors = 1
	}
	return rtn
}

func (msh *MShellProc) ReInit(ctx context.Context, ck base.CommandKey, shellType string, dataFn func([]byte), verbose bool) (rtnPk *packet.ShellStatePacketType, rtnErr error) {
	if !msh.IsConnected() {
		return nil, fmt.Errorf("cannot reinit, remote is not connected")
	}
	if shellType != packet.ShellType_bash && shellType != packet.ShellType_zsh {
		return nil, fmt.Errorf("invalid shell type %q", shellType)
	}
	if dataFn == nil {
		dataFn = func([]byte) {}
	}
	defer func() {
		if rtnErr != nil {
			telemetry.UpdateActivityWrap(ctx, makeReinitErrorUpdate(shellType), "reiniterror")
		}
	}()
	startTs := time.Now()
	reinitPk := packet.MakeReInitPacket()
	reinitPk.ReqId = uuid.New().String()
	reinitPk.ShellType = shellType
	rpcIter, err := msh.PacketRpcIter(ctx, reinitPk)
	if err != nil {
		return nil, err
	}
	defer rpcIter.Close()
	if ck != "" {
		reinitSink := &ReinitCommandSink{
			Remote: msh,
			ReqId:  reinitPk.ReqId,
		}
		msh.registerInputSink(ck, reinitSink)
		defer msh.unregisterInputSink(ck)
	}
	var ssPk *packet.ShellStatePacketType
	for {
		resp, err := rpcIter.Next(ctx)
		if err != nil {
			return nil, err
		}
		if resp == nil {
			return nil, fmt.Errorf("channel closed with no response")
		}
		var ok bool
		ssPk, ok = resp.(*packet.ShellStatePacketType)
		if ok {
			break
		}
		respPk, ok := resp.(*packet.ResponsePacketType)
		if ok {
			if respPk.Error != "" {
				return nil, fmt.Errorf("error reinitializing remote: %s", respPk.Error)
			}
			return nil, fmt.Errorf("invalid response from waveshell")
		}
		dataPk, ok := resp.(*packet.FileDataPacketType)
		if ok {
			dataFn(dataPk.Data)
			continue
		}
		invalidPkStr := fmt.Sprintf("\r\ninvalid packettype from waveshell: %s\r\n", resp.GetType())
		dataFn([]byte(invalidPkStr))
	}
	if ssPk == nil || ssPk.State == nil {
		return nil, fmt.Errorf("invalid reinit response shellstate packet does not contain remote state")
	}
	// TODO: maybe we don't need to save statebase here.  should be possible to save it on demand
	//    when it is actually used.  complication from other functions that try to get the statebase
	//    from the DB.  probably need to route those through MShellProc.
	err = sstore.StoreStateBase(ctx, ssPk.State)
	if err != nil {
		return nil, fmt.Errorf("error storing remote state: %w", err)
	}
	msh.StateMap.SetCurrentState(ssPk.State.GetShellType(), ssPk.State)
	timeDur := time.Since(startTs)
	dataFn([]byte(makeShellInitOutputMsg(verbose, ssPk.State, ssPk.Stats, timeDur, false)))
	msh.WriteToPtyBuffer("%s", makeShellInitOutputMsg(false, ssPk.State, ssPk.Stats, timeDur, true))
	return ssPk, nil
}

func makeShellInitOutputMsg(verbose bool, state *packet.ShellState, stats *packet.ShellStateStats, dur time.Duration, ptyMsg bool) string {
	waveStr := fmt.Sprintf("%swave>%s", utilfn.AnsiGreenColor(), utilfn.AnsiResetColor())
	if !verbose || ptyMsg {
		if ptyMsg {
			return fmt.Sprintf("initialized state shell:%s statehash:%s %dms\n", state.GetShellType(), state.GetHashVal(false), dur.Milliseconds())
		} else {
			return fmt.Sprintf("%s initialized connection state (shell:%s)\r\n", waveStr, state.GetShellType())
		}
	}
	var buf bytes.Buffer
	buf.WriteString(fmt.Sprintf("%s initialized connection shell:%s statehash:%s %dms\r\n", waveStr, state.GetShellType(), state.GetHashVal(false), dur.Milliseconds()))
	if stats != nil {
		buf.WriteString(fmt.Sprintf("%s   outsize:%s size:%s env:%d, vars:%d, aliases:%d, funcs:%d\r\n", waveStr, scbase.NumFormatDec(stats.OutputSize), scbase.NumFormatDec(stats.StateSize), stats.EnvCount, stats.VarCount, stats.AliasCount, stats.FuncCount))
	}
	return buf.String()
}

func (msh *MShellProc) WriteFile(ctx context.Context, writePk *packet.WriteFilePacketType) (*packet.RpcResponseIter, error) {
	return msh.PacketRpcIter(ctx, writePk)
}

func (msh *MShellProc) StreamFile(ctx context.Context, streamPk *packet.StreamFilePacketType) (*packet.RpcResponseIter, error) {
	return msh.PacketRpcIter(ctx, streamPk)
}

func addScVarsToState(state *packet.ShellState) *packet.ShellState {
	if state == nil {
		return nil
	}
	rtn := *state
	envMap := shellenv.DeclMapFromState(&rtn)
	envMap["WAVETERM"] = &shellenv.DeclareDeclType{Name: "WAVETERM", Value: "1", Args: "x"}
	envMap["WAVETERM_VERSION"] = &shellenv.DeclareDeclType{Name: "WAVETERM_VERSION", Value: scbase.WaveVersion, Args: "x"}
	envMap["TERM_PROGRAM"] = &shellenv.DeclareDeclType{Name: "TERM_PROGRAM", Value: "waveterm", Args: "x"}
	envMap["TERM_PROGRAM_VERSION"] = &shellenv.DeclareDeclType{Name: "TERM_PROGRAM_VERSION", Value: scbase.WaveVersion, Args: "x"}
	if scbase.IsDevMode() {
		envMap["WAVETERM_DEV"] = &shellenv.DeclareDeclType{Name: "WAVETERM_DEV", Value: "1", Args: "x"}
	}
	if _, exists := envMap["LANG"]; !exists {
		envMap["LANG"] = &shellenv.DeclareDeclType{Name: "LANG", Value: scbase.DetermineLang(), Args: "x"}
	}
	rtn.ShellVars = shellenv.SerializeDeclMap(envMap)
	return &rtn
}

func stripScVarsFromState(state *packet.ShellState) *packet.ShellState {
	if state == nil {
		return nil
	}
	rtn := *state
	rtn.HashVal = ""
	envMap := shellenv.DeclMapFromState(&rtn)
	for key := range envVarsToStrip {
		delete(envMap, key)
	}
	rtn.ShellVars = shellenv.SerializeDeclMap(envMap)
	return &rtn
}

func stripScVarsFromStateDiff(stateDiff *packet.ShellStateDiff) *packet.ShellStateDiff {
	if stateDiff == nil || len(stateDiff.VarsDiff) == 0 {
		return stateDiff
	}
	rtn := *stateDiff
	rtn.HashVal = ""
	var mapDiff statediff.MapDiffType
	err := mapDiff.Decode(stateDiff.VarsDiff)
	if err != nil {
		log.Printf("error decoding statediff in stripScVarsFromStateDiff: %v\n", err)
		return stateDiff
	}
	for key := range envVarsToStrip {
		delete(mapDiff.ToAdd, key)
	}
	rtn.VarsDiff = mapDiff.Encode()
	return &rtn
}

func (msh *MShellProc) getActiveShellTypes(ctx context.Context) ([]string, error) {
	shellPref := msh.GetShellPref()
	rtn := []string{shellPref}
	activeShells, err := sstore.GetRemoteActiveShells(ctx, msh.RemoteId)
	if err != nil {
		return nil, err
	}
	return utilfn.CombineStrArrays(rtn, activeShells), nil
}

func (msh *MShellProc) createWaveshellSession(clientCtx context.Context, remoteCopy sstore.RemoteType) (shexec.ConnInterface, error) {
	msh.WithLock(func() {
		msh.Err = nil
		msh.ErrNoInitPk = false
		msh.Status = StatusConnecting
		msh.MakeClientDeadline = nil
		go msh.NotifyRemoteUpdate()
	})
	sapi, err := shellapi.MakeShellApi(msh.GetShellType())
	if err != nil {
		return nil, err
	}
	var wsSession shexec.ConnInterface
	if remoteCopy.SSHOpts.SSHHost == "" && remoteCopy.Local {
		cmdStr, err := MakeLocalMShellCommandStr(remoteCopy.IsSudo())
		if err != nil {
			return nil, fmt.Errorf("cannot find local waveshell binary: %v", err)
		}
		ecmd := shexec.MakeLocalExecCmd(cmdStr, sapi)
		var cmdPty *os.File
		cmdPty, err = msh.addControllingTty(ecmd)
		if err != nil {
			return nil, fmt.Errorf("cannot attach controlling tty to waveshell command: %v", err)
		}
		go msh.RunPtyReadLoop(cmdPty)
		go msh.WaitAndSendPasswordNew(remoteCopy.SSHOpts.SSHPassword)
		wsSession = shexec.CmdWrap{Cmd: ecmd}
	} else if msh.Client == nil {
		remoteDisplayName := fmt.Sprintf("%s [%s]", remoteCopy.RemoteAlias, remoteCopy.RemoteCanonicalName)
		client, err := ConnectToClient(clientCtx, remoteCopy.SSHOpts, remoteDisplayName)
		if err != nil {
			return nil, fmt.Errorf("ssh cannot connect to client: %w", err)
		}
		msh.WithLock(func() {
			msh.Client = client
		})
		session, err := client.NewSession()
		if err != nil {
			return nil, fmt.Errorf("ssh cannot create session: %w", err)
		}
		cmd := fmt.Sprintf("%s -c %s", sapi.GetLocalShellPath(), shellescape.Quote(MakeServerCommandStr()))
		wsSession = shexec.SessionWrap{Session: session, StartCmd: cmd}
	} else {
		session, err := msh.Client.NewSession()
		if err != nil {
			return nil, fmt.Errorf("ssh cannot create session: %w", err)
		}
		cmd := fmt.Sprintf(`%s -c %s`, sapi.GetLocalShellPath(), shellescape.Quote(MakeServerCommandStr()))
		wsSession = shexec.SessionWrap{Session: session, StartCmd: cmd}
	}
	return wsSession, nil
}

func (msh *MShellProc) Launch(interactive bool) {
	defer func() {
		if r := recover(); r != nil {
			errMsg := fmt.Errorf("this should not happen. if it does, please reach out to us in our discord or open an issue on our github\n\n"+
				"error:\n%v\n\nstack trace:\n%s", r, string(debug.Stack()))
			log.Printf("fatal error, %s\n", errMsg)
			msh.WriteToPtyBuffer("*fatal error, %s\n", errMsg)
			msh.setErrorStatus(errMsg)
		}
	}()
	remoteCopy := msh.GetRemoteCopy()
	if remoteCopy.Archived {
		msh.WriteToPtyBuffer("cannot launch archived remote\n")
		return
	}
	curStatus := msh.GetStatus()
	if curStatus == StatusConnected {
		msh.WriteToPtyBuffer("remote is already connected (no action taken)\n")
		return
	}
	if curStatus == StatusConnecting {
		msh.WriteToPtyBuffer("remote is already connecting, disconnect before trying to connect again\n")
		return
	}
	istatus := msh.GetInstallStatus()
	if istatus == StatusConnecting {
		msh.WriteToPtyBuffer("remote is trying to install, cancel install before trying to connect again\n")
		return
	}
	var makeClientCtx context.Context
	var makeClientCancelFn context.CancelFunc
	msh.WithLock(func() {
		makeClientCtx, makeClientCancelFn = context.WithCancel(context.Background())
		msh.MakeClientCancelFn = makeClientCancelFn
		msh.MakeClientDeadline = nil
		go msh.NotifyRemoteUpdate()
	})
	defer makeClientCancelFn()
	msh.WriteToPtyBuffer("connecting to %s...\n", remoteCopy.RemoteCanonicalName)
	wsSession, err := msh.createWaveshellSession(makeClientCtx, remoteCopy)
	if err != nil {
		msh.WriteToPtyBuffer("*error, %s\n", err.Error())
		msh.setErrorStatus(err)
		msh.WithLock(func() {
			msh.Client = nil
		})
		return
	}
	cproc, err := shexec.MakeClientProc(makeClientCtx, wsSession)
	msh.WithLock(func() {
		msh.MakeClientCancelFn = nil
		msh.MakeClientDeadline = nil
	})
	if err == context.DeadlineExceeded {
		msh.WriteToPtyBuffer("*connect timeout\n")
		msh.setErrorStatus(errors.New("connect timeout"))
		msh.WithLock(func() {
			msh.Client = nil
		})
		return
	} else if err == context.Canceled {
		msh.WriteToPtyBuffer("*forced disconnection\n")
		msh.WithLock(func() {
			msh.Status = StatusDisconnected
			go msh.NotifyRemoteUpdate()
		})
		msh.WithLock(func() {
			msh.Client = nil
		})
		return
	} else if serr, ok := err.(shexec.WaveshellLaunchError); ok {
		msh.WithLock(func() {
			msh.UName = serr.InitPk.UName
			msh.NeedsMShellUpgrade = true
			msh.InitPkShellType = serr.InitPk.Shell
		})
		msh.StateMap.Clear()
		msh.WriteToPtyBuffer("*error, %s\n", serr.Error())
		msh.setErrorStatus(serr)
		go msh.tryAutoInstall()
		return
	} else if err != nil {
		msh.WriteToPtyBuffer("*error, %s\n", err.Error())
		msh.setErrorStatus(err)
		msh.WithLock(func() {
			msh.Client = nil
		})
		return
	}
	msh.WithLock(func() {
		msh.UName = cproc.InitPk.UName
		msh.InitPkShellType = cproc.InitPk.Shell
		msh.StateMap.Clear()
		// no notify here, because we'll call notify in either case below
	})

	msh.updateRemoteStateVars(context.Background(), msh.RemoteId, cproc.InitPk)
	msh.WithLock(func() {
		msh.ServerProc = cproc
		msh.Status = StatusConnected
	})
	msh.WriteToPtyBuffer("connected to %s\n", remoteCopy.RemoteCanonicalName)
	go func() {
		exitErr := cproc.Cmd.Wait()
		exitCode := shexec.GetExitCode(exitErr)
		msh.WithLock(func() {
			if msh.Status == StatusConnected || msh.Status == StatusConnecting {
				msh.Status = StatusDisconnected
				go msh.NotifyRemoteUpdate()
			}
		})
		msh.WriteToPtyBuffer("*disconnected exitcode=%d\n", exitCode)
	}()
	go msh.ProcessPackets()
	// msh.initActiveShells()
	go msh.NotifyRemoteUpdate()
}

func (msh *MShellProc) initActiveShells() {
	gasCtx, cancelFn := context.WithTimeout(context.Background(), 5*time.Second)
	defer cancelFn()
	activeShells, err := msh.getActiveShellTypes(gasCtx)
	if err != nil {
		// we're not going to fail the connect for this error (it will be unusable, but technically connected)
		msh.WriteToPtyBuffer("*error getting active shells: %v\n", err)
		return
	}
	var wg sync.WaitGroup
	for _, shellTypeForVar := range activeShells {
		wg.Add(1)
		go func(shellType string) {
			defer wg.Done()
			reinitCtx, cancelFn := context.WithTimeout(context.Background(), 12*time.Second)
			defer cancelFn()
			_, err = msh.ReInit(reinitCtx, base.CommandKey(""), shellType, nil, false)
			if err != nil {
				msh.WriteToPtyBuffer("*error reiniting shell %q: %v\n", shellType, err)
			}
		}(shellTypeForVar)
	}
	wg.Wait()
}

func (msh *MShellProc) IsConnected() bool {
	msh.Lock.Lock()
	defer msh.Lock.Unlock()
	return msh.Status == StatusConnected
}

func (msh *MShellProc) GetShellType() string {
	msh.Lock.Lock()
	defer msh.Lock.Unlock()
	return msh.InitPkShellType
}

func replaceHomePath(pathStr string, homeDir string) string {
	if homeDir == "" {
		return pathStr
	}
	if pathStr == homeDir {
		return "~"
	}
	if strings.HasPrefix(pathStr, homeDir+"/") {
		return "~" + pathStr[len(homeDir):]
	}
	return pathStr
}

func (msh *MShellProc) IsCmdRunning(ck base.CommandKey) bool {
	msh.Lock.Lock()
	defer msh.Lock.Unlock()
	_, ok := msh.RunningCmds[ck]
	return ok
}

func (msh *MShellProc) KillRunningCommandAndWait(ctx context.Context, ck base.CommandKey) error {
	if !msh.IsCmdRunning(ck) {
		return nil
	}
	feiPk := scpacket.MakeFeInputPacket()
	feiPk.CK = ck
	feiPk.SigName = "SIGTERM"
	err := msh.HandleFeInput(feiPk)
	if err != nil {
		return fmt.Errorf("error trying to kill running cmd: %w", err)
	}
	for {
		if ctx.Err() != nil {
			return ctx.Err()
		}
		if !msh.IsCmdRunning(ck) {
			return nil
		}
		// TODO fix busy wait (sync with msh.RunningCmds)
		// not a huge deal though since this is not processor intensive and not widely used
		time.Sleep(100 * time.Millisecond)
	}
}

func (msh *MShellProc) SendFileData(dataPk *packet.FileDataPacketType) error {
	if !msh.IsConnected() {
		return fmt.Errorf("remote is not connected, cannot send input")
	}
	return msh.ServerProc.Input.SendPacket(dataPk)
}

func makeTermOpts(runPk *packet.RunPacketType) sstore.TermOpts {
	return sstore.TermOpts{Rows: int64(runPk.TermOpts.Rows), Cols: int64(runPk.TermOpts.Cols), FlexRows: runPk.TermOpts.FlexRows, MaxPtySize: DefaultMaxPtySize}
}

// returns (ok, rct)
// if ok is true, rct will be nil
// if ok is false, rct will be the existing pending state command (not nil)
func (msh *MShellProc) testAndSetPendingStateCmd(screenId string, rptr sstore.RemotePtrType, newCK *base.CommandKey) (bool, *RunCmdType) {
	key := pendingStateKey{ScreenId: screenId, RemotePtr: rptr}
	msh.Lock.Lock()
	defer msh.Lock.Unlock()
	ck, found := msh.PendingStateCmds[key]
	if found {
		// we don't call GetRunningCmd here because we already hold msh.Lock
		rct := msh.RunningCmds[ck]
		if rct != nil {
			return false, rct
		}
		// ok, so rct is nil (that's strange).  allow command to proceed, but log
		log.Printf("[warning] found pending state cmd with no running cmd: %s\n", ck)
	}
	if newCK != nil {
		msh.PendingStateCmds[key] = *newCK
	}
	return true, nil
}

func (msh *MShellProc) removePendingStateCmd(screenId string, rptr sstore.RemotePtrType, ck base.CommandKey) {
	key := pendingStateKey{ScreenId: screenId, RemotePtr: rptr}
	msh.Lock.Lock()
	defer msh.Lock.Unlock()
	existingCK, found := msh.PendingStateCmds[key]
	if !found {
		return
	}
	if existingCK == ck {
		delete(msh.PendingStateCmds, key)
	}
}

type RunCommandOpts struct {
	SessionId string
	ScreenId  string
	RemotePtr sstore.RemotePtrType

	// optional, if not provided shellstate will look up state from remote instance
	// ReturnState cannot be used with StatePtr
	// this will also cause this command to bypass the pending state cmd logic
	StatePtr *packet.ShellStatePtr

	// set to true to skip creating the pty file (for restarted commands)
	NoCreateCmdPtyFile bool

	// this command will not go into the DB, and will not have a ptyout file created
	// forces special packet handling (sets RunCommandType.EphemeralOpts)
	EphemeralOpts *packet.EphemeralRunOpts
}

// returns (CmdType, allow-updates-callback, err)
// we must persist the CmdType to the DB before calling the callback to allow updates
// otherwise an early CmdDone packet might not get processed (since cmd will not exist in DB)
func RunCommand(ctx context.Context, rcOpts RunCommandOpts, runPacket *packet.RunPacketType) (rtnCmd *sstore.CmdType, rtnCallback func(), rtnErr error) {
	sessionId, screenId, remotePtr := rcOpts.SessionId, rcOpts.ScreenId, rcOpts.RemotePtr
	if remotePtr.OwnerId != "" {
		return nil, nil, fmt.Errorf("cannot run command against another user's remote '%s'", remotePtr.MakeFullRemoteRef())
	}
	if screenId != runPacket.CK.GetGroupId() {
		return nil, nil, fmt.Errorf("run commands screenids do not match")
	}
	msh := GetRemoteById(remotePtr.RemoteId)
	if msh == nil {
		return nil, nil, fmt.Errorf("no remote id=%s found", remotePtr.RemoteId)
	}
	if !msh.IsConnected() {
		return nil, nil, fmt.Errorf("remote '%s' is not connected", remotePtr.RemoteId)
	}
	if runPacket.State != nil {
		return nil, nil, fmt.Errorf("runPacket.State should not be set, it is set in RunCommand")
	}
	if rcOpts.StatePtr != nil && runPacket.ReturnState {
		return nil, nil, fmt.Errorf("RunCommand: cannot use ReturnState with StatePtr")
	}
	if runPacket.StatePtr != nil {
		return nil, nil, fmt.Errorf("runPacket.StatePtr should not be set, it is set in RunCommand")
	}

	// pending state command logic
	// if we are currently running a command that can change the state, we need to wait for it to finish
	if rcOpts.StatePtr == nil {
		var newPSC *base.CommandKey
		if runPacket.ReturnState {
			newPSC = &runPacket.CK
		}
		ok, existingRct := msh.testAndSetPendingStateCmd(screenId, remotePtr, newPSC)
		if !ok {
			if existingRct.EphemeralOpts != nil {
				// if the existing command is ephemeral, we cancel it and continue
				existingRct.EphemeralOpts.Canceled.Store(true)
			} else {
				line, _, err := sstore.GetLineCmdByLineId(ctx, screenId, existingRct.CK.GetCmdId())
				return nil, nil, makePSCLineError(existingRct.CK, line, err)
			}
		}
		if newPSC != nil {
			defer func() {
				// if we get an error, remove the pending state cmd
				// if no error, PSC will get removed when we see a CmdDone or CmdFinal packet
				if rtnErr != nil {
					msh.removePendingStateCmd(screenId, remotePtr, *newPSC)
				}
			}()
		}
	}

	// get current remote-instance state
	var statePtr *packet.ShellStatePtr
	if rcOpts.StatePtr != nil {
		statePtr = rcOpts.StatePtr
	} else {
		var err error
		statePtr, err = sstore.GetRemoteStatePtr(ctx, sessionId, screenId, remotePtr)
		if err != nil {
			return nil, nil, fmt.Errorf("cannot run command: %w", err)
		}
		if statePtr == nil {
			return nil, nil, fmt.Errorf("cannot run command: no valid shell state found")
		}
	}
	// statePtr will not be nil
	runPacket.StatePtr = statePtr
	currentState, err := sstore.GetFullState(ctx, *statePtr)
	if err != nil || currentState == nil {
		return nil, nil, fmt.Errorf("cannot load current remote state: %w", err)
	}
	runPacket.State = addScVarsToState(currentState)
	runPacket.StateComplete = true
	runPacket.ShellType = currentState.GetShellType()

	// start cmdwait.  must be started before sending the run packet
	// this ensures that we don't process output, or cmddone packets until we set up the line, cmd, and ptyout file
	startCmdWait(runPacket.CK)
	defer func() {
		// if we get an error, remove the cmdwait
		// if no error, cmdwait will get removed by the caller w/ the callback fn that's returned on success
		if rtnErr != nil {
			removeCmdWait(runPacket.CK)
		}
	}()

	// RegisterRpc + WaitForResponse is used to get any waveshell side errors
	// waveshell will either return an error (in a ResponsePacketType) or a CmdStartPacketType
	msh.ServerProc.Output.RegisterRpc(runPacket.ReqId)
	err = shexec.SendRunPacketAndRunData(ctx, msh.ServerProc.Input, runPacket)
	if err != nil {
		return nil, nil, fmt.Errorf("sending run packet to remote: %w", err)
	}
	rtnPk := msh.ServerProc.Output.WaitForResponse(ctx, runPacket.ReqId)
	if rtnPk == nil {
		return nil, nil, ctx.Err()
	}
	startPk, ok := rtnPk.(*packet.CmdStartPacketType)
	if !ok {
		respPk, ok := rtnPk.(*packet.ResponsePacketType)
		if !ok {
			return nil, nil, fmt.Errorf("invalid response received from server for run packet: %s", packet.AsString(rtnPk))
		}
		if respPk.Error != "" {
			return nil, nil, respPk.Err()
		}
		return nil, nil, fmt.Errorf("invalid response received from server for run packet: %s", packet.AsString(rtnPk))
	}

	// command is now successfully runnning
	status := sstore.CmdStatusRunning
	if runPacket.Detached {
		status = sstore.CmdStatusDetached
	}
	cmd := &sstore.CmdType{
		ScreenId:   runPacket.CK.GetGroupId(),
		LineId:     runPacket.CK.GetCmdId(),
		CmdStr:     runPacket.Command,
		RawCmdStr:  runPacket.Command,
		Remote:     remotePtr,
		FeState:    sstore.FeStateFromShellState(currentState),
		StatePtr:   *statePtr,
		TermOpts:   makeTermOpts(runPacket),
		Status:     status,
		CmdPid:     startPk.Pid,
		RemotePid:  startPk.MShellPid,
		ExitCode:   0,
		DurationMs: 0,
		RunOut:     nil,
		RtnState:   runPacket.ReturnState,
	}
	if !rcOpts.NoCreateCmdPtyFile && rcOpts.EphemeralOpts == nil {
		err = sstore.CreateCmdPtyFile(ctx, cmd.ScreenId, cmd.LineId, cmd.TermOpts.MaxPtySize)
		if err != nil {
			// TODO the cmd is running, so this is a tricky error to handle
			return nil, nil, fmt.Errorf("cannot create local ptyout file for running command: %v", err)
		}
	}
	msh.AddRunningCmd(&RunCmdType{
		CK:            runPacket.CK,
		SessionId:     sessionId,
		ScreenId:      screenId,
		RemotePtr:     remotePtr,
		RunPacket:     runPacket,
		EphemeralOpts: rcOpts.EphemeralOpts,
	})

	return cmd, func() { removeCmdWait(runPacket.CK) }, nil
}

// helper func to construct the proper error given what information we have
func makePSCLineError(existingPSC base.CommandKey, line *sstore.LineType, lineErr error) error {
	if lineErr != nil {
		return fmt.Errorf("cannot run command while a stateful command is still running: %v", lineErr)
	}
	if line == nil {
		return fmt.Errorf("cannot run command while a stateful command is still running %s", existingPSC)
	}
	return fmt.Errorf("cannot run command while a stateful command (linenum=%d) is still running", line.LineNum)
}

func (msh *MShellProc) registerInputSink(ck base.CommandKey, sink CommandInputSink) {
	msh.Lock.Lock()
	defer msh.Lock.Unlock()
	msh.CommandInputMap[ck] = sink
}

func (msh *MShellProc) unregisterInputSink(ck base.CommandKey) {
	msh.Lock.Lock()
	defer msh.Lock.Unlock()
	delete(msh.CommandInputMap, ck)
}

func (msh *MShellProc) HandleFeInput(inputPk *scpacket.FeInputPacketType) error {
	if inputPk == nil {
		return nil
	}
	if !msh.IsConnected() {
		return fmt.Errorf("connection is not connected, cannot send input")
	}
	if msh.IsCmdRunning(inputPk.CK) {
		if len(inputPk.InputData64) > 0 {
			inputLen := packet.B64DecodedLen(inputPk.InputData64)
			if inputLen > MaxInputDataSize {
				return fmt.Errorf("input data size too large, len=%d (max=%d)", inputLen, MaxInputDataSize)
			}
			dataPk := packet.MakeDataPacket()
			dataPk.CK = inputPk.CK
			dataPk.FdNum = 0 // stdin
			dataPk.Data64 = inputPk.InputData64
			err := msh.ServerProc.Input.SendPacket(dataPk)
			if err != nil {
				return err
			}
		}
		if inputPk.SigName != "" || inputPk.WinSize != nil {
			siPk := packet.MakeSpecialInputPacket()
			siPk.CK = inputPk.CK
			siPk.SigName = inputPk.SigName
			siPk.WinSize = inputPk.WinSize
			err := msh.ServerProc.Input.SendPacket(siPk)
			if err != nil {
				return err
			}
		}
		return nil
	}
	msh.Lock.Lock()
	sink := msh.CommandInputMap[inputPk.CK]
	msh.Lock.Unlock()
	if sink == nil {
		// no sink and no running command
		return fmt.Errorf("cannot send input, cmd is not running (%s)", inputPk.CK)
	}
	return sink.HandleInput(inputPk)
}

func (msh *MShellProc) AddRunningCmd(rct *RunCmdType) {
	msh.Lock.Lock()
	defer msh.Lock.Unlock()
	msh.RunningCmds[rct.RunPacket.CK] = rct
}

func (msh *MShellProc) GetRunningCmd(ck base.CommandKey) *RunCmdType {
	msh.Lock.Lock()
	defer msh.Lock.Unlock()
	return msh.RunningCmds[ck]
}

func (msh *MShellProc) RemoveRunningCmd(ck base.CommandKey) {
	msh.Lock.Lock()
	defer msh.Lock.Unlock()
	delete(msh.RunningCmds, ck)
	for key, pendingCk := range msh.PendingStateCmds {
		if pendingCk == ck {
			delete(msh.PendingStateCmds, key)
		}
	}
}

func (msh *MShellProc) PacketRpcIter(ctx context.Context, pk packet.RpcPacketType) (*packet.RpcResponseIter, error) {
	if !msh.IsConnected() {
		return nil, fmt.Errorf("remote is not connected")
	}
	if pk == nil {
		return nil, fmt.Errorf("PacketRpc passed nil packet")
	}
	reqId := pk.GetReqId()
	msh.ServerProc.Output.RegisterRpcSz(reqId, RpcIterChannelSize)
	err := msh.ServerProc.Input.SendPacketCtx(ctx, pk)
	if err != nil {
		return nil, err
	}
	return msh.ServerProc.Output.GetResponseIter(reqId), nil
}

func (msh *MShellProc) PacketRpcRaw(ctx context.Context, pk packet.RpcPacketType) (packet.RpcResponsePacketType, error) {
	if !msh.IsConnected() {
		return nil, fmt.Errorf("remote is not connected")
	}
	if pk == nil {
		return nil, fmt.Errorf("PacketRpc passed nil packet")
	}
	reqId := pk.GetReqId()
	msh.ServerProc.Output.RegisterRpc(reqId)
	defer msh.ServerProc.Output.UnRegisterRpc(reqId)
	err := msh.ServerProc.Input.SendPacketCtx(ctx, pk)
	if err != nil {
		return nil, err
	}
	rtnPk := msh.ServerProc.Output.WaitForResponse(ctx, reqId)
	if rtnPk == nil {
		return nil, ctx.Err()
	}
	return rtnPk, nil
}

func (msh *MShellProc) PacketRpc(ctx context.Context, pk packet.RpcPacketType) (*packet.ResponsePacketType, error) {
	rtnPk, err := msh.PacketRpcRaw(ctx, pk)
	if err != nil {
		return nil, err
	}
	if respPk, ok := rtnPk.(*packet.ResponsePacketType); ok {
		return respPk, nil
	}
	return nil, fmt.Errorf("invalid response packet received: %s", packet.AsString(rtnPk))
}

func (msh *MShellProc) WithLock(fn func()) {
	msh.Lock.Lock()
	defer msh.Lock.Unlock()
	fn()
}

func makeDataAckPacket(ck base.CommandKey, fdNum int, ackLen int, err error) *packet.DataAckPacketType {
	ack := packet.MakeDataAckPacket()
	ack.CK = ck
	ack.FdNum = fdNum
	ack.AckLen = ackLen
	if err != nil {
		ack.Error = err.Error()
	}
	return ack
}

func (msh *MShellProc) notifyHangups_nolock() {
	for ck := range msh.RunningCmds {
		cmd, err := sstore.GetCmdByScreenId(context.Background(), ck.GetGroupId(), ck.GetCmdId())
		if err != nil {
			continue
		}
		update := scbus.MakeUpdatePacket()
		update.AddUpdate(*cmd)
		scbus.MainUpdateBus.DoScreenUpdate(ck.GetGroupId(), update)
		go pushNumRunningCmdsUpdate(&ck, -1)
	}
	msh.RunningCmds = make(map[base.CommandKey]*RunCmdType)
	msh.PendingStateCmds = make(map[pendingStateKey]base.CommandKey)
}

func (msh *MShellProc) resolveFinalState(ctx context.Context, origState *packet.ShellState, origStatePtr *packet.ShellStatePtr, donePk *packet.CmdDonePacketType) (*packet.ShellState, error) {
	if donePk.FinalState != nil {
		if origStatePtr == nil {
			return nil, fmt.Errorf("command must have a stateptr to resolve final state")
		}
		finalState := stripScVarsFromState(donePk.FinalState)
		return finalState, nil
	}
	if donePk.FinalStateDiff != nil {
		if donePk.FinalStateBasePtr == nil {
			return nil, fmt.Errorf("invalid rtnstate, has diff but no baseptr")
		}
		stateDiff := stripScVarsFromStateDiff(donePk.FinalStateDiff)
		if origStatePtr == donePk.FinalStateBasePtr {
			// this is the normal case.  the stateptr from the run-packet should match the baseptr from the done-packet
			// this is also the most efficient, because we don't need to fetch the original state
			sapi, err := shellapi.MakeShellApi(origState.GetShellType())
			if err != nil {
				return nil, fmt.Errorf("cannot make shellapi from initial state: %w", err)
			}
			fullState, err := sapi.ApplyShellStateDiff(origState, stateDiff)
			if err != nil {
				return nil, fmt.Errorf("cannot apply shell state diff: %w", err)
			}
			return fullState, nil
		}
		// this is strange (why is backend returning non-original stateptr?)
		// but here, we fetch the stateptr, and then apply the diff against that
		realOrigState, err := sstore.GetFullState(ctx, *donePk.FinalStateBasePtr)
		if err != nil {
			return nil, fmt.Errorf("cannot get original state for diff: %w", err)
		}
		if realOrigState == nil {
			return nil, fmt.Errorf("cannot get original state for diff: not found")
		}
		sapi, err := shellapi.MakeShellApi(realOrigState.GetShellType())
		if err != nil {
			return nil, fmt.Errorf("cannot make shellapi from original state: %w", err)
		}
		fullState, err := sapi.ApplyShellStateDiff(realOrigState, stateDiff)
		if err != nil {
			return nil, fmt.Errorf("cannot apply shell state diff: %w", err)
		}
		return fullState, nil
	}
	return nil, nil
}

// after this limit we'll switch to persisting the full state
const NewStateDiffSizeThreshold = 30 * 1024

// will update the remote instance with the final state
// this is complicated because we want to be as efficient as possible.
// so we pull the current remote-instance state (just the baseptr).  then we compute the diff.
// then we check the size of the diff, and only persist the diff it is under some size threshold
// also we check to see if the diff succeeds (it can fail if the shell or version changed).
// in those cases we also update the RI with the full state
func (msh *MShellProc) updateRIWithFinalState(ctx context.Context, rct *RunCmdType, newState *packet.ShellState) (*sstore.RemoteInstance, error) {
	curRIState, err := sstore.GetRemoteStatePtr(ctx, rct.SessionId, rct.ScreenId, rct.RemotePtr)
	if err != nil {
		return nil, fmt.Errorf("error trying to get current screen stateptr: %w", err)
	}
	feState := sstore.FeStateFromShellState(newState)
	if curRIState == nil {
		// no current state, so just persist the full state
		return sstore.UpdateRemoteState(ctx, rct.SessionId, rct.ScreenId, rct.RemotePtr, feState, newState, nil)
	}
	// pull the base (not the diff) state from the RI (right now we don't want to make multi-level diffs)
	riBaseState, err := sstore.GetStateBase(ctx, curRIState.BaseHash)
	if err != nil {
		return nil, fmt.Errorf("error trying to get statebase: %w", err)
	}
	sapi, err := shellapi.MakeShellApi(riBaseState.GetShellType())
	if err != nil {
		return nil, fmt.Errorf("error trying to make shellapi: %w", err)
	}
	newStateDiff, err := sapi.MakeShellStateDiff(riBaseState, curRIState.BaseHash, newState)
	if err != nil {
		// if we can't make a diff, just persist the full state (this could happen if the shell type changes)
		return sstore.UpdateRemoteState(ctx, rct.SessionId, rct.ScreenId, rct.RemotePtr, feState, newState, nil)
	}
	// we have a diff, let's check the diff size first
	_, encodedDiff := newStateDiff.EncodeAndHash()
	if len(encodedDiff) > NewStateDiffSizeThreshold {
		// diff is too large, persist the full state
		return sstore.UpdateRemoteState(ctx, rct.SessionId, rct.ScreenId, rct.RemotePtr, feState, newState, nil)
	}
	// diff is small enough, persist the diff
	return sstore.UpdateRemoteState(ctx, rct.SessionId, rct.ScreenId, rct.RemotePtr, feState, nil, newStateDiff)
}

func (msh *MShellProc) handleCmdDonePacket(rct *RunCmdType, donePk *packet.CmdDonePacketType) {
	if rct == nil {
		log.Printf("cmddone packet received, but no running command found for it %q\n", donePk.CK)
		return
	}
	// this will remove from RunningCmds and from PendingStateCmds
	defer msh.RemoveRunningCmd(donePk.CK)
	if rct.EphemeralOpts != nil && rct.EphemeralOpts.Canceled.Load() {
		// do nothing when an ephemeral command is canceled
		return
	}
	ctx, cancelFn := context.WithTimeout(context.Background(), 5*time.Second)
	defer cancelFn()
	update := scbus.MakeUpdatePacket()
	if rct.EphemeralOpts == nil {
		// only update DB for non-ephemeral commands
		err := sstore.UpdateCmdDoneInfo(ctx, update, donePk.CK, donePk, sstore.CmdStatusDone)
		if err != nil {
			log.Printf("error updating cmddone info (in handleCmdDonePacket): %v\n", err)
			return
		}
		screen, err := sstore.UpdateScreenFocusForDoneCmd(ctx, donePk.CK.GetGroupId(), donePk.CK.GetCmdId())
		if err != nil {
			log.Printf("error trying to update screen focus type (in handleCmdDonePacket): %v\n", err)
			// fall-through (nothing to do)
		}
		if screen != nil {
			update.AddUpdate(*screen)
		}
	}
	// ephemeral commands *do* update the remote state
	// not all commands get a final state (only RtnState commands have this returned)
	// so in those cases finalState will be nil
	finalState, err := msh.resolveFinalState(ctx, rct.RunPacket.State, rct.RunPacket.StatePtr, donePk)
	if err != nil {
		log.Printf("error resolving final state for cmd: %v\n", err)
		// fallthrough
	}
	if finalState != nil {
		newRI, err := msh.updateRIWithFinalState(ctx, rct, finalState)
		if err != nil {
			log.Printf("error updating RI with final state (in handleCmdDonePacket): %v\n", err)
			// fallthrough
		}
		if newRI != nil {
			update.AddUpdate(sstore.MakeSessionUpdateForRemote(rct.SessionId, newRI))
		}
		// ephemeral commands *do not* update cmd state (there is no command)
<<<<<<< HEAD
		if statePtr != nil && rct.EphemeralOpts == nil {
			err = sstore.UpdateCmdRtnState(ctx, donePk.CK, *statePtr)
=======
		if newRI != nil && !rct.Ephemeral {
			newRIStatePtr := packet.ShellStatePtr{BaseHash: newRI.StateBaseHash, DiffHashArr: newRI.StateDiffHashArr}
			err = sstore.UpdateCmdRtnState(ctx, donePk.CK, newRIStatePtr)
>>>>>>> f41ac1d5
			if err != nil {
				log.Printf("error trying to update cmd rtnstate: %v\n", err)
				// fall-through (nothing to do)
			}
		}
	}
	scbus.MainUpdateBus.DoUpdate(update)
}

func (msh *MShellProc) handleCmdFinalPacket(rct *RunCmdType, finalPk *packet.CmdFinalPacketType) {
	if rct == nil {
		// this is somewhat expected, since cmddone should have removed the running command
		return
	}
	defer msh.RemoveRunningCmd(finalPk.CK)
	if rct.EphemeralOpts != nil {
		log.Printf("finalpk %s (ephemeral): %s\n", finalPk.CK, finalPk.Error)
		// just remove the running command, but there is no DB state to update in this case
		if rct.EphemeralOpts.ResponseWriter != nil {
			log.Printf("closing ephemeral response writer\n")
			rct.EphemeralOpts.ResponseWriter.Close()
		}
		return
	}
	rtnCmd, err := sstore.GetCmdByScreenId(context.Background(), finalPk.CK.GetGroupId(), finalPk.CK.GetCmdId())
	if err != nil {
		log.Printf("error calling GetCmdById in handleCmdFinalPacket: %v\n", err)
		return
	}
	if rtnCmd == nil || rtnCmd.DoneTs > 0 {
		return
	}
	log.Printf("finalpk %s (hangup): %s\n", finalPk.CK, finalPk.Error)
	screen, err := sstore.HangupCmd(context.Background(), finalPk.CK)
	if err != nil {
		log.Printf("error in hangup-cmd in handleCmdFinalPacket: %v\n", err)
		return
	}
	rtnCmd, err = sstore.GetCmdByScreenId(context.Background(), finalPk.CK.GetGroupId(), finalPk.CK.GetCmdId())
	if err != nil {
		log.Printf("error getting cmd(2) in handleCmdFinalPacket: %v\n", err)
		return
	}
	if rtnCmd == nil {
		log.Printf("error getting cmd(2) in handleCmdFinalPacket (not found)\n")
		return
	}
	update := scbus.MakeUpdatePacket()
	update.AddUpdate(*rtnCmd)
	if screen != nil {
		update.AddUpdate(*screen)
	}
	go pushNumRunningCmdsUpdate(&finalPk.CK, -1)
	scbus.MainUpdateBus.DoUpdate(update)
}

func (msh *MShellProc) ResetDataPos(ck base.CommandKey) {
	msh.DataPosMap.Delete(ck)
}

func (msh *MShellProc) handleDataPacket(rct *RunCmdType, dataPk *packet.DataPacketType, dataPosMap *utilfn.SyncMap[base.CommandKey, int64]) {
	if rct == nil {
		ack := makeDataAckPacket(dataPk.CK, dataPk.FdNum, 0, fmt.Errorf("no running cmd found"))
		msh.ServerProc.Input.SendPacket(ack)
		return
	}
	realData, err := base64.StdEncoding.DecodeString(dataPk.Data64)
	if err != nil {
		ack := makeDataAckPacket(dataPk.CK, dataPk.FdNum, 0, err)
		msh.ServerProc.Input.SendPacket(ack)
		return
	}
	if rct.EphemeralOpts != nil {
		log.Printf("ephemeral data packet %s\n", dataPk.CK)
		ack := makeDataAckPacket(dataPk.CK, dataPk.FdNum, len(realData), nil)
		msh.ServerProc.Input.SendPacket(ack)
		// Write to the response writer if it's set
		if len(realData) > 0 && rct.EphemeralOpts.ResponseWriter != nil {
			log.Printf("writing to ephemeral response writer\n")
			_, err := rct.EphemeralOpts.ResponseWriter.Write(realData)
			if err != nil {
				log.Printf("*error writing to ephemeral response writer: %v\n", err)
			}
			log.Printf("wrote to ephemeral response writer\n")
		}
		return
	}
	var ack *packet.DataAckPacketType
	if len(realData) > 0 {
		dataPos := dataPosMap.Get(dataPk.CK)
		update, err := sstore.AppendToCmdPtyBlob(context.Background(), rct.ScreenId, dataPk.CK.GetCmdId(), realData, dataPos)
		if err != nil {
			ack = makeDataAckPacket(dataPk.CK, dataPk.FdNum, 0, err)
		} else {
			ack = makeDataAckPacket(dataPk.CK, dataPk.FdNum, len(realData), nil)
		}
		utilfn.IncSyncMap(dataPosMap, dataPk.CK, int64(len(realData)))
		if update != nil {
			scbus.MainUpdateBus.DoScreenUpdate(dataPk.CK.GetGroupId(), update)
		}
	}
	if ack != nil {
		msh.ServerProc.Input.SendPacket(ack)
	}
}

func sendScreenUpdates(screens []*sstore.ScreenType) {
	for _, screen := range screens {
		update := scbus.MakeUpdatePacket()
		update.AddUpdate(*screen)
		scbus.MainUpdateBus.DoUpdate(update)
	}
}

func (msh *MShellProc) processSinglePacket(pk packet.PacketType) {
	if _, ok := pk.(*packet.DataAckPacketType); ok {
		// TODO process ack (need to keep track of buffer size for sending)
		// this is low priority though since most input is coming from keyboard and won't overflow this buffer
		return
	}
	if dataPk, ok := pk.(*packet.DataPacketType); ok {
		runCmdUpdateFn(dataPk.CK, func() {
			rct := msh.GetRunningCmd(dataPk.CK)
			msh.handleDataPacket(rct, dataPk, msh.DataPosMap)
		})
		go pushStatusIndicatorUpdate(&dataPk.CK, sstore.StatusIndicatorLevel_Output)
		return
	}
	if donePk, ok := pk.(*packet.CmdDonePacketType); ok {
		runCmdUpdateFn(donePk.CK, func() {
			rct := msh.GetRunningCmd(donePk.CK)
			msh.handleCmdDonePacket(rct, donePk)
		})
		return
	}
	if finalPk, ok := pk.(*packet.CmdFinalPacketType); ok {
		runCmdUpdateFn(finalPk.CK, func() {
			rct := msh.GetRunningCmd(finalPk.CK)
			msh.handleCmdFinalPacket(rct, finalPk)
		})
		return
	}
	if msgPk, ok := pk.(*packet.MessagePacketType); ok {
		msh.WriteToPtyBuffer("msg> [remote %s] [%s] %s\n", msh.GetRemoteName(), msgPk.CK, msgPk.Message)
		return
	}
	if rawPk, ok := pk.(*packet.RawPacketType); ok {
		msh.WriteToPtyBuffer("stderr> [remote %s] %s\n", msh.GetRemoteName(), rawPk.Data)
		return
	}
	msh.WriteToPtyBuffer("*[remote %s] unhandled packet %s\n", msh.GetRemoteName(), packet.AsString(pk))
}

func (msh *MShellProc) ProcessPackets() {
	defer msh.WithLock(func() {
		if msh.Status == StatusConnected {
			msh.Status = StatusDisconnected
		}
		screens, err := sstore.HangupRunningCmdsByRemoteId(context.Background(), msh.Remote.RemoteId)
		if err != nil {
			msh.writeToPtyBuffer_nolock("error calling HUP on cmds %v\n", err)
		}
		msh.notifyHangups_nolock()
		go msh.NotifyRemoteUpdate()
		if len(screens) > 0 {
			go sendScreenUpdates(screens)
		}
	})
	for pk := range msh.ServerProc.Output.MainCh {
		msh.processSinglePacket(pk)
	}
}

// returns number of chars (including braces) for brace-expr
func getBracedStr(runeStr []rune) int {
	if len(runeStr) < 3 {
		return 0
	}
	if runeStr[0] != '{' {
		return 0
	}
	for i := 1; i < len(runeStr); i++ {
		if runeStr[i] == '}' {
			if i == 1 { // cannot have {}
				return 0
			}
			return i + 1
		}
	}
	return 0
}

func isDigit(r rune) bool {
	return r >= '0' && r <= '9' // just check ascii digits (not unicode)
}

func EvalPrompt(promptFmt string, vars map[string]string, state *packet.ShellState) string {
	var buf bytes.Buffer
	promptRunes := []rune(promptFmt)
	for i := 0; i < len(promptRunes); i++ {
		ch := promptRunes[i]
		if ch == '\\' && i != len(promptRunes)-1 {
			nextCh := promptRunes[i+1]
			if nextCh == 'x' || nextCh == 'y' {
				nr := getBracedStr(promptRunes[i+2:])
				if nr > 0 {
					escCode := string(promptRunes[i+1 : i+1+nr+1]) // start at "x" or "y", extend nr+1 runes
					escStr := evalPromptEsc(escCode, vars, state)
					buf.WriteString(escStr)
					i += nr + 1
					continue
				} else {
					buf.WriteRune(ch) // invalid escape, so just write ch and move on
					continue
				}
			} else if isDigit(nextCh) {
				if len(promptRunes) >= i+4 && isDigit(promptRunes[i+2]) && isDigit(promptRunes[i+3]) {
					i += 3
					escStr := evalPromptEsc(string(promptRunes[i+1:i+4]), vars, state)
					buf.WriteString(escStr)
					continue
				} else {
					buf.WriteRune(ch) // invalid escape, so just write ch and move on
					continue
				}
			} else {
				i += 1
				escStr := evalPromptEsc(string(nextCh), vars, state)
				buf.WriteString(escStr)
				continue
			}
		}
		buf.WriteRune(ch)
	}
	return buf.String()
}

func evalPromptEsc(escCode string, vars map[string]string, state *packet.ShellState) string {
	if strings.HasPrefix(escCode, "x{") && strings.HasSuffix(escCode, "}") {
		varName := escCode[2 : len(escCode)-1]
		return vars[varName]
	}
	if strings.HasPrefix(escCode, "y{") && strings.HasSuffix(escCode, "}") {
		if state == nil {
			return ""
		}
		varName := escCode[2 : len(escCode)-1]
		varMap := shellenv.ShellVarMapFromState(state)
		return varMap[varName]
	}
	if escCode == "h" {
		return vars["remoteshorthost"]
	}
	if escCode == "H" {
		return vars["remotehost"]
	}
	if escCode == "s" {
		return "mshell"
	}
	if escCode == "u" {
		return vars["remoteuser"]
	}
	if escCode == "w" {
		if state == nil {
			return "?"
		}
		return replaceHomePath(state.Cwd, vars["home"])
	}
	if escCode == "W" {
		if state == nil {
			return "?"
		}
		return path.Base(replaceHomePath(state.Cwd, vars["home"]))
	}
	if escCode == "$" {
		if vars["remoteuser"] == "root" || vars["sudo"] == "1" {
			return "#"
		} else {
			return "$"
		}
	}
	if len(escCode) == 3 {
		// \nnn escape
		ival, err := strconv.ParseInt(escCode, 8, 32)
		if err != nil {
			return escCode
		}
		if ival >= 0 && ival <= 255 {
			return string([]byte{byte(ival)})
		} else {
			// if it was out of range just return the string (invalid escape)
			return escCode
		}
	}
	if escCode == "e" {
		return "\033"
	}
	if escCode == "n" {
		return "\n"
	}
	if escCode == "r" {
		return "\r"
	}
	if escCode == "a" {
		return "\007"
	}
	if escCode == "\\" {
		return "\\"
	}
	if escCode == "[" {
		return ""
	}
	if escCode == "]" {
		return ""
	}

	// we don't support date/time escapes (d, t, T, @), version escapes (v, V), cmd number (#, !), terminal device (l), jobs (j)
	return "(" + escCode + ")"
}

func (msh *MShellProc) getFullState(shellType string, stateDiff *packet.ShellStateDiff) (*packet.ShellState, error) {
	baseState := msh.StateMap.GetStateByHash(shellType, stateDiff.BaseHash)
	if baseState != nil && len(stateDiff.DiffHashArr) == 0 {
		sapi, err := shellapi.MakeShellApi(baseState.GetShellType())
		newState, err := sapi.ApplyShellStateDiff(baseState, stateDiff)
		if err != nil {
			return nil, err
		}
		return newState, nil
	} else {
		fullState, err := sstore.GetFullState(context.Background(), packet.ShellStatePtr{BaseHash: stateDiff.BaseHash, DiffHashArr: stateDiff.DiffHashArr})
		if err != nil {
			return nil, err
		}
		sapi, err := shellapi.MakeShellApi(fullState.GetShellType())
		if err != nil {
			return nil, err
		}
		newState, err := sapi.ApplyShellStateDiff(fullState, stateDiff)
		return newState, nil
	}
}

// internal func, first tries the StateMap, otherwise will fallback on sstore.GetFullState
func (msh *MShellProc) getFeStateFromDiff(stateDiff *packet.ShellStateDiff) (map[string]string, error) {
	baseState := msh.StateMap.GetStateByHash(stateDiff.GetShellType(), stateDiff.BaseHash)
	if baseState != nil && len(stateDiff.DiffHashArr) == 0 {
		sapi, err := shellapi.MakeShellApi(baseState.GetShellType())
		if err != nil {
			return nil, err
		}
		newState, err := sapi.ApplyShellStateDiff(baseState, stateDiff)
		if err != nil {
			return nil, err
		}
		return sstore.FeStateFromShellState(newState), nil
	} else {
		fullState, err := sstore.GetFullState(context.Background(), packet.ShellStatePtr{BaseHash: stateDiff.BaseHash, DiffHashArr: stateDiff.DiffHashArr})
		if err != nil {
			return nil, err
		}
		sapi, err := shellapi.MakeShellApi(fullState.GetShellType())
		if err != nil {
			return nil, err
		}
		newState, err := sapi.ApplyShellStateDiff(fullState, stateDiff)
		if err != nil {
			return nil, err
		}
		return sstore.FeStateFromShellState(newState), nil
	}
}

func (msh *MShellProc) TryAutoConnect() error {
	if msh.IsConnected() {
		return nil
	}
	rcopy := msh.GetRemoteCopy()
	if rcopy.ConnectMode == sstore.ConnectModeManual {
		return nil
	}
	var err error
	msh.WithLock(func() {
		if msh.NumTryConnect > 5 {
			err = fmt.Errorf("too many unsuccessful tries")
			return
		}
		msh.NumTryConnect++
	})
	if err != nil {
		return err
	}
	msh.Launch(false)
	if !msh.IsConnected() {
		return fmt.Errorf("error connecting")
	}
	return nil
}

func (msh *MShellProc) GetDisplayName() string {
	rcopy := msh.GetRemoteCopy()
	return rcopy.GetName()
}

// Identify the screen for a given CommandKey and push the given status indicator update for that screen
func pushStatusIndicatorUpdate(ck *base.CommandKey, level sstore.StatusIndicatorLevel) {
	screenId := ck.GetGroupId()
	err := sstore.SetStatusIndicatorLevel(context.Background(), screenId, level, false)
	if err != nil {
		log.Printf("error setting status indicator level: %v\n", err)
	}
}

func pushNumRunningCmdsUpdate(ck *base.CommandKey, delta int) {
	screenId := ck.GetGroupId()
	sstore.IncrementNumRunningCmds(screenId, delta)
}<|MERGE_RESOLUTION|>--- conflicted
+++ resolved
@@ -2358,14 +2358,9 @@
 			update.AddUpdate(sstore.MakeSessionUpdateForRemote(rct.SessionId, newRI))
 		}
 		// ephemeral commands *do not* update cmd state (there is no command)
-<<<<<<< HEAD
-		if statePtr != nil && rct.EphemeralOpts == nil {
-			err = sstore.UpdateCmdRtnState(ctx, donePk.CK, *statePtr)
-=======
-		if newRI != nil && !rct.Ephemeral {
+		if newRI != nil && rct.EphemeralOpts == nil {
 			newRIStatePtr := packet.ShellStatePtr{BaseHash: newRI.StateBaseHash, DiffHashArr: newRI.StateDiffHashArr}
-			err = sstore.UpdateCmdRtnState(ctx, donePk.CK, newRIStatePtr)
->>>>>>> f41ac1d5
+			err = sstore.UpdateCmdRtnState(ctx, donePk.CK, *&newRIStatePtr)
 			if err != nil {
 				log.Printf("error trying to update cmd rtnstate: %v\n", err)
 				// fall-through (nothing to do)
