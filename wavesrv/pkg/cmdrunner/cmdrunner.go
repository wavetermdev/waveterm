--- conflicted
+++ resolved
@@ -1608,7 +1608,6 @@
 	}
 }
 
-<<<<<<< HEAD
 func fileIsDir(ctx context.Context, ids resolvedIds, remote *ResolvedRemote, filePath string) bool {
 	fileStat, err := getSingleFileStat(ctx, ids, remote, filePath)
 	log.Printf("file is dir: %v", err)
@@ -1618,10 +1617,7 @@
 	return fileStat.IsDir
 }
 
-func CopyFileCommand(ctx context.Context, pk *scpacket.FeCommandPacketType) (sstore.UpdatePacket, error) {
-=======
 func CopyFileCommand(ctx context.Context, pk *scpacket.FeCommandPacketType) (scbus.UpdatePacket, error) {
->>>>>>> 75be66ba
 	if len(pk.Args) == 0 {
 		return nil, fmt.Errorf("usage: /copyfile [file to copy] local=[path to copy to on local]")
 	}
@@ -1713,7 +1709,7 @@
 	}
 	var outputPos int64
 	var cmd *sstore.CmdType
-	var update *sstore.ModelUpdate
+	update := scbus.MakeUpdatePacket()
 	fileViewConfig := MakeFileViewConfig("", "")
 	outputPty := resolveBool(pk.Kwargs["outputpty"], false)
 	fileViewConfig.OutputPty = outputPty
@@ -1731,8 +1727,8 @@
 			// TODO tricky error since the command was a success, but we can't show the output
 			return nil, err
 		}
-		update.Interactive = pk.Interactive
-		sstore.MainBus.SendScreenUpdate(cmd.ScreenId, update)
+		update.AddUpdate(sstore.InteractiveUpdate(pk.Interactive))
+		scbus.MainUpdateBus.DoScreenUpdate(cmd.ScreenId, update)
 	} else {
 		fileViewConfig.FileName = sourceFullPath
 		fileViewConfig.LineId = pk.Kwargs["lineid"]
@@ -1748,10 +1744,6 @@
 		}
 		log.Printf("CopyFileCommand: %v\n", fileViewConfig)
 	}
-<<<<<<< HEAD
-=======
-	update.AddUpdate(sstore.InteractiveUpdate(pk.Interactive))
->>>>>>> 75be66ba
 	if destRemote != ConnectedRemote && destRemoteId != nil && !destRemoteId.RState.IsConnected() {
 		writeStringToPty(ctx, cmd, fmt.Sprintf("Attempting to autoconnect to remote %v\r\n", destRemote), &outputPos, fileViewConfig.OutputPty)
 		err = destRemoteId.MShell.TryAutoConnect()
@@ -1770,12 +1762,8 @@
 			writeStringToPty(ctx, cmd, "Auto connect successful\r\n", &outputPos, fileViewConfig.OutputPty)
 		}
 	}
-<<<<<<< HEAD
-	update = &sstore.ModelUpdate{}
-=======
 	scbus.MainUpdateBus.DoScreenUpdate(cmd.ScreenId, update)
 	update = scbus.MakeUpdatePacket()
->>>>>>> 75be66ba
 	if destRemote == LocalRemote && sourceRemote == LocalRemote {
 		go doCopyLocalFileToLocal(context.Background(), cmd, sourceFullPath, destFullPath, outputPos, fileViewConfig)
 	} else if destRemote == LocalRemote && sourceRemote != LocalRemote {
@@ -3110,21 +3098,10 @@
 			log.Printf("%s error updating screen selected line: %v\n", metaCmd, err)
 		}
 	}
-<<<<<<< HEAD
-	update := &sstore.ModelUpdate{
-		Line:    rtnLine,
-		Cmd:     cmd,
-		Screens: []*sstore.ScreenType{screen},
-	}
-	if cmd.Status == sstore.CmdStatusRunning {
-		sstore.IncrementNumRunningCmds_Update(update, cmd.ScreenId, 1)
-	}
-=======
 	update := scbus.MakeUpdatePacket()
 	sstore.AddLineUpdate(update, rtnLine, cmd)
 	update.AddUpdate(*screen)
 	sstore.IncrementNumRunningCmds_Update(update, cmd.ScreenId, 1)
->>>>>>> 75be66ba
 	updateHistoryContext(ctx, rtnLine, cmd, cmd.FeState)
 	return update, nil
 }
@@ -4690,12 +4667,11 @@
 	buf.WriteString(fmt.Sprintf("  %-15s %s\n", "modts", modTs.Format(TsFormatStr)))
 	buf.WriteString(fmt.Sprintf("  %-15s %v\n", "isdir", statPk.IsDir))
 	buf.WriteString(fmt.Sprintf("  %-15s %s\n", "perms", statPk.ModeStr))
-	update := &sstore.ModelUpdate{
-		Info: &sstore.InfoMsgType{
-			InfoTitle: fmt.Sprintf("view stat %q", streamPk.Path),
-			InfoLines: splitLinesForInfo(buf.String()),
-		},
-	}
+	update := scbus.MakeUpdatePacket()
+	update.AddUpdate(sstore.InfoMsgType{
+		InfoTitle: fmt.Sprintf("view stat %q", streamPk.Path),
+		InfoLines: splitLinesForInfo(buf.String()),
+	})
 	return update, nil
 }
 
@@ -4752,17 +4728,7 @@
 	if len(statPk.ModeStr) > 9 {
 		statPk.ModeStr = statPk.ModeStr[len(statPk.ModeStr)-9:]
 	}
-<<<<<<< HEAD
 	return statPk, streamPk, nil
-=======
-	buf.WriteString(fmt.Sprintf("  %-15s %s\n", "perms", modeStr))
-	update := scbus.MakeUpdatePacket()
-	update.AddUpdate(sstore.InfoMsgType{
-		InfoTitle: fmt.Sprintf("view stat %q", streamPk.Path),
-		InfoLines: splitLinesForInfo(buf.String()),
-	})
-	return update, nil
->>>>>>> 75be66ba
 }
 
 func ViewTestCommand(ctx context.Context, pk *scpacket.FeCommandPacketType) (scbus.UpdatePacket, error) {
@@ -4962,7 +4928,6 @@
 	return update, nil
 }
 
-<<<<<<< HEAD
 func StatDir(ctx context.Context, ids resolvedIds, path string, fileCallback func(pk *packet.FileStatPacketType, done bool, err error)) {
 	statPk, _, err := getFileStat(ctx, ids, path)
 	log.Printf("statPk: %\n", statPk)
@@ -5077,7 +5042,7 @@
 	}
 }
 
-func SearchDirCommand(ctx context.Context, pk *scpacket.FeCommandPacketType) (sstore.UpdatePacket, error) {
+func SearchDirCommand(ctx context.Context, pk *scpacket.FeCommandPacketType) (scbus.UpdatePacket, error) {
 	ids, err := resolveUiIds(ctx, pk, R_Session|R_Screen|R_RemoteConnected)
 	if err != nil {
 		return nil, err
@@ -5121,11 +5086,11 @@
 			}
 		})
 	}()
-	update := &sstore.ModelUpdate{}
-	return update, nil
-}
-
-func ViewDirCommand(ctx context.Context, pk *scpacket.FeCommandPacketType) (sstore.UpdatePacket, error) {
+	update := scbus.MakeUpdatePacket()
+	return update, nil
+}
+
+func ViewDirCommand(ctx context.Context, pk *scpacket.FeCommandPacketType) (scbus.UpdatePacket, error) {
 	ids, err := resolveUiIds(ctx, pk, R_Session|R_Screen|R_RemoteConnected)
 	if err != nil {
 		return nil, err
@@ -5162,7 +5127,7 @@
 			}
 		})
 	}()
-	update := &sstore.ModelUpdate{}
+	update := scbus.MakeUpdatePacket()
 	return update, nil
 }
 
@@ -5178,7 +5143,7 @@
 	return &FileViewConfig{OutputPty: true, LineId: lineId, ScreenId: screenId, OutputPos: 0}
 }
 
-func FileViewCommand(ctx context.Context, pk *scpacket.FeCommandPacketType) (sstore.UpdatePacket, error) {
+func FileViewCommand(ctx context.Context, pk *scpacket.FeCommandPacketType) (scbus.UpdatePacket, error) {
 	ids, err := resolveUiIds(ctx, pk, R_Session|R_Screen|R_RemoteConnected)
 	if err != nil {
 		return nil, err
@@ -5197,8 +5162,8 @@
 	if err != nil {
 		return nil, err
 	}
-	update.Interactive = pk.Interactive
-	sstore.MainBus.SendScreenUpdate(cmd.ScreenId, update)
+	update.AddUpdate(sstore.InteractiveUpdate(pk.Interactive))
+	scbus.MainUpdateBus.DoScreenUpdate(cmd.ScreenId, update)
 
 	go func() {
 		var outputPos int64
@@ -5212,14 +5177,11 @@
 		})
 	}()
 
-	update = &sstore.ModelUpdate{}
-	return update, nil
-}
-
-func EditTestCommand(ctx context.Context, pk *scpacket.FeCommandPacketType) (sstore.UpdatePacket, error) {
-=======
+	update = scbus.MakeUpdatePacket()
+	return update, nil
+}
+
 func EditTestCommand(ctx context.Context, pk *scpacket.FeCommandPacketType) (scbus.UpdatePacket, error) {
->>>>>>> 75be66ba
 	if len(pk.Args) == 0 {
 		return nil, fmt.Errorf("/edit:test requires an argument (file name)")
 	}
