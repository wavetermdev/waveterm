--- conflicted
+++ resolved
@@ -4985,10 +4985,7 @@
 	return update, nil
 }
 
-<<<<<<< HEAD
-func ClientSetSidebarCommand(ctx context.Context, pk *scpacket.FeCommandPacketType) (updatebus.UpdatePacket, error) {
-=======
-func ClientSetGlobalShortcut(ctx context.Context, pk *scpacket.FeCommandPacketType) (sstore.UpdatePacket, error) {
+func ClientSetGlobalShortcut(ctx context.Context, pk *scpacket.FeCommandPacketType) (updatebus.UpdatePacket, error) {
 	clientData, err := sstore.EnsureClientData(ctx)
 	if err != nil {
 		return nil, fmt.Errorf("cannot retrieve client data: %v", err)
@@ -5005,13 +5002,12 @@
 		return nil, fmt.Errorf("error updating client data: %v", err)
 	}
 	clientData.ClientOpts = clientOpts
-	update := &sstore.ModelUpdate{}
-	sstore.AddUpdate(update, *clientData)
-	return update, nil
-}
-
-func ClientSetSidebarCommand(ctx context.Context, pk *scpacket.FeCommandPacketType) (sstore.UpdatePacket, error) {
->>>>>>> 3e4bd458
+	update := &feupdate.ModelUpdate{}
+	update.AddUpdate(*clientData)
+	return update, nil
+}
+
+func ClientSetSidebarCommand(ctx context.Context, pk *scpacket.FeCommandPacketType) (updatebus.UpdatePacket, error) {
 	clientData, err := sstore.EnsureClientData(ctx)
 	if err != nil {
 		return nil, fmt.Errorf("cannot retrieve client data: %v", err)
