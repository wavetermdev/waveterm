--- conflicted
+++ resolved
@@ -55,15 +55,10 @@
     lastconnectts bigint NOT NULL,
     local boolean NOT NULL,
     archived boolean NOT NULL,
-<<<<<<< HEAD
     remoteidx int NOT NULL,
     statevars json NOT NULL DEFAULT '{}',
     sshconfigsrc varchar(36) NOT NULL DEFAULT 'waveterm-manual',
     openaiopts json NOT NULL DEFAULT '{}');
-=======
-    remoteidx int NOT NULL
-, statevars json NOT NULL DEFAULT '{}', openaiopts json NOT NULL DEFAULT '{}', sshconfigsrc varchar(36) NOT NULL DEFAULT 'waveterm-manual');
->>>>>>> 2f7cce29
 CREATE TABLE history (
     historyid varchar(36) PRIMARY KEY,
     ts bigint NOT NULL,
