--- conflicted
+++ resolved
@@ -25,7 +25,6 @@
                   AWS_SECRET_ACCESS_KEY: "${{ secrets.PUBLISHER_KEY_SECRET }}"
                   AWS_DEFAULT_REGION: us-west-2
               shell: bash
-<<<<<<< HEAD
             - name: Download Snap from Release
               uses: i3h/download-release-asset@v1
               with:
@@ -37,7 +36,6 @@
               run: "task artifacts:publish:snap:${{ github.ref_name }}"
               env:
                   SNAPCRAFT_STORE_CREDENTIALS: "${{secrets.SNAPCRAFT_LOGIN_CREDS}}"
-=======
     bump-winget:
         if: ${{ startsWith(github.ref, 'refs/tags/') && !contains(github.ref_name, 'beta') }}
         runs-on: windows-latest
@@ -52,5 +50,4 @@
               run: "task artifacts:publish:winget:${{ github.ref_name }}"
               env:
                   GITHUB_TOKEN: ${{ secrets.WINGET_BUMP_PAT }}
-              shell: pwsh
->>>>>>> 8b2805b7
+              shell: pwsh