--- conflicted
+++ resolved
@@ -189,26 +189,8 @@
         sources:
             - "cmd/generatego/*.go"
             - "cmd/generatets/*.go"
-<<<<<<< HEAD
-            - "pkg/service/**/*.go"
-            - "pkg/waveobj/*.go"
-            - "pkg/wconfig/**/*.go"
-            - "pkg/wstore/*.go"
-            - "pkg/wshrpc/**/*.go"
-            - "pkg/tsgen/**/*.go"
-            - "pkg/gogen/**/*.go"
-            - "pkg/wconfig/**/*.go"
-            - "pkg/eventbus/eventbus.go"
-            - "pkg/vdom/vdom_types.go"
-        generates:
-            - frontend/types/gotypes.d.ts
-            - pkg/wshrpc/wshclient/wshclient.go
-            - frontend/app/store/services.ts
-            - frontend/app/store/wshserver.ts
-=======
             - "pkg/**/*.go"
         # don't add generates key (otherwise will always execute)
->>>>>>> a629b281
 
     version:
         desc: Get the current package version, or bump version if args are present. To pass args to `version.cjs`, add them after `--`. See `version.cjs` for usage definitions for the arguments.
