---
id: "releasenotes"
title: "Release Notes"
sidebar_position: 200
---

# Release Notes

### v0.11.0 &mdash; Jan 24, 2025

Wave Terminal v0.11.0 includes a major rewrite of our connections infrastructure, with changes to both our backend and remote file protocol systems, alongside numerous features, bug fixes, and stability improvements.

A key addition in this release is the new shell initialization system, which enables customization of your shell environment across local and remote connections. You can now configure environment variables and shell-specific init scripts on both a per-block and per-connection basis.

For day-to-day use, we've added search functionality across both terminal and web blocks, along with a terminal multi-input feature for simultaneous input to all terminals within a tab. We've also added support for Google Gemini to Wave AI, expanding our suite of AI integrations.

Behind the scenes, we've redesigned our remote file protocol, laying the groundwork for upcoming S3 (and S3-compatible system) support in our preview widget. This architectural change sets the stage for adding more file backends in the future.

- **Shell Environment Customization** -- Configure your shell environment using environment variables and init scripts, with support for both local and remote connections
- **Connection Backend Improvements** -- Major rewrite with improved shell detection, better error logging, and reduced 2FA prompts when using ForceCommand
- **Multi-Shell Support** -- Enhanced support for bash, zsh, pwsh, and fish shells, with shell-specific initialization capabilities
- **Terminal Search** -- use Cmd-F to search for text in terminal widgets
- **Web Search** -- use Cmd-F to search for text in web views
- **Terminal Multi-Input** -- Use Ctrl-Shift-I to allow multi-input to all terminals in the same tab
- **Wave AI now supports Google Gemini**
- Improved WSL support with wsh-free connection options
- Added inline connection debugging information
- Fixed file permission handling issues on Windows systems
- Connection related popups are now delivered only to the initiating window
- Improved timeout handling for SSH connections which require 2FA prompts
- Fixed escape key handling in global event handlers (closing modals)
- Directory preview now fills the entire block width
- Custom widgets can now be launched in magnified mode
- Various workspace UX improvements around closing/deleting
- file:/// urls now work in web widget
- Increased max size of files allowed in `wsh ai` to 50k
- Increased maximum allowed term:scrollback to 50k lines
- Allow connections to entirely be defined in connections.json without relying on ~/.ssh/config
- Added an option to reveal files in external file viewer for local connection
- Added a New Window option when right clicking the MacOS dock icon button
- [build] Switched to free Ubuntu ARM runners for better ARM64 build support
- [build] Windows builds now use zig, simplifying Windows dev setup
- [bugfix] Connections dropdown now populated even when ssh config is missing or invalid
- [bugfix] Disabled bracketed paste mode by default (configuration option to turn it back on)
- [bugfix] Timeout for `wsh ssh` increased to 60s
- [bugfix] Fix for sysinfo widget when displaying a huge number of CPU graphs
- [bugfix] Fixes XDG variables for Snap installs
- [bugfix] Honor SSH IdentitiesOnly flag (useful when many keys are loaded into ssh-agent)
- [bugfix] Better shell environment variable setup when running local shells
- [bugfix] Fix preview for large text files
- [bugfix] Fix URLs in terminal (now clickable again)
- [bugfix] Windows URLs now work properly for Wave background images
<<<<<<< HEAD
- [bugfix] Connections launch without wsh if the unix domain socket can't be opened
- [bugfix] Connection status list lights up correctly with currently connected connections
- [bugfix] Use en_US.UTF-8 if the requested LANG is not available in your terminal
=======
- Other bug fixes, performance improvements, and dependency updates
>>>>>>> 7b366c93

### v0.10.4 &mdash; Dec 20, 2024

Quick update with bug fixes and new configuration options

- Added "window:confirmclose" and "window:savelastwindow" configuration options
- [bugfix] Fixed broken scroll bar in the AI widget
- [bugfix] Fixed default path for wsh shell detection (used in remote connections)
- Dependency updates

### v0.10.3 &mdash; Dec 19, 2024

Quick update to v0.10 with new features and bug fixes.

- Global hotkey support [docs](https://docs.waveterm.dev/config#customizable-systemwide-global-hotkey)
- Added configuration to override the font size for markdown, AI-chat, and preview editor [docs](https://docs.waveterm.dev/config)
- Added ability to set independent zoom level for the web view (right click block header)
- New `wsh wavepath` command to open the config directory, data directory, and log file
- [bugfix] Fixed crash when /etc/sshd_config contained an unsupported Match directive (most common on Fedora)
- [bugfix] Workspaces are now more consistent across windows, closes associated window when Workspaces are deleted
- [bugfix] Fixed zsh on WSL
- [bugfix] Fixed long-standing bug around control sequences sometimes showing up in terminal output when switching tabs
- Lots of new examples in the docs for shell overrides, presets, widgets, and connections
- Other bug fixes and UI updates

(note, v0.10.2 and v0.10.3's release notes have been merged together)

### v0.10.1 &mdash; Dec 12, 2024

Quick update to fix the workspace app menu actions. Also fixes workspace switching to always open a new window when invoked from a non-workspace window. This reduces the chance of losing a non-workspace window's tabs accidentally.

### v0.10.0 &mdash; Dec 11, 2024

Wave Terminal v0.10.0 introduces workspaces, making it easier to manage multiple work environments. We've added powerful new command execution capabilities with `wsh run`, allowing you to launch and control commands in dedicated blocks. This release also brings significant improvements to SSH with a new connections configuration system for managing your remote environments.

- **Workspaces**: Organize your work into separate environments, each with their own tabs, layouts, and settings
- **Command Blocks**: New `wsh run` command for launching terminal commands in dedicated blocks, with support for magnification, auto-closing, and execution control ([docs](https://docs.waveterm.dev/wsh-reference#run))
- **Connections**: New configuration system for managing SSH connections, with support for wsh-free operation, per-connection themes, and more ([docs](https://docs.waveterm.dev/connections))
- Improved tab management with better switching behavior and context menus (many bug fixes)
- New tab features including pinned tabs and drag-and-drop improvements
- Create, rename, and delete files/directories directly in directory preview
- Attempt wsh-free connection as a fallback if wsh installation or execution fails
- New `-i` flag to add identity files with the `wsh ssh` command
- Added Perplexity API integration ([docs](https://docs.waveterm.dev/faq#perplexity))
- `wsh setbg` command for background handling ([docs](https://docs.waveterm.dev/wsh-reference#setbg))
- Switched from Less to SCSS for styling
- [bugfix] Fixed tab flickering issues during tab switches
- [bugfix] Corrected WaveAI text area resize behavior
- [bugfix] Fixed concurrent block controller start issues
- [bugfix] Fixed Preview Blocks for uninitialized connections
- [bugfix] Fixed unresponsive context menus
- [bugfix] Fixed connection errors in Help block
- Upgraded Go toolchain to 1.23.4
- Lots of new documentation, including new pages for [Getting Started](https://docs.waveterm.dev/gettingstarted), [AI Presets](https://docs.waveterm.dev/ai-presets), and [wsh overview](https://docs.waveterm.dev/wsh).
- Other bug fixes, performance improvements, and dependency updates

### v0.9.3 &mdash; Nov 20, 2024

New minor release that introduces Wave's connected computing extensions. We've introduced new `wsh` commands that allow you to store variables and files, and access them across terminal sessions (on both local and remote machines).

- `wsh setvar/getvar` to get and set variables -- [Docs](https://docs.waveterm.dev/wsh-reference#getvarsetvar)
- `wsh file` operations (cat, write, append, rm, info, cp, and ls) -- [Docs](https://docs.waveterm.dev/wsh-reference#file)
- Improved golang panic handling to prevent backend crashes
- Improved SSH config logging and fixes a reused connection bug
- Updated telemetry to track additional counters
- New configuration settings (under "window:magnifiedblock") to control magnified block margins and display
- New block/zone aliases (client, global, block, workspace, temp)
- `wsh ai` file attachments are now rendered with special handling in the AI block
- New ephemeral block type for creating modal widgets which will not disturb the underlying layout
- Editing the AI presets file from the Wave AI block now brings up an ephemeral editor
- Clicking outside of a magnified bglock will now un-magnify it
- New button to clear the AI chat (also bound to Cmd-L)
- New button to reset terminal commands in custom cmd widgets
- [bugfix] Presets directory was not loading correctly on Windows
- [bugfix] Magnified blocks were not showing correct on startup
- [bugfix] Window opacity and background color was not getting applied properly in all cases
- [bugfix] Fix terminal theming when applying global defaults [#1287](https://github.com/wavetermdev/waveterm/issues/1287)
- MacOS 10.15 (Catalina) is no longer supported
- Other bug fixes, docs improvements, and dependency bumps

### v0.9.2 &mdash; Nov 11, 2024

New minor release with bug fixes and new features! Fixed the bug around making Wave fullscreen (also affecting certain window managers like Hyprland). We've also put a lot of work into the doc site (https://docs.waveterm.dev), including documenting how [Widgets](./widgets) and [Presets](./presets) work!

- Updated documentation
- Wave AI now supports the Anthropic API! Checkout the [FAQ](./faq) for how to use the Claude models with Wave AI.
- Removed defaultwidgets.json and unified it to widgets.json. Makes it more straightforward to override the default widgets.
- New resolvers for `-b` param in `wsh`. "tab:N" for accessing the nth tab, "[view]" and "[view]:N" for accessing blocks of a particlar view.
- New `wsh ai` command to send AI chats (and files) directly to a new or existing AI block
- wsh setmeta/getmeta improvements. Allow setmeta to take a json file (and also read from stdin), also better output formats for getmeta (compatible with setmeta).
- [bugfix] Set max completion tokens in the OpenAI API so we can now work with o1 models (also fallback to non-streaming mode)
- [bugfix] Fixed content resizing when entering "full screen" mode. This bug also affected certain window managers (like Hyprland)
- Lots of other small bug fixes, docs updates, and dependency bumps

### v0.9.1 &mdash; Nov 1, 2024

Minor bug fix release to follow-up on the v0.9.0 build. Lots of issues fixed (especially for Windows).

- CLI applications that need microphone, camera, or location access will now work on MacOS. You'll see a security popup in Wave to allow/deny [#1086](https://github.com/wavetermdev/waveterm/issues/1086)
- Can now use `wsh version -v` to print out the new data/config directories
- Restores the old T1, T2, T3, ... tab naming logic
- Temporarily revert to using the "Title Bar" on windows to mitgate a bug where the window controls were overlaying on top of our tabs (working on a real fix for the next release)
- There is a new setting in the editor to enable/disable word wrapping [#1038](https://github.com/wavetermdev/waveterm/issues/1038)
- Ctrl-S will now save files in codeedit [#1081](https://github.com/wavetermdev/waveterm/issues/1081)
- [#1020](https://github.com/wavetermdev/waveterm/issues/1020) there is now a preset config option to change the active border color in tab themes
- [bugfix] Multiple fixes for [#1167](https://github.com/wavetermdev/waveterm/issues/1167) to try to address tab loss while updating
- [bugfix] Windows app crashed on opening View menu because of a bad accelerator key
- [bugfix] The auto-updater messages in the tab bar are now more consistent when switching tabs, and we don't show errors when the network is disconnected
- [bugfix] Full-screen mode now actually shows tabs in full screen
- [bugfix] [#1175](https://github.com/wavetermdev/waveterm/issues/1175) can now edit .awk files
- [bugfix] [#1066](https://github.com/wavetermdev/waveterm/issues/1066) applying a default theme now updates the background appropriately without a refresh

### v0.9.0 &mdash; Oct 28, 2024

New major Wave Terminal release! Wave tabs are now cached. Tab switching performance is
now much faster and webview state, editor state, and scroll positions are now persisted
across tab changes. We also have native WSL2 support. You can create native Wave connections
to your Windows WSL2 distributions using the connection button.

We've also laid the groundwork for some big features that will be released over the
next couple of weeks, including Workspaces, AI improvments, and custom widgets.

Lots of other smaller changes and bug fixes. See full list of PRs at https://github.com/wavetermdev/waveterm/releases/tag/v0.9.0

### v0.8.13 &mdash; Oct 24, 2024

- Wave is now available as a Snap for Linux users! You can find it [in the Snap Store](https://snapcraft.io/waveterm).
- Wave is now available via the Windows Package Manager! You can install it via `winget install CommandLine.Wave`
- can now use "term:fontsize" to override an individual terminal block's font size (also in context menu)
- we now allow mixed case hostnames for connections to be compatible with ssh config
- The Linux app icon is now updated to match the Windows icon
- [bugfix] fixed a bug that sometimes caused escape sequences to be printed when switching between tabs
- [bugfix] fixed an issue where the preview block was not cleaning up temp files (Windows only)
- [bugfix] fixed chrome sandbox permissions errors in linux
- [bugfix] fixed shutdown logic on MacOS/Linux which sometimes allowed orphaned processes to survive

### v0.8.12 &mdash; Oct 18, 2024

- Added support for multiple AI configurations! You can now run Open AI side-by-side with Ollama models. Can create AI presets in presets.json, and can easily switch between them using a new dropdown in the AI widget
- Fix WebSocket reconnection error. this sometimes caused the terminal to hang when waking up from sleep
- Added memory graphs, and per-CPU graphs to the sysinfo widget (and renamed it from cpuplot)
- Added a new huge red "Config Error" button when there are parse errors in the config JSON file
- Preview/CodeEdit widget now shows errors (squiggly lines) when JSON or YAML files fail to parse
- New app icon for Windows to better match Fluent UI standards
- Added copy-on-select to the terminal (on by default, can disable using "term:copyonselect")
- Added a button to mute audio in webviews
- Added a right-click "Open Clipboard URL" to easily open a webview from an URL stored in your system clipboard
- [bugfix] fixed blank "help" pages when waking from sleep or restarting the app

### v0.8.11 &mdash; Oct 10, 2024

Hotfix release to address a couple of bugs introduced in v0.8.10

- Fixes a regression in v0.8.10 which caused new tabs to sometimes come up blank and broken
- Layout fixes to the AI widget spacing
- Terminal scrollbar is now semi-transparent and overlays last column
- Fixes initial window size (on first startup) for both smaller and larger screens
- Added a "Don't Ask Again" checkbox for installing `wsh` on remote machines (sets a new config flag)
- Prevent the app from downgrading when you install a beta build. Installing a beta-build will now switch you to the beta-update channel.

### v0.8.10 &mdash; Oct 9, 2024

Minor big fix release (but there are some new features).

- added support for Azure AI [See FAQ](https://docs.waveterm.dev/faq#how-can-i-connect-to-azure-ai)
- AI errors now appear in the chat
- on MacOS, hitting "Space" in directorypreview will open selected file in Quick Look
- [bugfix] fixed transparency settings
- [bugfix] fixed issue with non-standard port numbers in connection dropdown
- [bugfix] fixed issue with embedded docsite (returned 404 after refresh)

### v0.8.9 &mdash; Oct 8, 2024

Lots of bug fixes and new features!

- New "help" view -- uses an embedded version of our doc site -- https://docs.waveterm.dev
- [breaking] wsh getmeta, wsh setmeta, and wsh deleteblock now take a blockid using a `-b` parameter instead of as a positional parameter
- allow metadata to override the block icon, header, and text (frame:title, frame:icon, and frame:text)
- home button on web widget to return to the homepage, option to set a homepage default for the whole app or just for the given block
- checkpoint the terminal less often to reduce frequency of output bug (still working on a full fix)
- new terminal themes -- Warm Yellow, and One Dark Pro
- we now support github flavored markdown alerts
- `wsh notify` command to send a desktop notification
- `wsh createblock` to create any block via the CLI
- right click to "Save Image" in webview
- `wsh edit` will now allow you to open new files (as long as the parent directly exists)
- added 8 new fun tab background presets (right click on any tab and select "Backgrounds" to try them out)
- [config] new config key "term:scrollback" to set the number of lines of scrollback for terminals. Use "-1" to set 0, max is 10000.
- [config] new config key "term:theme" to set the default terminal theme for all new terminals
- [config] new config key "preview:showhiddenfiles" to set the default "show hidden files" setting for preview
- [bugfix] fixed an formatting issue with `wsh getmeta`
- [bugfix] fix for startup issue on Linux when home directory is an NFS mount
- [bugfix] fix cursor color in terminal themes to work
- [bugfix] fix some double scrollbars when showing markdown content
- [bugfix] improved shutdown sequence to better capture wavesrv logs
- [bugfix] fix Alt+G keyboard accelerator for Linux/Windows
- other assorted bug fixes, cleanups, and security fixes

### v0.8.8 &mdash; Oct 1, 2024

Quick patch release to fix Windows/Linux "Alt" keybindings. Also brings a huge performance improvement to AI streaming speed.

### v0.8.7 &mdash; Sep 30, 2024

Quick patch release to fix bugs:

- Fixes windows SSH connections (invalid path while trying to install wsh tools)
- Fixes an issue resolving `~` in windows paths `~\` now works instead of just `~/`
- Tries to fix background color for webpages. Pulls meta tag for color-scheme, and sets a black background if dark detected (fixes issue rendering raw githubusercontent files)
- Fixed our useDimensions hook to fire correctly. Fixes some sizing issues including allowing error messages to show consistently when SSH connections fail.
- Allow "data:" urls in custom tab backgrounds
- All the alias "tab" for the current tab's UUID when using wsh
- [BUILD] conditional write generated files only if they are updated

### v0.8.6 &mdash; Sep 26, 2024

Another quick hotfix update. Fixes an issue where, if you deleted all of the tabs in a window, the window would be restored on next startup as completely blank.

Also, as a bonus, we added fish shell support!

### v0.8.5 &mdash; Sep 25, 2024

Hot fix, dowgrade `jotai` library. Upgrading caused a major regression in codeedit which did not allow
users to edit files.

### v0.8.4 &mdash; Sep 25, 2024

- Added a setting `window:disablehardwareacceleration` to disable native hardware acceleration
- New startup model for legacy users given them the option to download the WaveLegacy
- Use WAVETERM_HOME for the home directory consistently

### v0.8.3 &mdash; Sep 25, 2024

More hotfixes for Linux users. We now link against an older version of glibc and use
the zig compiler on linux (the newer version caused us not to run on older distros).  
Also fixes a permissions issue when installing via .deb. There is also a new config value
`window:nativetitlebar` which restores the native titlebar on windows/linux.

### v0.8.2 &mdash; Sep 24, 2024

Hot fix, fixes a nasty crash on startup for Linux users (dynamic linking but with netcgo DNS library)

### v0.8.1 &mdash; Sep 23, 2024

Minor cleanup release.

- fix number parsing for certain config file values
- add link to docs site
- add new back button for directory view
- telemetry fixes

### v0.8.0 &mdash; Sep 20, 2024

**Major New Release of Wave Terminal**

The new build is a fresh start, and a clean break from the current version. As such, your history, settings, and configuration will not be carried over. If you'd like to continue to run the legacy version, you will need to download it separately.

Release Artificats and source code diffs can be found on (Github)[https://github.com/wavetermdev/waveterm].<|MERGE_RESOLUTION|>--- conflicted
+++ resolved
@@ -50,13 +50,10 @@
 - [bugfix] Fix preview for large text files
 - [bugfix] Fix URLs in terminal (now clickable again)
 - [bugfix] Windows URLs now work properly for Wave background images
-<<<<<<< HEAD
 - [bugfix] Connections launch without wsh if the unix domain socket can't be opened
 - [bugfix] Connection status list lights up correctly with currently connected connections
 - [bugfix] Use en_US.UTF-8 if the requested LANG is not available in your terminal
-=======
 - Other bug fixes, performance improvements, and dependency updates
->>>>>>> 7b366c93
 
 ### v0.10.4 &mdash; Dec 20, 2024
 
