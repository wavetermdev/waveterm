--- conflicted
+++ resolved
@@ -1019,7 +1019,12 @@
 	return pstTime
 }
 
-<<<<<<< HEAD
+func QuickHashString(s string) string {
+	h := fnv.New64a()
+	h.Write([]byte(s))
+	return base64.RawURLEncoding.EncodeToString(h.Sum(nil))
+}
+
 func GracefulClose(closer io.Closer, debugName string, closerName string, maxRetries int, retryDelay time.Duration) bool {
 	closed := false
 	for retries := 0; retries < maxRetries; retries++ {
@@ -1035,10 +1040,4 @@
 		log.Printf("%s: unable to close %s after %d retries\n", debugName, closerName, maxRetries)
 	}
 	return closed
-=======
-func QuickHashString(s string) string {
-	h := fnv.New64a()
-	h.Write([]byte(s))
-	return base64.RawURLEncoding.EncodeToString(h.Sum(nil))
->>>>>>> 6139feea
 }