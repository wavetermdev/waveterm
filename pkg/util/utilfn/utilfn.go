--- conflicted
+++ resolved
@@ -1011,7 +1011,13 @@
 	os.Stdout.Write(buf[:n])
 }
 
-<<<<<<< HEAD
+func ConvertToWallClockPT(t time.Time) time.Time {
+	year, month, day := t.Date()
+	hour, min, sec := t.Clock()
+	pstTime := time.Date(year, month, day, hour, min, sec, 0, PTLoc)
+	return pstTime
+}
+
 func GracefulClose(closer io.Closer, debugName string, closerName string, maxRetries int, retryDelay time.Duration) bool {
 	closed := false
 	for retries := 0; retries < maxRetries; retries++ {
@@ -1027,11 +1033,4 @@
 		log.Printf("%s: unable to close %s after %d retries\n", debugName, closerName, maxRetries)
 	}
 	return closed
-=======
-func ConvertToWallClockPT(t time.Time) time.Time {
-	year, month, day := t.Date()
-	hour, min, sec := t.Clock()
-	pstTime := time.Date(year, month, day, hour, min, sec, 0, PTLoc)
-	return pstTime
->>>>>>> 6e2ff6c5
 }