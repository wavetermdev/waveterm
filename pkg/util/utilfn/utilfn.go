--- conflicted
+++ resolved
@@ -925,7 +925,6 @@
 	return "", fmt.Errorf("unknown architecture: %s", formatted)
 }
 
-<<<<<<< HEAD
 func ConvertUUIDv4Tov7(uuidv4 string) (string, error) {
 	// Parse the UUIDv4
 	parts := strings.Split(uuidv4, "-")
@@ -947,7 +946,8 @@
 	// Combine sections to form UUIDv7
 	uuidv7 := fmt.Sprintf("%s-%s-%s-%s-%s", section1, section2, section3, section4, section5)
 	return uuidv7, nil
-=======
+}
+
 func TimeoutFromContext(ctx context.Context, defaultTimeout time.Duration) time.Duration {
 	deadline, ok := ctx.Deadline()
 	if !ok {
@@ -963,5 +963,4 @@
 		}
 	}
 	return false
->>>>>>> 4e6db9ae
 }