// Copyright 2025, Command Line Inc.
// SPDX-License-Identifier: Apache-2.0

package utilfn

import (
	"bytes"
	"context"
	"crypto/rand"
	"crypto/sha1"
	"encoding/base64"
	"encoding/hex"
	"encoding/json"
	"errors"
	"fmt"
	"hash/fnv"
	"io"
	"log"
	"math"
	mathrand "math/rand"
	"os"
	"os/exec"
	"reflect"
	"regexp"
	"runtime"
	"sort"
	"strconv"
	"strings"
	"syscall"
	"text/template"
	"time"
	"unicode/utf8"
)

var HexDigits = []byte{'0', '1', '2', '3', '4', '5', '6', '7', '8', '9', 'a', 'b', 'c', 'd', 'e', 'f'}
var PTLoc *time.Location

func init() {
	loc, err := time.LoadLocation("America/Los_Angeles")
	if err != nil {
		loc = time.FixedZone("PT", -8*60*60)
	}
	PTLoc = loc
}

func GetStrArr(v interface{}, field string) []string {
	if v == nil {
		return nil
	}
	m, ok := v.(map[string]interface{})
	if !ok {
		return nil
	}
	fieldVal := m[field]
	if fieldVal == nil {
		return nil
	}
	iarr, ok := fieldVal.([]interface{})
	if !ok {
		return nil
	}
	var sarr []string
	for _, iv := range iarr {
		if sv, ok := iv.(string); ok {
			sarr = append(sarr, sv)
		}
	}
	return sarr
}

func GetBool(v interface{}, field string) bool {
	if v == nil {
		return false
	}
	m, ok := v.(map[string]interface{})
	if !ok {
		return false
	}
	fieldVal := m[field]
	if fieldVal == nil {
		return false
	}
	bval, ok := fieldVal.(bool)
	if !ok {
		return false
	}
	return bval
}

// converts an int, int64, or float64 to an int64
// nil or bad type returns 0
func ConvertInt(val any) int64 {
	if val == 0 {
		return 0
	}
	switch typedVal := val.(type) {
	case int:
		return int64(typedVal)
	case int64:
		return typedVal
	case float64:
		return int64(typedVal)
	default:
		return 0
	}
}

func ConvertMap(val any) map[string]any {
	if val == nil {
		return nil
	}
	m, ok := val.(map[string]any)
	if !ok {
		return nil
	}
	return m
}

var needsQuoteRe = regexp.MustCompile(`[^\w@%:,./=+-]`)

// minimum maxlen=6, pass -1 for no max length
func ShellQuote(val string, forceQuote bool, maxLen int) string {
	if maxLen != -1 && maxLen < 6 {
		maxLen = 6
	}
	rtn := val
	if needsQuoteRe.MatchString(val) {
		rtn = "'" + strings.ReplaceAll(val, "'", `'"'"'`) + "'"
	} else if forceQuote {
		rtn = "\"" + rtn + "\""
	}
	if maxLen == -1 || len(rtn) <= maxLen {
		return rtn
	}
	if strings.HasPrefix(rtn, "\"") || strings.HasPrefix(rtn, "'") {
		return rtn[0:maxLen-4] + "..." + rtn[len(rtn)-1:]
	}
	return rtn[0:maxLen-3] + "..."
}

func EllipsisStr(s string, maxLen int) string {
	if maxLen < 4 {
		maxLen = 4
	}
	if len(s) > maxLen {
		return s[0:maxLen-3] + "..."
	}
	return s
}

func LongestPrefix(root string, strs []string) string {
	if len(strs) == 0 {
		return root
	}
	if len(strs) == 1 {
		comp := strs[0]
		if len(comp) >= len(root) && strings.HasPrefix(comp, root) {
			if strings.HasSuffix(comp, "/") {
				return strs[0]
			}
			return strs[0]
		}
	}
	lcp := strs[0]
	for i := 1; i < len(strs); i++ {
		s := strs[i]
		for j := 0; j < len(lcp); j++ {
			if j >= len(s) || lcp[j] != s[j] {
				lcp = lcp[0:j]
				break
			}
		}
	}
	if len(lcp) < len(root) || !strings.HasPrefix(lcp, root) {
		return root
	}
	return lcp
}

func ContainsStr(strs []string, test string) bool {
	for _, s := range strs {
		if s == test {
			return true
		}
	}
	return false
}

func IsPrefix(strs []string, test string) bool {
	for _, s := range strs {
		if len(s) > len(test) && strings.HasPrefix(s, test) {
			return true
		}
	}
	return false
}

// sentinel value for StrWithPos.Pos to indicate no position
const NoStrPos = -1

type StrWithPos struct {
	Str string `json:"str"`
	Pos int    `json:"pos"` // this is a 'rune' position (not a byte position)
}

func (sp StrWithPos) String() string {
	return strWithCursor(sp.Str, sp.Pos)
}

func ParseToSP(s string) StrWithPos {
	idx := strings.Index(s, "[*]")
	if idx == -1 {
		return StrWithPos{Str: s, Pos: NoStrPos}
	}
	return StrWithPos{Str: s[0:idx] + s[idx+3:], Pos: utf8.RuneCountInString(s[0:idx])}
}

func strWithCursor(str string, pos int) string {
	if pos == NoStrPos {
		return str
	}
	if pos < 0 {
		// invalid position
		return "[*]_" + str
	}
	if pos > len(str) {
		// invalid position
		return str + "_[*]"
	}
	if pos == len(str) {
		return str + "[*]"
	}
	var rtn []rune
	for _, ch := range str {
		if len(rtn) == pos {
			rtn = append(rtn, '[', '*', ']')
		}
		rtn = append(rtn, ch)
	}
	return string(rtn)
}

func (sp StrWithPos) Prepend(str string) StrWithPos {
	return StrWithPos{Str: str + sp.Str, Pos: utf8.RuneCountInString(str) + sp.Pos}
}

func (sp StrWithPos) Append(str string) StrWithPos {
	return StrWithPos{Str: sp.Str + str, Pos: sp.Pos}
}

// returns base64 hash of data
func Sha1Hash(data []byte) string {
	hvalRaw := sha1.Sum(data)
	hval := base64.StdEncoding.EncodeToString(hvalRaw[:])
	return hval
}

func ChunkSlice[T any](s []T, chunkSize int) [][]T {
	var rtn [][]T
	for len(rtn) > 0 {
		if len(s) <= chunkSize {
			rtn = append(rtn, s)
			break
		}
		rtn = append(rtn, s[:chunkSize])
		s = s[chunkSize:]
	}
	return rtn
}

var ErrOverflow = errors.New("integer overflow")

// Add two int values, returning an error if the result overflows.
func AddInt(left, right int) (int, error) {
	if right > 0 {
		if left > math.MaxInt-right {
			return 0, ErrOverflow
		}
	} else {
		if left < math.MinInt-right {
			return 0, ErrOverflow
		}
	}
	return left + right, nil
}

// Add a slice of ints, returning an error if the result overflows.
func AddIntSlice(vals ...int) (int, error) {
	var rtn int
	for _, v := range vals {
		var err error
		rtn, err = AddInt(rtn, v)
		if err != nil {
			return 0, err
		}
	}
	return rtn, nil
}

func StrsEqual(s1arr []string, s2arr []string) bool {
	if len(s1arr) != len(s2arr) {
		return false
	}
	for i, s1 := range s1arr {
		s2 := s2arr[i]
		if s1 != s2 {
			return false
		}
	}
	return true
}

func StrMapsEqual(m1 map[string]string, m2 map[string]string) bool {
	if len(m1) != len(m2) {
		return false
	}
	for key, val1 := range m1 {
		val2, found := m2[key]
		if !found || val1 != val2 {
			return false
		}
	}
	for key := range m2 {
		_, found := m1[key]
		if !found {
			return false
		}
	}
	return true
}

func ByteMapsEqual(m1 map[string][]byte, m2 map[string][]byte) bool {
	if len(m1) != len(m2) {
		return false
	}
	for key, val1 := range m1 {
		val2, found := m2[key]
		if !found || !bytes.Equal(val1, val2) {
			return false
		}
	}
	for key := range m2 {
		_, found := m1[key]
		if !found {
			return false
		}
	}
	return true
}

func GetOrderedStringerMapKeys[K interface {
	comparable
	fmt.Stringer
}, V any](m map[K]V) []K {
	keyStrMap := make(map[K]string)
	keys := make([]K, 0, len(m))
	for key := range m {
		keys = append(keys, key)
		keyStrMap[key] = key.String()
	}
	sort.Slice(keys, func(i, j int) bool {
		return keyStrMap[keys[i]] < keyStrMap[keys[j]]
	})
	return keys
}

func GetOrderedMapKeys[V any](m map[string]V) []string {
	keys := make([]string, 0, len(m))
	for key := range m {
		keys = append(keys, key)
	}
	sort.Strings(keys)
	return keys
}

const (
	nullEncodeEscByte     = '\\'
	nullEncodeSepByte     = '|'
	nullEncodeEqByte      = '='
	nullEncodeZeroByteEsc = '0'
	nullEncodeEscByteEsc  = '\\'
	nullEncodeSepByteEsc  = 's'
	nullEncodeEqByteEsc   = 'e'
)

func EncodeStringMap(m map[string]string) []byte {
	var buf bytes.Buffer
	for idx, key := range GetOrderedMapKeys(m) {
		val := m[key]
		buf.Write(NullEncodeStr(key))
		buf.WriteByte(nullEncodeEqByte)
		buf.Write(NullEncodeStr(val))
		if idx < len(m)-1 {
			buf.WriteByte(nullEncodeSepByte)
		}
	}
	return buf.Bytes()
}

func DecodeStringMap(barr []byte) (map[string]string, error) {
	if len(barr) == 0 {
		return nil, nil
	}
	var rtn = make(map[string]string)
	for _, b := range bytes.Split(barr, []byte{nullEncodeSepByte}) {
		keyVal := bytes.SplitN(b, []byte{nullEncodeEqByte}, 2)
		if len(keyVal) != 2 {
			return nil, fmt.Errorf("invalid null encoding: %s", string(b))
		}
		key, err := NullDecodeStr(keyVal[0])
		if err != nil {
			return nil, err
		}
		val, err := NullDecodeStr(keyVal[1])
		if err != nil {
			return nil, err
		}
		rtn[key] = val
	}
	return rtn, nil
}

func EncodeStringArray(arr []string) []byte {
	var buf bytes.Buffer
	for idx, s := range arr {
		buf.Write(NullEncodeStr(s))
		if idx < len(arr)-1 {
			buf.WriteByte(nullEncodeSepByte)
		}
	}
	return buf.Bytes()
}

func DecodeStringArray(barr []byte) ([]string, error) {
	if len(barr) == 0 {
		return nil, nil
	}
	var rtn []string
	for _, b := range bytes.Split(barr, []byte{nullEncodeSepByte}) {
		s, err := NullDecodeStr(b)
		if err != nil {
			return nil, err
		}
		rtn = append(rtn, s)
	}
	return rtn, nil
}

func EncodedStringArrayHasFirstVal(encoded []byte, firstKey string) bool {
	firstKeyBytes := NullEncodeStr(firstKey)
	if !bytes.HasPrefix(encoded, firstKeyBytes) {
		return false
	}
	if len(encoded) == len(firstKeyBytes) || encoded[len(firstKeyBytes)] == nullEncodeSepByte {
		return true
	}
	return false
}

// on encoding error returns ""
// this is used to perform logic on first value without decoding the entire array
func EncodedStringArrayGetFirstVal(encoded []byte) string {
	sepIdx := bytes.IndexByte(encoded, nullEncodeSepByte)
	if sepIdx == -1 {
		str, _ := NullDecodeStr(encoded)
		return str
	}
	str, _ := NullDecodeStr(encoded[0:sepIdx])
	return str
}

// encodes a string, removing null/zero bytes (and separators '|')
// a zero byte is encoded as "\0", a '\' is encoded as "\\", sep is encoded as "\s"
// allows for easy double splitting (first on \x00, and next on "|")
func NullEncodeStr(s string) []byte {
	strBytes := []byte(s)
	if bytes.IndexByte(strBytes, 0) == -1 &&
		bytes.IndexByte(strBytes, nullEncodeEscByte) == -1 &&
		bytes.IndexByte(strBytes, nullEncodeSepByte) == -1 &&
		bytes.IndexByte(strBytes, nullEncodeEqByte) == -1 {
		return strBytes
	}
	var rtn []byte
	for _, b := range strBytes {
		if b == 0 {
			rtn = append(rtn, nullEncodeEscByte, nullEncodeZeroByteEsc)
		} else if b == nullEncodeEscByte {
			rtn = append(rtn, nullEncodeEscByte, nullEncodeEscByteEsc)
		} else if b == nullEncodeSepByte {
			rtn = append(rtn, nullEncodeEscByte, nullEncodeSepByteEsc)
		} else if b == nullEncodeEqByte {
			rtn = append(rtn, nullEncodeEscByte, nullEncodeEqByteEsc)
		} else {
			rtn = append(rtn, b)
		}
	}
	return rtn
}

func NullDecodeStr(barr []byte) (string, error) {
	if bytes.IndexByte(barr, nullEncodeEscByte) == -1 {
		return string(barr), nil
	}
	var rtn []byte
	for i := 0; i < len(barr); i++ {
		curByte := barr[i]
		if curByte == nullEncodeEscByte {
			i++
			nextByte := barr[i]
			if nextByte == nullEncodeZeroByteEsc {
				rtn = append(rtn, 0)
			} else if nextByte == nullEncodeEscByteEsc {
				rtn = append(rtn, nullEncodeEscByte)
			} else if nextByte == nullEncodeSepByteEsc {
				rtn = append(rtn, nullEncodeSepByte)
			} else if nextByte == nullEncodeEqByteEsc {
				rtn = append(rtn, nullEncodeEqByte)
			} else {
				// invalid encoding
				return "", fmt.Errorf("invalid null encoding: %d", nextByte)
			}
		} else {
			rtn = append(rtn, curByte)
		}
	}
	return string(rtn), nil
}

func SortStringRunes(s string) string {
	runes := []rune(s)
	sort.Slice(runes, func(i, j int) bool {
		return runes[i] < runes[j]
	})
	return string(runes)
}

// will overwrite m1 with m2's values
func CombineMaps[V any](m1 map[string]V, m2 map[string]V) {
	for key, val := range m2 {
		m1[key] = val
	}
}

// returns hex escaped string (\xNN for each byte)
func ShellHexEscape(s string) string {
	var rtn []byte
	for _, ch := range []byte(s) {
		rtn = append(rtn, []byte(fmt.Sprintf("\\x%02x", ch))...)
	}
	return string(rtn)
}

func GetMapKeys[K comparable, V any](m map[K]V) []K {
	var rtn []K
	for key := range m {
		rtn = append(rtn, key)
	}
	return rtn
}

// combines string arrays and removes duplicates (returns a new array)
func CombineStrArrays(sarr1 []string, sarr2 []string) []string {
	var rtn []string
	m := make(map[string]struct{})
	for _, s := range sarr1 {
		if _, found := m[s]; found {
			continue
		}
		m[s] = struct{}{}
		rtn = append(rtn, s)
	}
	for _, s := range sarr2 {
		if _, found := m[s]; found {
			continue
		}
		m[s] = struct{}{}
		rtn = append(rtn, s)
	}
	return rtn
}

func QuickJson(v interface{}) string {
	barr, _ := json.Marshal(v)
	return string(barr)
}

func QuickParseJson[T any](s string) T {
	var v T
	_ = json.Unmarshal([]byte(s), &v)
	return v
}

func StrArrayToMap(sarr []string) map[string]bool {
	m := make(map[string]bool)
	for _, s := range sarr {
		m[s] = true
	}
	return m
}

func AppendNonZeroRandomBytes(b []byte, randLen int) []byte {
	if randLen <= 0 {
		return b
	}
	numAdded := 0
	for numAdded < randLen {
		rn := mathrand.Intn(256)
		if rn > 0 && rn < 256 { // exclude 0, also helps to suppress security warning to have a guard here
			b = append(b, byte(rn))
			numAdded++
		}
	}
	return b
}

// returns (isEOF, error)
func CopyWithEndBytes(outputBuf *bytes.Buffer, reader io.Reader, endBytes []byte) (bool, error) {
	buf := make([]byte, 4096)
	for {
		n, err := reader.Read(buf)
		if n > 0 {
			outputBuf.Write(buf[:n])
			obytes := outputBuf.Bytes()
			if bytes.HasSuffix(obytes, endBytes) {
				outputBuf.Truncate(len(obytes) - len(endBytes))
				return (err == io.EOF), nil
			}
		}
		if err == io.EOF {
			return true, nil
		}
		if err != nil {
			return false, err
		}
	}
}

// does *not* close outputCh on EOF or error
func CopyToChannel(outputCh chan<- []byte, reader io.Reader) error {
	buf := make([]byte, 4096)
	for {
		n, err := reader.Read(buf)
		if n > 0 {
			// copy so client can use []byte without it being overwritten
			bufCopy := make([]byte, n)
			copy(bufCopy, buf[:n])
			outputCh <- bufCopy
		}
		if err == io.EOF {
			return nil
		}
		if err != nil {
			return err
		}
	}
}

func GetCmdExitCode(cmd *exec.Cmd, err error) int {
	if cmd == nil || cmd.ProcessState == nil {
		return GetExitCode(err)
	}
	status, ok := cmd.ProcessState.Sys().(syscall.WaitStatus)
	if !ok {
		return cmd.ProcessState.ExitCode()
	}
	signaled := status.Signaled()
	if signaled {
		signal := status.Signal()
		return 128 + int(signal)
	}
	exitStatus := status.ExitStatus()
	return exitStatus
}

func GetExitCode(err error) int {
	if err == nil {
		return 0
	}
	if exitErr, ok := err.(*exec.ExitError); ok {
		return exitErr.ExitCode()
	} else {
		return -1
	}
}

func GetFirstLine(s string) string {
	idx := strings.Index(s, "\n")
	if idx == -1 {
		return s
	}
	return s[0:idx]
}

func JsonMapToStruct(m map[string]any, v interface{}) error {
	barr, err := json.Marshal(m)
	if err != nil {
		return err
	}
	return json.Unmarshal(barr, v)
}

func StructToJsonMap(v interface{}) (map[string]any, error) {
	barr, err := json.Marshal(v)
	if err != nil {
		return nil, err
	}
	var m map[string]any
	err = json.Unmarshal(barr, &m)
	if err != nil {
		return nil, err
	}
	return m, nil
}

func IndentString(indent string, str string) string {
	splitArr := strings.Split(str, "\n")
	var rtn strings.Builder
	for _, line := range splitArr {
		if line == "" {
			rtn.WriteByte('\n')
			continue
		}
		rtn.WriteString(indent)
		rtn.WriteString(line)
		rtn.WriteByte('\n')
	}
	return rtn.String()
}

func SliceIdx[T comparable](arr []T, elem T) int {
	for idx, e := range arr {
		if e == elem {
			return idx
		}
	}
	return -1
}

// removes an element from a slice and modifies the original slice (the backing elements)
// if it removes the last element from the slice, it will return nil so we free the original slice's backing memory
func RemoveElemFromSlice[T comparable](arr []T, elem T) []T {
	idx := SliceIdx(arr, elem)
	if idx == -1 {
		return arr
	}
	if len(arr) == 1 {
		return nil
	}
	return append(arr[:idx], arr[idx+1:]...)
}

func AddElemToSliceUniq[T comparable](arr []T, elem T) []T {
	if SliceIdx(arr, elem) != -1 {
		return arr
	}
	return append(arr, elem)
}

func MoveSliceIdxToFront[T any](arr []T, idx int) []T {
	// create and return a new slice with idx moved to the front
	if idx == 0 || idx >= len(arr) {
		// make a copy still
		return append([]T(nil), arr...)
	}
	rtn := make([]T, 0, len(arr))
	rtn = append(rtn, arr[idx])
	rtn = append(rtn, arr[0:idx]...)
	rtn = append(rtn, arr[idx+1:]...)
	return rtn
}

// matches a delimited string with a pattern string
// the pattern string can contain "*" to match a single part, or "**" to match the rest of the string
// note that "**" may only appear at the end of the string
func StarMatchString(pattern string, s string, delimiter string) bool {
	patternParts := strings.Split(pattern, delimiter)
	stringParts := strings.Split(s, delimiter)
	pLen, sLen := len(patternParts), len(stringParts)

	for i := 0; i < pLen; i++ {
		if patternParts[i] == "**" {
			// '**' must be at the end to be valid
			return i == pLen-1
		}
		if i >= sLen {
			// If string is exhausted but pattern is not
			return false
		}
		if patternParts[i] != "*" && patternParts[i] != stringParts[i] {
			// If current parts don't match and pattern part is not '*'
			return false
		}
	}
	// Check if both pattern and string are fully matched
	return pLen == sLen
}

func MergeStrMaps[T any](m1 map[string]T, m2 map[string]T) map[string]T {
	rtn := make(map[string]T)
	for key, val := range m1 {
		rtn[key] = val
	}
	for key, val := range m2 {
		rtn[key] = val
	}
	return rtn
}

func AtomicRenameCopy(dstPath string, srcPath string, perms os.FileMode) error {
	// first copy the file to dstPath.new, then rename into place
	srcFd, err := os.Open(srcPath)
	if err != nil {
		return err
	}
	defer srcFd.Close()
	tempName := dstPath + ".new"
	dstFd, err := os.Create(tempName)
	if err != nil {
		return err
	}
	_, err = io.Copy(dstFd, srcFd)
	if err != nil {
		dstFd.Close()
		return err
	}
	err = dstFd.Close()
	if err != nil {
		return err
	}
	err = os.Chmod(tempName, perms)
	if err != nil {
		return err
	}
	err = os.Rename(tempName, dstPath)
	if err != nil {
		return err
	}
	return nil
}

func AtoiNoErr(str string) int {
	val, err := strconv.Atoi(str)
	if err != nil {
		return 0
	}
	return val
}

func WriteTemplateToFile(fileName string, templateText string, vars map[string]string) error {
	outBuffer := &bytes.Buffer{}
	template.Must(template.New("").Parse(templateText)).Execute(outBuffer, vars)
	return os.WriteFile(fileName, outBuffer.Bytes(), 0644)
}

// every byte is 4-bits of randomness
func RandomHexString(numHexDigits int) (string, error) {
	numBytes := (numHexDigits + 1) / 2 // Calculate the number of bytes needed
	bytes := make([]byte, numBytes)
	if _, err := rand.Read(bytes); err != nil {
		return "", err
	}

	hexStr := hex.EncodeToString(bytes)
	return hexStr[:numHexDigits], nil // Return the exact number of hex digits
}

func GetJsonTag(field reflect.StructField) string {
	jsonTag := field.Tag.Get("json")
	if jsonTag == "" {
		return ""
	}
	commaIdx := strings.Index(jsonTag, ",")
	if commaIdx != -1 {
		jsonTag = jsonTag[:commaIdx]
	}
	return jsonTag
}

func WriteFileIfDifferent(fileName string, contents []byte) (bool, error) {
	oldContents, err := os.ReadFile(fileName)
	if err == nil && bytes.Equal(oldContents, contents) {
		return false, nil
	}
	err = os.WriteFile(fileName, contents, 0644)
	if err != nil {
		return false, err
	}
	return true, nil
}

func GetLineColFromOffset(barr []byte, offset int) (int, int) {
	line := 1
	col := 1
	for i := 0; i < offset && i < len(barr); i++ {
		if barr[i] == '\n' {
			line++
			col = 1
		} else {
			col++
		}
	}
	return line, col
}

func FindStringInSlice(slice []string, val string) int {
	for idx, v := range slice {
		if v == val {
			return idx
		}
	}
	return -1
}

func FormatLsTime(t time.Time) string {
	now := time.Now()
	sixMonthsAgo := now.AddDate(0, -6, 0)

	if t.After(sixMonthsAgo) {
		// Recent files: "Nov 18 18:40"
		return t.Format("Jan _2 15:04")
	} else {
		// Older files: "Apr 12  2025"
		return t.Format("Jan _2  2006")
	}
}

/**
 * Helper function that will deref a pointer if not null
 * but returns a default value if it is null.
 */
func SafeDeref[T any](x *T) T {
	if x == nil {
		var safeOut T
		return safeOut
	}
	return *x
}

/**
 * Utility function for referencing a type with a pointer.
 * This is the same as dereferencing with &, but unlike &
 * you can directly use it on the ouput of a function
 * without needing to create an intermediate variable
 */
func Ptr[T any](x T) *T {
	return &x
}

/**
 * Utility function to convert know architecture patterns
 * to the patterns we use. It returns an error if the
 * provided name is unknown
 */
func FilterValidArch(arch string) (string, error) {
	formatted := strings.TrimSpace(strings.ToLower(arch))
	switch formatted {
	case "amd64":
		return "x64", nil
	case "x86_64":
		return "x64", nil
	case "x64":
		return "x64", nil
	case "arm64":
		return "arm64", nil
	}
	return "", fmt.Errorf("unknown architecture: %s", formatted)
}

func ConvertUUIDv4Tov7(uuidv4 string) (string, error) {
	// Parse the UUIDv4
	parts := strings.Split(uuidv4, "-")
	if len(parts) != 5 {
		return "", fmt.Errorf("invalid UUIDv4 format")
	}

	// Section 1 and 2: Fixed timestamp for Jan 1, 2024
	section1 := "01823a80" // High 32 bits of the timestamp
	section2 := "0000"     // Middle 16 bits of the timestamp

	// Section 3: Version (7) and the last 3 bytes of randomness from UUIDv4
	section3 := "7" + parts[2][1:] // Replace the first nibble with '7' for version

	// Section 4 and 5: Copy from the original UUIDv4
	section4 := parts[3]
	section5 := parts[4]

	// Combine sections to form UUIDv7
	uuidv7 := fmt.Sprintf("%s-%s-%s-%s-%s", section1, section2, section3, section4, section5)
	return uuidv7, nil
}

func TimeoutFromContext(ctx context.Context, defaultTimeout time.Duration) time.Duration {
	deadline, ok := ctx.Deadline()
	if !ok {
		return defaultTimeout
	}
	return time.Until(deadline)
}

func HasBinaryData(data []byte) bool {
	for _, b := range data {
		if b < 32 && b != '\n' && b != '\r' && b != '\t' && b != '\f' && b != '\b' {
			return true
		}
	}
	return false
}

func DumpGoRoutineStacks() {
	buf := make([]byte, 1<<20)
	n := runtime.Stack(buf, true)
	os.Stdout.Write(buf[:n])
}

func ConvertToWallClockPT(t time.Time) time.Time {
	year, month, day := t.Date()
	hour, min, sec := t.Clock()
	pstTime := time.Date(year, month, day, hour, min, sec, 0, PTLoc)
	return pstTime
}

func QuickHashString(s string) string {
	h := fnv.New64a()
	h.Write([]byte(s))
	return base64.RawURLEncoding.EncodeToString(h.Sum(nil))
}

<<<<<<< HEAD
const (
	maxRetries = 5
	retryDelay = 10 * time.Millisecond
)

func GracefulClose(closer io.Closer, debugName, closerName string) bool {
	closed := false
	for retries := 0; retries < maxRetries; retries++ {
		if err := closer.Close(); err != nil {
			log.Printf("%s: error closing %s: %v, trying again in %dms\n", debugName, closerName, err, retryDelay.Milliseconds())
			time.Sleep(retryDelay)
			continue
		}
		closed = true
		break
	}
	if !closed {
		log.Printf("%s: unable to close %s after %d retries\n", debugName, closerName, maxRetries)
	}
	return closed
}

// DrainChannelSafe will drain a channel until it is empty or until a timeout is reached.
// WARNING: This function will panic if the channel is not drained within the timeout.
func DrainChannelSafe[T any](ch <-chan T, debugName string) {
	drainTimeoutCtx, cancel := context.WithTimeout(context.Background(), 5*time.Second)
	go func() {
		defer cancel()
		for {
			select {
			case <-drainTimeoutCtx.Done():
				panic(debugName + ": timeout draining channel")
			case _, ok := <-ch:
				if !ok {
					return
				}
			}
		}
	}()
=======
func SendWithCtxCheck[T any](ctx context.Context, ch chan<- T, val T) bool {
	select {
	case <-ctx.Done():
		return false
	case ch <- val:
		return true
	}
>>>>>>> 66249a0d
}<|MERGE_RESOLUTION|>--- conflicted
+++ resolved
@@ -1025,7 +1025,15 @@
 	return base64.RawURLEncoding.EncodeToString(h.Sum(nil))
 }
 
-<<<<<<< HEAD
+func SendWithCtxCheck[T any](ctx context.Context, ch chan<- T, val T) bool {
+	select {
+	case <-ctx.Done():
+		return false
+	case ch <- val:
+		return true
+	}
+}
+
 const (
 	maxRetries = 5
 	retryDelay = 10 * time.Millisecond
@@ -1065,13 +1073,4 @@
 			}
 		}
 	}()
-=======
-func SendWithCtxCheck[T any](ctx context.Context, ch chan<- T, val T) bool {
-	select {
-	case <-ctx.Done():
-		return false
-	case ch <- val:
-		return true
-	}
->>>>>>> 66249a0d
 }