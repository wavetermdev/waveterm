--- conflicted
+++ resolved
@@ -9,11 +9,7 @@
     "web:defaulturl": "https://github.com/wavetermdev/waveterm",
     "web:defaultsearch": "https://www.google.com/search?q={query}",
     "window:tilegapsize": 3,
-<<<<<<< HEAD
     "window:maxtabcachesize": 10,
-    "telemetry:enabled": true
-=======
     "telemetry:enabled": true,
-	"askbeforewshinstall": true
->>>>>>> da0b8b04
+    "askbeforewshinstall": true
 }