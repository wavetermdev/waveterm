// Copyright 2025, Command Line Inc.
// SPDX-License-Identifier: Apache-2.0

package wshremote

import (
	"archive/tar"
	"context"
	"encoding/base64"
	"errors"
	"fmt"
	"io"
	"io/fs"
	"log"
	"os"
	"path/filepath"
	"strings"
	"time"

	"github.com/wavetermdev/waveterm/pkg/remote/connparse"
	"github.com/wavetermdev/waveterm/pkg/remote/fileshare/wshfs"
	"github.com/wavetermdev/waveterm/pkg/util/fileutil"
	"github.com/wavetermdev/waveterm/pkg/util/iochan/iochantypes"
	"github.com/wavetermdev/waveterm/pkg/util/tarcopy"
	"github.com/wavetermdev/waveterm/pkg/util/utilfn"
	"github.com/wavetermdev/waveterm/pkg/wavebase"
	"github.com/wavetermdev/waveterm/pkg/wshrpc"
	"github.com/wavetermdev/waveterm/pkg/wshrpc/wshclient"
	"github.com/wavetermdev/waveterm/pkg/wshutil"
)

const (
	DefaultTimeout = 30 * time.Second
)

type ServerImpl struct {
	LogWriter io.Writer
}

func (*ServerImpl) WshServerImpl() {}

func (impl *ServerImpl) Log(format string, args ...interface{}) {
	if impl.LogWriter != nil {
		fmt.Fprintf(impl.LogWriter, format, args...)
	} else {
		log.Printf(format, args...)
	}
}

func (impl *ServerImpl) MessageCommand(ctx context.Context, data wshrpc.CommandMessageData) error {
	impl.Log("[message] %q\n", data.Message)
	return nil
}

func (impl *ServerImpl) StreamTestCommand(ctx context.Context) chan wshrpc.RespOrErrorUnion[int] {
	ch := make(chan wshrpc.RespOrErrorUnion[int], 16)
	go func() {
		defer close(ch)
		idx := 0
		for {
			ch <- wshrpc.RespOrErrorUnion[int]{Response: idx}
			idx++
			if idx == 1000 {
				break
			}
		}
	}()
	return ch
}

type ByteRangeType struct {
	All   bool
	Start int64
	End   int64
}

func parseByteRange(rangeStr string) (ByteRangeType, error) {
	if rangeStr == "" {
		return ByteRangeType{All: true}, nil
	}
	var start, end int64
	_, err := fmt.Sscanf(rangeStr, "%d-%d", &start, &end)
	if err != nil {
		return ByteRangeType{}, errors.New("invalid byte range")
	}
	if start < 0 || end < 0 || start > end {
		return ByteRangeType{}, errors.New("invalid byte range")
	}
	return ByteRangeType{Start: start, End: end}, nil
}

func (impl *ServerImpl) remoteStreamFileDir(ctx context.Context, path string, byteRange ByteRangeType, dataCallback func(fileInfo []*wshrpc.FileInfo, data []byte, byteRange ByteRangeType)) error {
	innerFilesEntries, err := os.ReadDir(path)
	if err != nil {
		return fmt.Errorf("cannot open dir %q: %w", path, err)
	}
	if byteRange.All {
		if len(innerFilesEntries) > wshrpc.MaxDirSize {
			innerFilesEntries = innerFilesEntries[:wshrpc.MaxDirSize]
		}
	} else {
		if byteRange.Start < int64(len(innerFilesEntries)) {
			realEnd := byteRange.End
			if realEnd > int64(len(innerFilesEntries)) {
				realEnd = int64(len(innerFilesEntries))
			}
			innerFilesEntries = innerFilesEntries[byteRange.Start:realEnd]
		} else {
			innerFilesEntries = []os.DirEntry{}
		}
	}
	var fileInfoArr []*wshrpc.FileInfo
	parent := filepath.Dir(path)
	parentFileInfo, err := impl.fileInfoInternal(parent, false)
	if err == nil && parent != path {
		parentFileInfo.Name = ".."
		parentFileInfo.Size = -1
		fileInfoArr = append(fileInfoArr, parentFileInfo)
	}
	for _, innerFileEntry := range innerFilesEntries {
		if ctx.Err() != nil {
			return ctx.Err()
		}
		innerFileInfoInt, err := innerFileEntry.Info()
		if err != nil {
			continue
		}
		innerFileInfo := statToFileInfo(filepath.Join(path, innerFileInfoInt.Name()), innerFileInfoInt, false)
		fileInfoArr = append(fileInfoArr, innerFileInfo)
		if len(fileInfoArr) >= wshrpc.DirChunkSize {
			logPrintfDev("sending %d entries\n", len(fileInfoArr))
			dataCallback(fileInfoArr, nil, byteRange)
			fileInfoArr = nil
		}
	}
	if len(fileInfoArr) > 0 {
		logPrintfDev("sending %d entries\n", len(fileInfoArr))
		dataCallback(fileInfoArr, nil, byteRange)
	}
	return nil
}

func (impl *ServerImpl) remoteStreamFileRegular(ctx context.Context, path string, byteRange ByteRangeType, dataCallback func(fileInfo []*wshrpc.FileInfo, data []byte, byteRange ByteRangeType)) error {
	fd, err := os.Open(path)
	if err != nil {
		return fmt.Errorf("cannot open file %q: %w", path, err)
	}
	defer fd.Close()
	var filePos int64
	if !byteRange.All && byteRange.Start > 0 {
		_, err := fd.Seek(byteRange.Start, io.SeekStart)
		if err != nil {
			return fmt.Errorf("seeking file %q: %w", path, err)
		}
		filePos = byteRange.Start
	}
	buf := make([]byte, wshrpc.FileChunkSize)
	for {
		if ctx.Err() != nil {
			return ctx.Err()
		}
		n, err := fd.Read(buf)
		if n > 0 {
			if !byteRange.All && filePos+int64(n) > byteRange.End {
				n = int(byteRange.End - filePos)
			}
			filePos += int64(n)
			dataCallback(nil, buf[:n], byteRange)
		}
		if !byteRange.All && filePos >= byteRange.End {
			break
		}
		if errors.Is(err, io.EOF) {
			break
		}
		if err != nil {
			return fmt.Errorf("reading file %q: %w", path, err)
		}
	}
	return nil
}

func (impl *ServerImpl) remoteStreamFileInternal(ctx context.Context, data wshrpc.CommandRemoteStreamFileData, dataCallback func(fileInfo []*wshrpc.FileInfo, data []byte, byteRange ByteRangeType)) error {
	byteRange, err := parseByteRange(data.ByteRange)
	if err != nil {
		return err
	}
	path, err := wavebase.ExpandHomeDir(data.Path)
	if err != nil {
		return err
	}
	finfo, err := impl.fileInfoInternal(path, true)
	if err != nil {
		return fmt.Errorf("cannot stat file %q: %w", path, err)
	}
	dataCallback([]*wshrpc.FileInfo{finfo}, nil, byteRange)
	if finfo.NotFound {
		return nil
	}
	if finfo.IsDir {
		return impl.remoteStreamFileDir(ctx, path, byteRange, dataCallback)
	} else {
		return impl.remoteStreamFileRegular(ctx, path, byteRange, dataCallback)
	}
}

func (impl *ServerImpl) RemoteStreamFileCommand(ctx context.Context, data wshrpc.CommandRemoteStreamFileData) chan wshrpc.RespOrErrorUnion[wshrpc.FileData] {
	ch := make(chan wshrpc.RespOrErrorUnion[wshrpc.FileData], 16)
	go func() {
		defer close(ch)
		firstPk := true
		err := impl.remoteStreamFileInternal(ctx, data, func(fileInfo []*wshrpc.FileInfo, data []byte, byteRange ByteRangeType) {
			resp := wshrpc.FileData{}
			fileInfoLen := len(fileInfo)
			if fileInfoLen > 1 || !firstPk {
				resp.Entries = fileInfo
			} else if fileInfoLen == 1 {
				resp.Info = fileInfo[0]
			}
			if firstPk {
				firstPk = false
			}
			if len(data) > 0 {
				resp.Data64 = base64.StdEncoding.EncodeToString(data)
				resp.At = &wshrpc.FileDataAt{Offset: byteRange.Start, Size: len(data)}
			}
			ch <- wshrpc.RespOrErrorUnion[wshrpc.FileData]{Response: resp}
		})
		if err != nil {
			ch <- wshutil.RespErr[wshrpc.FileData](err)
		}
	}()
	return ch
}

func (impl *ServerImpl) RemoteTarStreamCommand(ctx context.Context, data wshrpc.CommandRemoteStreamTarData) <-chan wshrpc.RespOrErrorUnion[iochantypes.Packet] {
	path := data.Path
	opts := data.Opts
	if opts == nil {
		opts = &wshrpc.FileCopyOpts{}
	}
	recursive := opts.Recursive
	logPrintfDev("RemoteTarStreamCommand: path=%s\n", path)
	path, err := wavebase.ExpandHomeDir(path)
	if err != nil {
		return wshutil.SendErrCh[iochantypes.Packet](fmt.Errorf("cannot expand path %q: %w", path, err))
	}
	cleanedPath := filepath.Clean(wavebase.ExpandHomeDirSafe(path))
	finfo, err := os.Stat(cleanedPath)
	if err != nil {
		return wshutil.SendErrCh[iochantypes.Packet](fmt.Errorf("cannot stat file %q: %w", path, err))
	}

	var pathPrefix string
	if finfo.IsDir() && strings.HasSuffix(cleanedPath, "/") {
		pathPrefix = cleanedPath
	} else {
		pathPrefix = filepath.Dir(cleanedPath) + "/"
	}
	if finfo.IsDir() {
		if !recursive {
			return wshutil.SendErrCh[iochantypes.Packet](fmt.Errorf("cannot create tar stream for %q: %w", path, errors.New("directory copy requires recursive option")))
		}
	}

	timeout := DefaultTimeout
	if opts.Timeout > 0 {
		timeout = time.Duration(opts.Timeout) * time.Millisecond
	}
	readerCtx, cancel := context.WithTimeout(ctx, timeout)
	rtn, writeHeader, fileWriter, tarClose := tarcopy.TarCopySrc(readerCtx, pathPrefix)

	go func() {
		defer func() {
			tarClose()
			cancel()
		}()
		walkFunc := func(path string, info fs.FileInfo, err error) error {
			if readerCtx.Err() != nil {
				return readerCtx.Err()
			}
			if err != nil {
				return err
			}
			if err = writeHeader(info, path); err != nil {
				return err
			}
			// if not a dir, write file content
			if !info.IsDir() {
				data, err := os.Open(path)
				if err != nil {
					return err
				}
				defer data.Close()
				if _, err := io.Copy(fileWriter, data); err != nil {
					return err
				}
			}
			return nil
		}
		log.Printf("RemoteTarStreamCommand: starting\n")
		err = nil
		if finfo.IsDir() {
			err = filepath.Walk(path, walkFunc)
		} else {
			err = walkFunc(path, finfo, nil)
		}
		if err != nil {
			rtn <- wshutil.RespErr[iochantypes.Packet](err)
		}
		log.Printf("RemoteTarStreamCommand: done\n")
	}()
	log.Printf("RemoteTarStreamCommand: returning channel\n")
	return rtn
}

func (impl *ServerImpl) RemoteFileCopyCommand(ctx context.Context, data wshrpc.CommandRemoteFileCopyData) error {
	log.Printf("RemoteFileCopyCommand: src=%s, dest=%s\n", data.SrcUri, data.DestUri)
	opts := data.Opts
	if opts == nil {
		opts = &wshrpc.FileCopyOpts{}
	}
	destUri := data.DestUri
	srcUri := data.SrcUri
	merge := opts.Merge
	overwrite := opts.Overwrite

	destConn, err := connparse.ParseURIAndReplaceCurrentHost(ctx, destUri)
	if err != nil {
		return fmt.Errorf("cannot parse destination URI %q: %w", srcUri, err)
	}
	destPathCleaned := filepath.Clean(wavebase.ExpandHomeDirSafe(destConn.Path))
	destinfo, err := os.Stat(destPathCleaned)
	if err == nil {
		if !destinfo.IsDir() {
			if !overwrite {
				return fmt.Errorf("destination %q already exists, use overwrite option", destPathCleaned)
			} else {
				err := os.Remove(destPathCleaned)
				if err != nil {
					return fmt.Errorf("cannot remove file %q: %w", destPathCleaned, err)
				}
			}
		}
	} else if !errors.Is(err, fs.ErrNotExist) {
		return fmt.Errorf("cannot stat destination %q: %w", destPathCleaned, err)
	}
	srcConn, err := connparse.ParseURIAndReplaceCurrentHost(ctx, srcUri)
	if err != nil {
		return fmt.Errorf("cannot parse source URI %q: %w", srcUri, err)
	}

	copyFileFunc := func(path string, finfo fs.FileInfo, srcFile io.Reader) (int64, error) {
		destinfo, err = os.Stat(path)
		if err != nil && !errors.Is(err, fs.ErrNotExist) {
			return 0, fmt.Errorf("cannot stat file %q: %w", path, err)
		}

		if destinfo != nil {
			if destinfo.IsDir() {
				if !finfo.IsDir() {
					// try to create file in directory
					path = filepath.Join(path, filepath.Base(finfo.Name()))
					newdestinfo, err := os.Stat(path)
					if err != nil && !errors.Is(err, fs.ErrNotExist) {
						return 0, fmt.Errorf("cannot stat file %q: %w", path, err)
					}
					if newdestinfo != nil && !overwrite {
						return 0, fmt.Errorf("cannot create file %q, file exists at path, overwrite not specified", path)
					}
				} else if !merge && !overwrite {
					return 0, fmt.Errorf("cannot create directory %q, directory exists at path, neither overwrite nor merge specified", path)
				} else if overwrite {
					err := os.RemoveAll(path)
					if err != nil {
						return 0, fmt.Errorf("cannot remove directory %q: %w", path, err)
					}
				}
			} else {
				if finfo.IsDir() {
					if !overwrite {
						return 0, fmt.Errorf("cannot create file %q, directory exists at path, overwrite not specified", path)
					} else {
						err := os.RemoveAll(path)
						if err != nil {
							return 0, fmt.Errorf("cannot remove directory %q: %w", path, err)
						}
					}
				} else if !overwrite {
					return 0, fmt.Errorf("cannot create file %q, file exists at path, overwrite not specified", path)
				}
			}
		}

		if finfo.IsDir() {
			err := os.MkdirAll(path, finfo.Mode())
			if err != nil {
				return 0, fmt.Errorf("cannot create directory %q: %w", path, err)
			}
		} else {
			err := os.MkdirAll(filepath.Dir(path), 0755)
			if err != nil {
				return 0, fmt.Errorf("cannot create parent directory %q: %w", filepath.Dir(path), err)
			}
		}

		file, err := os.OpenFile(path, os.O_CREATE|os.O_WRONLY|os.O_TRUNC, finfo.Mode())
		if err != nil {
			return 0, fmt.Errorf("cannot create new file %q: %w", path, err)
		}
		defer file.Close()
		_, err = io.Copy(file, srcFile)
		if err != nil {
			return 0, fmt.Errorf("cannot write file %q: %w", path, err)
		}

		return finfo.Size(), nil
	}

	if srcConn.Host == destConn.Host {
		srcPathCleaned := filepath.Clean(wavebase.ExpandHomeDirSafe(srcConn.Path))

		srcFileStat, err := os.Stat(srcPathCleaned)
		if err != nil {
			return fmt.Errorf("cannot stat file %q: %w", srcPathCleaned, err)
		}

		if srcFileStat.IsDir() {
			err = filepath.Walk(srcPathCleaned, func(path string, info fs.FileInfo, err error) error {
				if err != nil {
					return err
				}
				srcFilePath := path
				destFilePath := filepath.Join(destPathCleaned, strings.TrimPrefix(path, srcPathCleaned))
				var file *os.File
				if !info.IsDir() {
					file, err = os.Open(srcFilePath)
					if err != nil {
						return fmt.Errorf("cannot open file %q: %w", srcFilePath, err)
					}
					defer file.Close()
				}
				_, err = copyFileFunc(destFilePath, info, file)
				return err
			})
			if err != nil {
				return fmt.Errorf("cannot copy %q to %q: %w", srcUri, destUri, err)
			}
		} else {
			file, err := os.Open(srcPathCleaned)
			if err != nil {
				return fmt.Errorf("cannot open file %q: %w", srcPathCleaned, err)
			}
			defer file.Close()
			_, err = copyFileFunc(destPathCleaned, srcFileStat, file)
			if err != nil {
				return fmt.Errorf("cannot copy %q to %q: %w", srcUri, destUri, err)
			}
		}
	} else {
		timeout := DefaultTimeout
		if opts.Timeout > 0 {
			timeout = time.Duration(opts.Timeout) * time.Millisecond
		}
		readCtx, cancel := context.WithCancelCause(ctx)
		readCtx, timeoutCancel := context.WithTimeoutCause(readCtx, timeout, fmt.Errorf("timeout copying file %q to %q", srcUri, destUri))
		defer timeoutCancel()
		copyStart := time.Now()
		ioch := wshclient.FileStreamTarCommand(wshfs.RpcClient, wshrpc.CommandRemoteStreamTarData{Path: srcUri, Opts: opts}, &wshrpc.RpcOpts{Timeout: opts.Timeout})
		numFiles := 0
		numSkipped := 0
		totalBytes := int64(0)
		err := tarcopy.TarCopyDest(readCtx, cancel, ioch, func(next *tar.Header, reader *tar.Reader) error {
			// Check for directory traversal
			if strings.Contains(next.Name, "..") {
				log.Printf("skipping file with unsafe path: %q\n", next.Name)
				numSkipped++
				return nil
			}
			numFiles++
			finfo := next.FileInfo()
<<<<<<< HEAD
			log.Printf("copying file %v\n", finfo)
			srcIsDir := finfo.IsDir()
			nextPath := filepath.Join(destPathCleaned, next.Name)
			destinfo, err = os.Stat(nextPath)
			if err != nil && !errors.Is(err, fs.ErrNotExist) {
				return fmt.Errorf("cannot stat file %q: %w", nextPath, err)
			}
			if !srcIsDir {
				totalBytes += finfo.Size()
			}

			if destinfo != nil {
				if destinfo.IsDir() {
					if !srcIsDir {
						log.Println("dest is dir, src is file")
						if !overwrite {
							return fmt.Errorf("cannot create directory %q, file exists at path, force not specified", nextPath)
						} else {
							log.Printf("removing file %q\n", nextPath)
							err := os.Remove(nextPath)
							if err != nil {
								return fmt.Errorf("cannot remove file %q: %w", nextPath, err)
							}
						}
					} else if !merge && !overwrite {
						return fmt.Errorf("cannot create directory %q, directory exists at path, neither force nor merge specified", nextPath)
					} else if overwrite {
						log.Printf("removing directory %q\n", nextPath)
						err := os.RemoveAll(nextPath)
						if err != nil {
							return fmt.Errorf("cannot remove directory %q: %w", nextPath, err)
						}
					}
				} else {
					if srcIsDir {
						log.Println("dest is file, src is dir")
						if !overwrite {
							return fmt.Errorf("cannot create file %q, directory exists at path, overwrite not specified", nextPath)
						} else {
							log.Printf("removing directory %q\n", nextPath)
							err := os.RemoveAll(nextPath)
							if err != nil {
								return fmt.Errorf("cannot remove directory %q: %w", nextPath, err)
							}
						}
					} else if !overwrite {
						return fmt.Errorf("cannot create file %q, file exists at path, overwrite not specified", nextPath)
					}
				}
			} else {
				if finfo.IsDir() {
					log.Printf("creating directory %q\n", nextPath)
					err := os.MkdirAll(nextPath, finfo.Mode())
					if err != nil {
						return fmt.Errorf("cannot create directory %q: %w", nextPath, err)
					}
				} else {
					log.Printf("creating file %q\n", nextPath)
					err := os.MkdirAll(filepath.Dir(nextPath), 0755)
					if err != nil {
						return fmt.Errorf("cannot create parent directory %q: %w", filepath.Dir(nextPath), err)
					}
					file, err := os.OpenFile(nextPath, os.O_CREATE|os.O_WRONLY|os.O_TRUNC, finfo.Mode())
					if err != nil {
						return fmt.Errorf("cannot create new file %q: %w", nextPath, err)
					}
					_, err = io.Copy(file, reader)
					if err != nil {
						return fmt.Errorf("cannot write file %q: %w", nextPath, err)
					}
					file.Close()
				}
=======
			n, err := copyFileFunc(filepath.Join(destPathCleaned, next.Name), finfo, reader)
			if err != nil {
				return fmt.Errorf("cannot copy file %q: %w", next.Name, err)
>>>>>>> 5339c9cc
			}
			totalBytes += n
			return nil
		})
		if err != nil {
			return fmt.Errorf("cannot copy %q to %q: %w", srcUri, destUri, err)
		}
		totalTime := time.Since(copyStart).Seconds()
		totalMegaBytes := float64(totalBytes) / 1024 / 1024
		rate := float64(0)
		if totalTime > 0 {
			rate = totalMegaBytes / totalTime
		}
		log.Printf("RemoteFileCopyCommand: done; %d files copied in %.3fs, total of %.4f MB, %.2f MB/s, %d files skipped\n", numFiles, totalTime, totalMegaBytes, rate, numSkipped)
	}
	return nil
}

func (impl *ServerImpl) RemoteListEntriesCommand(ctx context.Context, data wshrpc.CommandRemoteListEntriesData) chan wshrpc.RespOrErrorUnion[wshrpc.CommandRemoteListEntriesRtnData] {
	ch := make(chan wshrpc.RespOrErrorUnion[wshrpc.CommandRemoteListEntriesRtnData], 16)
	go func() {
		defer close(ch)
		path, err := wavebase.ExpandHomeDir(data.Path)
		if err != nil {
			ch <- wshutil.RespErr[wshrpc.CommandRemoteListEntriesRtnData](err)
			return
		}
		innerFilesEntries := []os.DirEntry{}
		seen := 0
		if data.Opts.Limit == 0 {
			data.Opts.Limit = wshrpc.MaxDirSize
		}
		if data.Opts.All {
			fs.WalkDir(os.DirFS(path), ".", func(path string, d fs.DirEntry, err error) error {
				defer func() {
					seen++
				}()
				if seen < data.Opts.Offset {
					return nil
				}
				if seen >= data.Opts.Offset+data.Opts.Limit {
					return io.EOF
				}
				if err != nil {
					return err
				}
				if d.IsDir() {
					return nil
				}
				innerFilesEntries = append(innerFilesEntries, d)
				return nil
			})
		} else {
			innerFilesEntries, err = os.ReadDir(path)
			if err != nil {
				ch <- wshutil.RespErr[wshrpc.CommandRemoteListEntriesRtnData](fmt.Errorf("cannot open dir %q: %w", path, err))
				return
			}
		}
		var fileInfoArr []*wshrpc.FileInfo
		for _, innerFileEntry := range innerFilesEntries {
			if ctx.Err() != nil {
				ch <- wshutil.RespErr[wshrpc.CommandRemoteListEntriesRtnData](ctx.Err())
				return
			}
			innerFileInfoInt, err := innerFileEntry.Info()
			if err != nil {
				log.Printf("cannot stat file %q: %v\n", innerFileEntry.Name(), err)
				continue
			}
			innerFileInfo := statToFileInfo(filepath.Join(path, innerFileInfoInt.Name()), innerFileInfoInt, false)
			fileInfoArr = append(fileInfoArr, innerFileInfo)
			if len(fileInfoArr) >= wshrpc.DirChunkSize {
				resp := wshrpc.CommandRemoteListEntriesRtnData{FileInfo: fileInfoArr}
				ch <- wshrpc.RespOrErrorUnion[wshrpc.CommandRemoteListEntriesRtnData]{Response: resp}
				fileInfoArr = nil
			}
		}
		if len(fileInfoArr) > 0 {
			resp := wshrpc.CommandRemoteListEntriesRtnData{FileInfo: fileInfoArr}
			ch <- wshrpc.RespOrErrorUnion[wshrpc.CommandRemoteListEntriesRtnData]{Response: resp}
		}
	}()
	return ch
}

func statToFileInfo(fullPath string, finfo fs.FileInfo, extended bool) *wshrpc.FileInfo {
	mimeType := fileutil.DetectMimeType(fullPath, finfo, extended)
	rtn := &wshrpc.FileInfo{
		Path:          wavebase.ReplaceHomeDir(fullPath),
		Dir:           computeDirPart(fullPath, finfo.IsDir()),
		Name:          finfo.Name(),
		Size:          finfo.Size(),
		Mode:          finfo.Mode(),
		ModeStr:       finfo.Mode().String(),
		ModTime:       finfo.ModTime().UnixMilli(),
		IsDir:         finfo.IsDir(),
		MimeType:      mimeType,
		SupportsMkdir: true,
	}
	if finfo.IsDir() {
		rtn.Size = -1
	}
	return rtn
}

// fileInfo might be null
func checkIsReadOnly(path string, fileInfo fs.FileInfo, exists bool) bool {
	if !exists || fileInfo.Mode().IsDir() {
		dirName := filepath.Dir(path)
		randHexStr, err := utilfn.RandomHexString(12)
		if err != nil {
			// we're not sure, just return false
			return false
		}
		tmpFileName := filepath.Join(dirName, "wsh-tmp-"+randHexStr)
		fd, err := os.Create(tmpFileName)
		if err != nil {
			return true
		}
		fd.Close()
		os.Remove(tmpFileName)
		return false
	}
	// try to open for writing, if this fails then it is read-only
	file, err := os.OpenFile(path, os.O_WRONLY|os.O_APPEND, 0666)
	if err != nil {
		return true
	}
	file.Close()
	return false
}

func computeDirPart(path string, isDir bool) string {
	path = filepath.Clean(wavebase.ExpandHomeDirSafe(path))
	path = filepath.ToSlash(path)
	if path == "/" {
		return "/"
	}
	path = strings.TrimSuffix(path, "/")
	if isDir {
		return path
	}
	return filepath.Dir(path)
}

func (*ServerImpl) fileInfoInternal(path string, extended bool) (*wshrpc.FileInfo, error) {
	cleanedPath := filepath.Clean(wavebase.ExpandHomeDirSafe(path))
	finfo, err := os.Stat(cleanedPath)
	if os.IsNotExist(err) {
		return &wshrpc.FileInfo{
			Path:          wavebase.ReplaceHomeDir(path),
			Dir:           computeDirPart(path, false),
			NotFound:      true,
			ReadOnly:      checkIsReadOnly(cleanedPath, finfo, false),
			SupportsMkdir: true,
		}, nil
	}
	if err != nil {
		return nil, fmt.Errorf("cannot stat file %q: %w", path, err)
	}
	rtn := statToFileInfo(cleanedPath, finfo, extended)
	if extended {
		rtn.ReadOnly = checkIsReadOnly(cleanedPath, finfo, true)
	}
	return rtn, nil
}

func resolvePaths(paths []string) string {
	if len(paths) == 0 {
		return wavebase.ExpandHomeDirSafe("~")
	}
	rtnPath := wavebase.ExpandHomeDirSafe(paths[0])
	for _, path := range paths[1:] {
		path = wavebase.ExpandHomeDirSafe(path)
		if filepath.IsAbs(path) {
			rtnPath = path
			continue
		}
		rtnPath = filepath.Join(rtnPath, path)
	}
	return rtnPath
}

func (impl *ServerImpl) RemoteFileJoinCommand(ctx context.Context, paths []string) (*wshrpc.FileInfo, error) {
	rtnPath := resolvePaths(paths)
	return impl.fileInfoInternal(rtnPath, true)
}

func (impl *ServerImpl) RemoteFileInfoCommand(ctx context.Context, path string) (*wshrpc.FileInfo, error) {
	return impl.fileInfoInternal(path, true)
}

func (impl *ServerImpl) RemoteFileTouchCommand(ctx context.Context, path string) error {
	cleanedPath := filepath.Clean(wavebase.ExpandHomeDirSafe(path))
	if _, err := os.Stat(cleanedPath); err == nil {
		return fmt.Errorf("file %q already exists", path)
	}
	if err := os.MkdirAll(filepath.Dir(cleanedPath), 0755); err != nil {
		return fmt.Errorf("cannot create directory %q: %w", filepath.Dir(cleanedPath), err)
	}
	if err := os.WriteFile(cleanedPath, []byte{}, 0644); err != nil {
		return fmt.Errorf("cannot create file %q: %w", cleanedPath, err)
	}
	return nil
}

func (impl *ServerImpl) RemoteFileMoveCommand(ctx context.Context, data wshrpc.CommandRemoteFileCopyData) error {
	logPrintfDev("RemoteFileCopyCommand: src=%s, dest=%s\n", data.SrcUri, data.DestUri)
	opts := data.Opts
	destUri := data.DestUri
	srcUri := data.SrcUri
	overwrite := opts != nil && opts.Overwrite

	destConn, err := connparse.ParseURIAndReplaceCurrentHost(ctx, destUri)
	if err != nil {
		return fmt.Errorf("cannot parse destination URI %q: %w", srcUri, err)
	}
	destPathCleaned := filepath.Clean(wavebase.ExpandHomeDirSafe(destConn.Path))
	destinfo, err := os.Stat(destPathCleaned)
	if err == nil && destinfo != nil {
		if !destinfo.IsDir() {
			if !overwrite {
				return fmt.Errorf("destination %q already exists, use overwrite option", destPathCleaned)
			} else {
				err := os.Remove(destPathCleaned)
				if err != nil {
					return fmt.Errorf("cannot remove file %q: %w", destPathCleaned, err)
				}
			}
		}
	} else if !errors.Is(err, fs.ErrNotExist) {
		return fmt.Errorf("cannot stat destination %q: %w", destPathCleaned, err)
	}
	srcConn, err := connparse.ParseURIAndReplaceCurrentHost(ctx, srcUri)
	if err != nil {
		return fmt.Errorf("cannot parse source URI %q: %w", srcUri, err)
	}
	if srcConn.Host == destConn.Host {
		srcPathCleaned := filepath.Clean(wavebase.ExpandHomeDirSafe(srcConn.Path))
		err := os.Rename(srcPathCleaned, destPathCleaned)
		if err != nil {
			return fmt.Errorf("cannot move file %q to %q: %w", srcPathCleaned, destPathCleaned, err)
		}
	} else {
		return fmt.Errorf("cannot move file %q to %q: different hosts", srcUri, destUri)
	}
	return nil
}

func (impl *ServerImpl) RemoteMkdirCommand(ctx context.Context, path string) error {
	cleanedPath := filepath.Clean(wavebase.ExpandHomeDirSafe(path))
	if stat, err := os.Stat(cleanedPath); err == nil {
		if stat.IsDir() {
			return fmt.Errorf("directory %q already exists", path)
		} else {
			return fmt.Errorf("cannot create directory %q, file exists at path", path)
		}
	}
	if err := os.MkdirAll(cleanedPath, 0755); err != nil {
		return fmt.Errorf("cannot create directory %q: %w", cleanedPath, err)
	}
	return nil
}
func (*ServerImpl) RemoteWriteFileCommand(ctx context.Context, data wshrpc.FileData) error {
	var truncate, append bool
	var atOffset int64
	if data.Info != nil && data.Info.Opts != nil {
		truncate = data.Info.Opts.Truncate
		append = data.Info.Opts.Append
	}
	if data.At != nil {
		atOffset = data.At.Offset
	}
	if truncate && atOffset > 0 {
		return fmt.Errorf("cannot specify non-zero offset with truncate option")
	}
	if append && atOffset > 0 {
		return fmt.Errorf("cannot specify non-zero offset with append option")
	}
	path, err := wavebase.ExpandHomeDir(data.Info.Path)
	if err != nil {
		return err
	}
	createMode := os.FileMode(0644)
	if data.Info != nil && data.Info.Mode > 0 {
		createMode = data.Info.Mode
	}
	dataSize := base64.StdEncoding.DecodedLen(len(data.Data64))
	dataBytes := make([]byte, dataSize)
	n, err := base64.StdEncoding.Decode(dataBytes, []byte(data.Data64))
	if err != nil {
		return fmt.Errorf("cannot decode base64 data: %w", err)
	}
	finfo, err := os.Stat(path)
	if err != nil && !errors.Is(err, fs.ErrNotExist) {
		return fmt.Errorf("cannot stat file %q: %w", path, err)
	}
	fileSize := int64(0)
	if finfo != nil {
		fileSize = finfo.Size()
	}
	if atOffset > fileSize {
		return fmt.Errorf("cannot write at offset %d, file size is %d", atOffset, fileSize)
	}
	openFlags := os.O_CREATE | os.O_WRONLY
	if truncate {
		openFlags |= os.O_TRUNC
	}
	if append {
		openFlags |= os.O_APPEND
	}

	file, err := os.OpenFile(path, openFlags, createMode)
	if err != nil {
		return fmt.Errorf("cannot open file %q: %w", path, err)
	}
	defer file.Close()
	if atOffset > 0 && !append {
		n, err = file.WriteAt(dataBytes[:n], atOffset)
	} else {
		n, err = file.Write(dataBytes[:n])
	}
	if err != nil {
		return fmt.Errorf("cannot write to file %q: %w", path, err)
	}
	logPrintfDev("wrote %d bytes to file %q at offset %d\n", n, path, atOffset)
	return nil
}

func (*ServerImpl) RemoteFileDeleteCommand(ctx context.Context, data wshrpc.CommandDeleteFileData) error {
	expandedPath, err := wavebase.ExpandHomeDir(data.Path)
	if err != nil {
		return fmt.Errorf("cannot delete file %q: %w", data.Path, err)
	}
	cleanedPath := filepath.Clean(expandedPath)

	err = os.Remove(cleanedPath)
	if err != nil {
		finfo, _ := os.Stat(cleanedPath)
		if finfo != nil && finfo.IsDir() {
			if !data.Recursive {
				return fmt.Errorf("cannot delete directory %q, recursive option not specified", data.Path)
			}
			err = os.RemoveAll(cleanedPath)
			if err != nil {
				return fmt.Errorf("cannot delete directory %q: %w", data.Path, err)
			}
		} else {
			return fmt.Errorf("cannot delete file %q: %w", data.Path, err)
		}
	}
	return nil
}

func (*ServerImpl) RemoteGetInfoCommand(ctx context.Context) (wshrpc.RemoteInfo, error) {
	return wshutil.GetInfo(), nil
}

func (*ServerImpl) RemoteInstallRcFilesCommand(ctx context.Context) error {
	return wshutil.InstallRcFiles()
}

func logPrintfDev(format string, args ...interface{}) {
	if wavebase.IsDevMode() {
		log.Printf(format, args...)
	}
}<|MERGE_RESOLUTION|>--- conflicted
+++ resolved
@@ -479,47 +479,39 @@
 			}
 			numFiles++
 			finfo := next.FileInfo()
-<<<<<<< HEAD
-			log.Printf("copying file %v\n", finfo)
-			srcIsDir := finfo.IsDir()
 			nextPath := filepath.Join(destPathCleaned, next.Name)
 			destinfo, err = os.Stat(nextPath)
 			if err != nil && !errors.Is(err, fs.ErrNotExist) {
 				return fmt.Errorf("cannot stat file %q: %w", nextPath, err)
 			}
-			if !srcIsDir {
+			if !finfo.IsDir() {
 				totalBytes += finfo.Size()
 			}
 
 			if destinfo != nil {
 				if destinfo.IsDir() {
-					if !srcIsDir {
-						log.Println("dest is dir, src is file")
+					if !finfo.IsDir() {
 						if !overwrite {
-							return fmt.Errorf("cannot create directory %q, file exists at path, force not specified", nextPath)
+							return fmt.Errorf("cannot create directory %q, file exists at path, overwrite not specified", nextPath)
 						} else {
-							log.Printf("removing file %q\n", nextPath)
 							err := os.Remove(nextPath)
 							if err != nil {
 								return fmt.Errorf("cannot remove file %q: %w", nextPath, err)
 							}
 						}
 					} else if !merge && !overwrite {
-						return fmt.Errorf("cannot create directory %q, directory exists at path, neither force nor merge specified", nextPath)
+						return fmt.Errorf("cannot create directory %q, directory exists at path, neither overwrite nor merge specified", nextPath)
 					} else if overwrite {
-						log.Printf("removing directory %q\n", nextPath)
 						err := os.RemoveAll(nextPath)
 						if err != nil {
 							return fmt.Errorf("cannot remove directory %q: %w", nextPath, err)
 						}
 					}
 				} else {
-					if srcIsDir {
-						log.Println("dest is file, src is dir")
+					if finfo.IsDir() {
 						if !overwrite {
 							return fmt.Errorf("cannot create file %q, directory exists at path, overwrite not specified", nextPath)
 						} else {
-							log.Printf("removing directory %q\n", nextPath)
 							err := os.RemoveAll(nextPath)
 							if err != nil {
 								return fmt.Errorf("cannot remove directory %q: %w", nextPath, err)
@@ -531,13 +523,11 @@
 				}
 			} else {
 				if finfo.IsDir() {
-					log.Printf("creating directory %q\n", nextPath)
 					err := os.MkdirAll(nextPath, finfo.Mode())
 					if err != nil {
 						return fmt.Errorf("cannot create directory %q: %w", nextPath, err)
 					}
 				} else {
-					log.Printf("creating file %q\n", nextPath)
 					err := os.MkdirAll(filepath.Dir(nextPath), 0755)
 					if err != nil {
 						return fmt.Errorf("cannot create parent directory %q: %w", filepath.Dir(nextPath), err)
@@ -552,13 +542,7 @@
 					}
 					file.Close()
 				}
-=======
-			n, err := copyFileFunc(filepath.Join(destPathCleaned, next.Name), finfo, reader)
-			if err != nil {
-				return fmt.Errorf("cannot copy file %q: %w", next.Name, err)
->>>>>>> 5339c9cc
-			}
-			totalBytes += n
+			}
 			return nil
 		})
 		if err != nil {
