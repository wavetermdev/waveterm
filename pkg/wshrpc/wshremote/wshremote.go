--- conflicted
+++ resolved
@@ -862,18 +862,9 @@
 
 func (*ServerImpl) FetchSuggestionsCommand(ctx context.Context, data wshrpc.FetchSuggestionsData) (*wshrpc.FetchSuggestionsResponse, error) {
 	return suggestion.FetchSuggestions(ctx, data)
-<<<<<<< HEAD
-=======
 }
 
 func (*ServerImpl) DisposeSuggestionsCommand(ctx context.Context, widgetId string) error {
 	suggestion.DisposeSuggestions(ctx, widgetId)
 	return nil
-}
-
-func logPrintfDev(format string, args ...interface{}) {
-	if wavebase.IsDevMode() {
-		log.Printf(format, args...)
-	}
->>>>>>> 1e9ee8c6
 }