--- conflicted
+++ resolved
@@ -105,19 +105,13 @@
 		innerFileInfo := statToFileInfo(filepath.Join(path, innerFileInfoInt.Name()), innerFileInfoInt, false)
 		fileInfoArr = append(fileInfoArr, innerFileInfo)
 		if len(fileInfoArr) >= wshrpc.DirChunkSize {
-<<<<<<< HEAD
-=======
 			logPrintfDev("sending %d entries\n", len(fileInfoArr))
->>>>>>> 4e6db9ae
 			dataCallback(fileInfoArr, nil, byteRange)
 			fileInfoArr = nil
 		}
 	}
 	if len(fileInfoArr) > 0 {
-<<<<<<< HEAD
-=======
 		logPrintfDev("sending %d entries\n", len(fileInfoArr))
->>>>>>> 4e6db9ae
 		dataCallback(fileInfoArr, nil, byteRange)
 	}
 	return nil
