// Copyright 2025, Command Line Inc.
// SPDX-License-Identifier: Apache-2.0

package wshremote

import (
	"archive/tar"
	"context"
	"encoding/base64"
	"errors"
	"fmt"
	"io"
	"io/fs"
	"log"
	"os"
	"path/filepath"
	"strings"
	"time"

<<<<<<< HEAD
	"github.com/wavetermdev/waveterm/pkg/remote/fileshare"
=======
	"github.com/wavetermdev/waveterm/pkg/remote/connparse"
>>>>>>> 286783fb
	"github.com/wavetermdev/waveterm/pkg/util/fileutil"
	"github.com/wavetermdev/waveterm/pkg/util/iochan"
	"github.com/wavetermdev/waveterm/pkg/util/utilfn"
	"github.com/wavetermdev/waveterm/pkg/wavebase"
	"github.com/wavetermdev/waveterm/pkg/wshrpc"
	"github.com/wavetermdev/waveterm/pkg/wshutil"
)

type ServerImpl struct {
	LogWriter io.Writer
}

func (*ServerImpl) WshServerImpl() {}

func (impl *ServerImpl) Log(format string, args ...interface{}) {
	if impl.LogWriter != nil {
		fmt.Fprintf(impl.LogWriter, format, args...)
	} else {
		log.Printf(format, args...)
	}
}

func (impl *ServerImpl) MessageCommand(ctx context.Context, data wshrpc.CommandMessageData) error {
	impl.Log("[message] %q\n", data.Message)
	return nil
}

type ByteRangeType struct {
	All   bool
	Start int64
	End   int64
}

func parseByteRange(rangeStr string) (ByteRangeType, error) {
	if rangeStr == "" {
		return ByteRangeType{All: true}, nil
	}
	var start, end int64
	_, err := fmt.Sscanf(rangeStr, "%d-%d", &start, &end)
	if err != nil {
		return ByteRangeType{}, errors.New("invalid byte range")
	}
	if start < 0 || end < 0 || start > end {
		return ByteRangeType{}, errors.New("invalid byte range")
	}
	return ByteRangeType{Start: start, End: end}, nil
}

func (impl *ServerImpl) remoteStreamFileDir(ctx context.Context, path string, byteRange ByteRangeType, dataCallback func(fileInfo []*wshrpc.FileInfo, data []byte, byteRange ByteRangeType)) error {
	innerFilesEntries, err := os.ReadDir(path)
	if err != nil {
		return fmt.Errorf("cannot open dir %q: %w", path, err)
	}
	if byteRange.All {
		if len(innerFilesEntries) > wshrpc.MaxDirSize {
			innerFilesEntries = innerFilesEntries[:wshrpc.MaxDirSize]
		}
	} else {
		if byteRange.Start < int64(len(innerFilesEntries)) {
			realEnd := byteRange.End
			if realEnd > int64(len(innerFilesEntries)) {
				realEnd = int64(len(innerFilesEntries))
			}
			innerFilesEntries = innerFilesEntries[byteRange.Start:realEnd]
		} else {
			innerFilesEntries = []os.DirEntry{}
		}
	}
	var fileInfoArr []*wshrpc.FileInfo
	parent := filepath.Dir(path)
	parentFileInfo, err := impl.fileInfoInternal(parent, false)
	if err == nil && parent != path {
		parentFileInfo.Name = ".."
		parentFileInfo.Size = -1
		fileInfoArr = append(fileInfoArr, parentFileInfo)
	}
	for _, innerFileEntry := range innerFilesEntries {
		if ctx.Err() != nil {
			return ctx.Err()
		}
		innerFileInfoInt, err := innerFileEntry.Info()
		if err != nil {
			continue
		}
		innerFileInfo := statToFileInfo(filepath.Join(path, innerFileInfoInt.Name()), innerFileInfoInt, false)
		fileInfoArr = append(fileInfoArr, innerFileInfo)
		if len(fileInfoArr) >= wshrpc.DirChunkSize {
<<<<<<< HEAD
=======
			log.Printf("sending %d entries\n", len(fileInfoArr))
>>>>>>> 286783fb
			dataCallback(fileInfoArr, nil, byteRange)
			fileInfoArr = nil
		}
	}
	if len(fileInfoArr) > 0 {
<<<<<<< HEAD
=======
		log.Printf("sending %d entries\n", len(fileInfoArr))
>>>>>>> 286783fb
		dataCallback(fileInfoArr, nil, byteRange)
	}
	return nil
}

func (impl *ServerImpl) remoteStreamFileRegular(ctx context.Context, path string, byteRange ByteRangeType, dataCallback func(fileInfo []*wshrpc.FileInfo, data []byte, byteRange ByteRangeType)) error {
	fd, err := os.Open(path)
	if err != nil {
		return fmt.Errorf("cannot open file %q: %w", path, err)
	}
	defer fd.Close()
	var filePos int64
	if !byteRange.All && byteRange.Start > 0 {
		_, err := fd.Seek(byteRange.Start, io.SeekStart)
		if err != nil {
			return fmt.Errorf("seeking file %q: %w", path, err)
		}
		filePos = byteRange.Start
	}
	buf := make([]byte, wshrpc.FileChunkSize)
	for {
		if ctx.Err() != nil {
			return ctx.Err()
		}
		n, err := fd.Read(buf)
		if n > 0 {
			if !byteRange.All && filePos+int64(n) > byteRange.End {
				n = int(byteRange.End - filePos)
			}
			filePos += int64(n)
			dataCallback(nil, buf[:n], byteRange)
		}
		if !byteRange.All && filePos >= byteRange.End {
			break
		}
		if errors.Is(err, io.EOF) {
			break
		}
		if err != nil {
			return fmt.Errorf("reading file %q: %w", path, err)
		}
	}
	return nil
}

func (impl *ServerImpl) remoteStreamFileInternal(ctx context.Context, data wshrpc.CommandRemoteStreamFileData, dataCallback func(fileInfo []*wshrpc.FileInfo, data []byte, byteRange ByteRangeType)) error {
	byteRange, err := parseByteRange(data.ByteRange)
	if err != nil {
		return err
	}
	path, err := wavebase.ExpandHomeDir(data.Path)
	if err != nil {
		return err
	}
	finfo, err := impl.fileInfoInternal(path, true)
	if err != nil {
		return fmt.Errorf("cannot stat file %q: %w", path, err)
	}
	dataCallback([]*wshrpc.FileInfo{finfo}, nil, byteRange)
	if finfo.NotFound {
		return nil
	}
	if finfo.Size > wshrpc.MaxFileSize {
		return fmt.Errorf("file %q is too large to read, use /wave/stream-file", path)
	}
	if finfo.IsDir {
		return impl.remoteStreamFileDir(ctx, path, byteRange, dataCallback)
	} else {
		return impl.remoteStreamFileRegular(ctx, path, byteRange, dataCallback)
	}
}

func (impl *ServerImpl) RemoteStreamFileCommand(ctx context.Context, data wshrpc.CommandRemoteStreamFileData) chan wshrpc.RespOrErrorUnion[wshrpc.FileData] {
	ch := make(chan wshrpc.RespOrErrorUnion[wshrpc.FileData], 16)
	go func() {
		defer close(ch)
<<<<<<< HEAD
		err := impl.remoteStreamFileInternal(ctx, data, func(fileInfo []*wshrpc.FileInfo, data []byte, byteRange ByteRangeType) {
			resp := wshrpc.FileData{}
			fileInfoLen := len(fileInfo)
			if fileInfoLen > 1 {
				resp.Info = fileInfo[0]
=======
		firstPk := true
		err := impl.remoteStreamFileInternal(ctx, data, func(fileInfo []*wshrpc.FileInfo, data []byte, byteRange ByteRangeType) {
			resp := wshrpc.FileData{}
			fileInfoLen := len(fileInfo)
			if fileInfoLen > 1 || !firstPk {
>>>>>>> 286783fb
				resp.Entries = fileInfo
			} else if fileInfoLen == 1 {
				resp.Info = fileInfo[0]
			}
<<<<<<< HEAD
=======
			if firstPk {
				firstPk = false
			}
>>>>>>> 286783fb
			if len(data) > 0 {
				resp.Data64 = base64.StdEncoding.EncodeToString(data)
				resp.At = &wshrpc.FileDataAt{Offset: byteRange.Start, Size: len(data)}
			}
			log.Printf("callback -- sending response %d\n", len(resp.Data64))
			ch <- wshrpc.RespOrErrorUnion[wshrpc.FileData]{Response: resp}
		})
		if err != nil {
			ch <- wshutil.RespErr[wshrpc.FileData](err)
		}
	}()
	return ch
}

func (impl *ServerImpl) RemoteTarStreamCommand(ctx context.Context, data wshrpc.CommandRemoteStreamTarData) <-chan wshrpc.RespOrErrorUnion[[]byte] {
	path := data.Path
	opts := data.Opts
<<<<<<< HEAD
	recursive := opts != nil && opts.Recursive
=======
	if opts == nil {
		opts = &wshrpc.FileCopyOpts{}
	}
	recursive := opts.Recursive
>>>>>>> 286783fb
	log.Printf("RemoteTarStreamCommand: path=%s\n", path)
	path, err := wavebase.ExpandHomeDir(path)
	if err != nil {
		return wshutil.SendErrCh[[]byte](fmt.Errorf("cannot expand path %q: %w", path, err))
	}
	cleanedPath := filepath.Clean(wavebase.ExpandHomeDirSafe(path))
	finfo, err := os.Stat(cleanedPath)
	if err != nil {
		return wshutil.SendErrCh[[]byte](fmt.Errorf("cannot stat file %q: %w", path, err))
	}
	pipeReader, pipeWriter := io.Pipe()
	tarWriter := tar.NewWriter(pipeWriter)
	timeout := time.Millisecond * 100
	if opts.Timeout > 0 {
<<<<<<< HEAD
		timeout = time.Duration(opts.Timeout)
=======
		timeout = time.Duration(opts.Timeout) * time.Millisecond
>>>>>>> 286783fb
	}
	readerCtx, _ := context.WithTimeout(context.Background(), timeout)
	rtn := iochan.ReaderChan(readerCtx, pipeReader, wshrpc.FileChunkSize, func() {
		pipeReader.Close()
		pipeWriter.Close()
	})

	var pathPrefix string
	if finfo.IsDir() && strings.HasSuffix(cleanedPath, "/") {
		pathPrefix = cleanedPath
	} else {
		pathPrefix = filepath.Dir(cleanedPath)
	}
	go func() {
		if readerCtx.Err() != nil {
			return
		}
		defer tarWriter.Close()
		log.Printf("creating tar stream for %q\n", path)
		if finfo.IsDir() {
			log.Printf("%q is a directory, recursive: %v\n", path, recursive)
			if !recursive {
				rtn <- wshutil.RespErr[[]byte](fmt.Errorf("cannot create tar stream for %q: %w", path, errors.New("directory copy requires recursive option")))
				return
			}
		}
		err := filepath.Walk(path, func(file string, fi os.FileInfo, err error) error {
			// generate tar header
			header, err := tar.FileInfoHeader(fi, file)
			if err != nil {
				return err
			}

			header.Name = strings.TrimPrefix(file, pathPrefix)
			if header.Name == "" {
				return nil
			}

			// write header
			if err := tarWriter.WriteHeader(header); err != nil {
				return err
			}
			// if not a dir, write file content
			if !fi.IsDir() {
				data, err := os.Open(file)
				if err != nil {
					return err
				}
				if n, err := io.Copy(tarWriter, data); err != nil {
					log.Printf("error copying file %q: %v\n", file, err)
					return err
				} else {
					log.Printf("wrote %d bytes to tar stream\n", n)
				}
			}
			time.Sleep(time.Millisecond * 10)
			return nil
		})
		if err != nil {
			rtn <- wshutil.RespErr[[]byte](fmt.Errorf("cannot create tar stream for %q: %w", path, err))
		}
		log.Printf("returning tar stream\n")
	}()
	log.Printf("returning channel\n")
	return rtn
}

func (impl *ServerImpl) RemoteFileCopyCommand(ctx context.Context, data wshrpc.CommandRemoteFileCopyData) error {
<<<<<<< HEAD
	log.Printf("RemoteFileCopyCommand: src=%s, dest=%s\n", data.SrcUri, data.DestPath)
	opts := data.Opts
	destPath := data.DestPath
	srcUri := data.SrcUri
	merge := opts != nil && opts.Merge
	overwrite := opts != nil && opts.Overwrite
	destPathCleaned := filepath.Clean(wavebase.ExpandHomeDirSafe(destPath))
=======
	log.Printf("RemoteFileCopyCommand: src=%s, dest=%s\n", data.SrcUri, data.DestUri)
	opts := data.Opts
	if opts == nil {
		opts = &wshrpc.FileCopyOpts{}
	}
	destUri := data.DestUri
	srcUri := data.SrcUri
	// merge :=  opts.Merge
	overwrite := opts.Overwrite

	destConn, err := connparse.ParseURIAndReplaceCurrentHost(ctx, destUri)
	if err != nil {
		return fmt.Errorf("cannot parse destination URI %q: %w", srcUri, err)
	}
	destPathCleaned := filepath.Clean(wavebase.ExpandHomeDirSafe(destConn.Path))
>>>>>>> 286783fb
	destinfo, err := os.Stat(destPathCleaned)
	if err == nil {
		if !destinfo.IsDir() {
			if !overwrite {
<<<<<<< HEAD
				return fmt.Errorf("destination %q already exists, use overwrite option", destPath)
			} else {
				err := os.Remove(destPathCleaned)
				if err != nil {
					return fmt.Errorf("cannot remove file %q: %w", destPath, err)
=======
				return fmt.Errorf("destination %q already exists, use overwrite option", destPathCleaned)
			} else {
				err := os.Remove(destPathCleaned)
				if err != nil {
					return fmt.Errorf("cannot remove file %q: %w", destPathCleaned, err)
>>>>>>> 286783fb
				}
			}
		}
	} else if !errors.Is(err, fs.ErrNotExist) {
<<<<<<< HEAD
		return fmt.Errorf("cannot stat destination %q: %w", destPath, err)
	}
	log.Printf("copying %q to %q\n", srcUri, destPath)
	timeout := time.Millisecond * 100
	if opts.Timeout > 0 {
		timeout = time.Duration(opts.Timeout)
=======
		return fmt.Errorf("cannot stat destination %q: %w", destPathCleaned, err)
	}
	log.Printf("copying %q to %q\n", srcUri, destUri)
	srcConn, err := connparse.ParseURIAndReplaceCurrentHost(ctx, srcUri)
	if err != nil {
		return fmt.Errorf("cannot parse source URI %q: %w", srcUri, err)
	}
	if srcConn.Host == destConn.Host {
		log.Printf("same host, copying file\n")
		srcPathCleaned := filepath.Clean(wavebase.ExpandHomeDirSafe(srcConn.Path))
		err := os.Rename(srcPathCleaned, destPathCleaned)
		if err != nil {
			return fmt.Errorf("cannot copy file %q to %q: %w", srcPathCleaned, destPathCleaned, err)
		}
	} else {
		return fmt.Errorf("cannot copy file %q to %q: source and destination must be on the same host", srcUri, destPathCleaned)
	}
	/* TODO: uncomment once ready for cross-connection copy
	timeout := time.Millisecond * 100
	if opts.Timeout > 0 {
		timeout = time.Duration(opts.Timeout) * time.Millisecond
>>>>>>> 286783fb
	}
	readCtx, _ := context.WithTimeout(ctx, timeout)
	readCtx, cancel := context.WithCancelCause(readCtx)
	ioch := fileshare.ReadTarStream(readCtx, wshrpc.CommandRemoteStreamTarData{Path: srcUri, Opts: opts})
	pipeReader, pipeWriter := io.Pipe()
	iochan.WriterChan(readCtx, pipeWriter, ioch, func() {
		log.Printf("closing pipe writer\n")
		pipeWriter.Close()
		pipeReader.Close()
	}, cancel)
	defer cancel(nil)
	tarReader := tar.NewReader(pipeReader)
	for {
		select {
		case <-readCtx.Done():
			if readCtx.Err() != nil {
				return context.Cause(readCtx)
			}
			return nil
		default:
			next, err := tarReader.Next()
			if err != nil {
				if errors.Is(err, io.EOF) {
					// Do one more check for context error before returning
					if readCtx.Err() != nil {
						return context.Cause(readCtx)
					}
					return nil
				}
				return fmt.Errorf("cannot read tar stream: %w", err)
			}
			// Check for directory traversal
			if strings.Contains(next.Name, "..") {
				log.Printf("skipping file with unsafe path: %q\n", next.Name)
				continue
			}
			finfo := next.FileInfo()
			nextPath := filepath.Join(destPathCleaned, next.Name)
			destinfo, err = os.Stat(nextPath)
			if err != nil && !errors.Is(err, fs.ErrNotExist) {
				return fmt.Errorf("cannot stat file %q: %w", nextPath, err)
			}
			log.Printf("new file: name %q; dest %q\n", next.Name, nextPath)

			if destinfo != nil {
				if destinfo.IsDir() {
					if !finfo.IsDir() {
						if !overwrite {
							return fmt.Errorf("cannot create directory %q, file exists at path, overwrite not specified", nextPath)
						} else {
							err := os.Remove(nextPath)
							if err != nil {
								return fmt.Errorf("cannot remove file %q: %w", nextPath, err)
							}
						}
					} else if !merge && !overwrite {
						return fmt.Errorf("cannot create directory %q, directory exists at path, neither overwrite nor merge specified", nextPath)
					} else if overwrite {
						err := os.RemoveAll(nextPath)
						if err != nil {
							return fmt.Errorf("cannot remove directory %q: %w", nextPath, err)
						}
					}
				} else {
					if finfo.IsDir() {
						if !overwrite {
							return fmt.Errorf("cannot create file %q, directory exists at path, overwrite not specified", nextPath)
						} else {
							err := os.RemoveAll(nextPath)
							if err != nil {
								return fmt.Errorf("cannot remove directory %q: %w", nextPath, err)
							}
						}
					} else if !overwrite {
						return fmt.Errorf("cannot create file %q, file exists at path, overwrite not specified", nextPath)
					} else {
						err := os.Remove(nextPath)
						if err != nil {
							return fmt.Errorf("cannot remove file %q: %w", nextPath, err)
						}
					}
				}
			} else {
				if finfo.IsDir() {
					log.Printf("creating directory %q\n", nextPath)
					err := os.MkdirAll(nextPath, finfo.Mode())
					if err != nil {
						return fmt.Errorf("cannot create directory %q: %w", nextPath, err)
					}
				} else {
					err := os.MkdirAll(filepath.Dir(nextPath), 0755)
					if err != nil {
						return fmt.Errorf("cannot create parent directory %q: %w", filepath.Dir(nextPath), err)
					}
					file, err := os.Create(nextPath)
					if err != nil {
						return fmt.Errorf("cannot create new file %q: %w", nextPath, err)
					}
					_, err = io.Copy(file, tarReader)
					if err != nil {
						return fmt.Errorf("cannot write file %q: %w", nextPath, err)
					}
					file.Chmod(finfo.Mode())
					file.Close()
				}
			}
		}
<<<<<<< HEAD
	}
=======
	}*/
	return nil
>>>>>>> 286783fb
}

func (impl *ServerImpl) RemoteListEntriesCommand(ctx context.Context, data wshrpc.CommandRemoteListEntriesData) chan wshrpc.RespOrErrorUnion[wshrpc.CommandRemoteListEntriesRtnData] {
	ch := make(chan wshrpc.RespOrErrorUnion[wshrpc.CommandRemoteListEntriesRtnData], 16)
	go func() {
		defer close(ch)
		path, err := wavebase.ExpandHomeDir(data.Path)
		if err != nil {
			ch <- wshutil.RespErr[wshrpc.CommandRemoteListEntriesRtnData](err)
			return
		}
		innerFilesEntries := []os.DirEntry{}
		seen := 0
		if data.Opts.Limit == 0 {
			data.Opts.Limit = wshrpc.MaxDirSize
		}
		if data.Opts.All {
			fs.WalkDir(os.DirFS(path), ".", func(path string, d fs.DirEntry, err error) error {
				defer func() {
					seen++
				}()
				if seen < data.Opts.Offset {
					return nil
				}
				if seen >= data.Opts.Offset+data.Opts.Limit {
					return io.EOF
				}
				if err != nil {
					return err
				}
				if d.IsDir() {
					return nil
				}
				innerFilesEntries = append(innerFilesEntries, d)
				return nil
			})
		} else {
			innerFilesEntries, err = os.ReadDir(path)
			if err != nil {
				ch <- wshutil.RespErr[wshrpc.CommandRemoteListEntriesRtnData](fmt.Errorf("cannot open dir %q: %w", path, err))
				return
			}
		}
		var fileInfoArr []*wshrpc.FileInfo
		for _, innerFileEntry := range innerFilesEntries {
			if ctx.Err() != nil {
				ch <- wshutil.RespErr[wshrpc.CommandRemoteListEntriesRtnData](ctx.Err())
				return
			}
			innerFileInfoInt, err := innerFileEntry.Info()
			if err != nil {
				log.Printf("cannot stat file %q: %v\n", innerFileEntry.Name(), err)
				continue
			}
			innerFileInfo := statToFileInfo(filepath.Join(path, innerFileInfoInt.Name()), innerFileInfoInt, false)
			fileInfoArr = append(fileInfoArr, innerFileInfo)
			if len(fileInfoArr) >= wshrpc.DirChunkSize {
				resp := wshrpc.CommandRemoteListEntriesRtnData{FileInfo: fileInfoArr}
				ch <- wshrpc.RespOrErrorUnion[wshrpc.CommandRemoteListEntriesRtnData]{Response: resp}
				fileInfoArr = nil
			}
		}
		if len(fileInfoArr) > 0 {
			resp := wshrpc.CommandRemoteListEntriesRtnData{FileInfo: fileInfoArr}
			ch <- wshrpc.RespOrErrorUnion[wshrpc.CommandRemoteListEntriesRtnData]{Response: resp}
		}
	}()
	return ch
}

func statToFileInfo(fullPath string, finfo fs.FileInfo, extended bool) *wshrpc.FileInfo {
	mimeType := fileutil.DetectMimeType(fullPath, finfo, extended)
	rtn := &wshrpc.FileInfo{
		Path:          wavebase.ReplaceHomeDir(fullPath),
		Dir:           computeDirPart(fullPath, finfo.IsDir()),
		Name:          finfo.Name(),
		Size:          finfo.Size(),
		Mode:          finfo.Mode(),
		ModeStr:       finfo.Mode().String(),
		ModTime:       finfo.ModTime().UnixMilli(),
		IsDir:         finfo.IsDir(),
		MimeType:      mimeType,
		SupportsMkdir: true,
	}
	if finfo.IsDir() {
		rtn.Size = -1
	}
	return rtn
}

// fileInfo might be null
func checkIsReadOnly(path string, fileInfo fs.FileInfo, exists bool) bool {
	if !exists || fileInfo.Mode().IsDir() {
		dirName := filepath.Dir(path)
		randHexStr, err := utilfn.RandomHexString(12)
		if err != nil {
			// we're not sure, just return false
			return false
		}
		tmpFileName := filepath.Join(dirName, "wsh-tmp-"+randHexStr)
		fd, err := os.Create(tmpFileName)
		if err != nil {
			return true
		}
		fd.Close()
		os.Remove(tmpFileName)
		return false
	}
	// try to open for writing, if this fails then it is read-only
	file, err := os.OpenFile(path, os.O_WRONLY|os.O_APPEND, 0666)
	if err != nil {
		return true
	}
	file.Close()
	return false
}

func computeDirPart(path string, isDir bool) string {
	path = filepath.Clean(wavebase.ExpandHomeDirSafe(path))
	path = filepath.ToSlash(path)
	if path == "/" {
		return "/"
	}
	path = strings.TrimSuffix(path, "/")
	if isDir {
		return path
	}
	return filepath.Dir(path)
}

func (*ServerImpl) fileInfoInternal(path string, extended bool) (*wshrpc.FileInfo, error) {
	cleanedPath := filepath.Clean(wavebase.ExpandHomeDirSafe(path))
	finfo, err := os.Stat(cleanedPath)
	if os.IsNotExist(err) {
		return &wshrpc.FileInfo{
			Path:          wavebase.ReplaceHomeDir(path),
			Dir:           computeDirPart(path, false),
			NotFound:      true,
			ReadOnly:      checkIsReadOnly(cleanedPath, finfo, false),
			SupportsMkdir: true,
		}, nil
	}
	if err != nil {
		return nil, fmt.Errorf("cannot stat file %q: %w", path, err)
	}
	rtn := statToFileInfo(cleanedPath, finfo, extended)
	if extended {
		rtn.ReadOnly = checkIsReadOnly(cleanedPath, finfo, true)
	}
	return rtn, nil
}

func resolvePaths(paths []string) string {
	if len(paths) == 0 {
		return wavebase.ExpandHomeDirSafe("~")
	}
	rtnPath := wavebase.ExpandHomeDirSafe(paths[0])
	for _, path := range paths[1:] {
		path = wavebase.ExpandHomeDirSafe(path)
		if filepath.IsAbs(path) {
			rtnPath = path
			continue
		}
		rtnPath = filepath.Join(rtnPath, path)
	}
	return rtnPath
}

func (impl *ServerImpl) RemoteFileJoinCommand(ctx context.Context, paths []string) (*wshrpc.FileInfo, error) {
	rtnPath := resolvePaths(paths)
	return impl.fileInfoInternal(rtnPath, true)
}

func (impl *ServerImpl) RemoteFileInfoCommand(ctx context.Context, path string) (*wshrpc.FileInfo, error) {
	return impl.fileInfoInternal(path, true)
}

func (impl *ServerImpl) RemoteFileTouchCommand(ctx context.Context, path string) error {
	cleanedPath := filepath.Clean(wavebase.ExpandHomeDirSafe(path))
	if _, err := os.Stat(cleanedPath); err == nil {
		return fmt.Errorf("file %q already exists", path)
	}
	if err := os.MkdirAll(filepath.Dir(cleanedPath), 0755); err != nil {
		return fmt.Errorf("cannot create directory %q: %w", filepath.Dir(cleanedPath), err)
	}
	if err := os.WriteFile(cleanedPath, []byte{}, 0644); err != nil {
		return fmt.Errorf("cannot create file %q: %w", cleanedPath, err)
	}
	return nil
}

func (impl *ServerImpl) RemoteFileMoveCommand(ctx context.Context, data wshrpc.CommandRemoteFileCopyData) error {
	log.Printf("RemoteFileCopyCommand: src=%s, dest=%s\n", data.SrcUri, data.DestUri)
	opts := data.Opts
	destUri := data.DestUri
	srcUri := data.SrcUri
	overwrite := opts != nil && opts.Overwrite

	destConn, err := connparse.ParseURIAndReplaceCurrentHost(ctx, destUri)
	if err != nil {
		return fmt.Errorf("cannot parse destination URI %q: %w", srcUri, err)
	}
	destPathCleaned := filepath.Clean(wavebase.ExpandHomeDirSafe(destConn.Path))
	destinfo, err := os.Stat(destPathCleaned)
	if err == nil {
		if !destinfo.IsDir() {
			if !overwrite {
				return fmt.Errorf("destination %q already exists, use overwrite option", destUri)
			} else {
				err := os.Remove(destPathCleaned)
				if err != nil {
					return fmt.Errorf("cannot remove file %q: %w", destUri, err)
				}
			}
		}
	} else if !errors.Is(err, fs.ErrNotExist) {
		return fmt.Errorf("cannot stat destination %q: %w", destUri, err)
	}
	log.Printf("moving %q to %q\n", srcUri, destUri)
	srcConn, err := connparse.ParseURIAndReplaceCurrentHost(ctx, srcUri)
	if err != nil {
		return fmt.Errorf("cannot parse source URI %q: %w", srcUri, err)
	}
	log.Printf("source host: %q, destination host: %q\n", srcConn.Host, destConn.Host)
	if srcConn.Host == destConn.Host {
		log.Printf("moving file on same host\n")
		srcPathCleaned := filepath.Clean(wavebase.ExpandHomeDirSafe(srcConn.Path))
		log.Printf("moving %q to %q\n", srcPathCleaned, destPathCleaned)
		err := os.Rename(srcPathCleaned, destPathCleaned)
		if err != nil {
			return fmt.Errorf("cannot move file %q to %q: %w", srcPathCleaned, destPathCleaned, err)
		}
	} else {
		return fmt.Errorf("cannot move file %q to %q: source and destination must be on the same host", srcUri, destUri)
	}
	return nil
}

func (impl *ServerImpl) RemoteMkdirCommand(ctx context.Context, path string) error {
	cleanedPath := filepath.Clean(wavebase.ExpandHomeDirSafe(path))
	if stat, err := os.Stat(cleanedPath); err == nil {
		if stat.IsDir() {
			return fmt.Errorf("directory %q already exists", path)
		} else {
			return fmt.Errorf("cannot create directory %q, file exists at path", path)
		}
	}
	if err := os.MkdirAll(cleanedPath, 0755); err != nil {
		return fmt.Errorf("cannot create directory %q: %w", cleanedPath, err)
	}
	return nil
}

func (*ServerImpl) RemoteWriteFileCommand(ctx context.Context, data wshrpc.FileData) error {
	path, err := wavebase.ExpandHomeDir(data.Info.Path)
	if err != nil {
		return err
	}
	createMode := data.Info.Mode
	if createMode == 0 {
		createMode = 0644
	}
	dataSize := base64.StdEncoding.DecodedLen(len(data.Data64))
	dataBytes := make([]byte, dataSize)
	n, err := base64.StdEncoding.Decode(dataBytes, []byte(data.Data64))
	if err != nil {
		return fmt.Errorf("cannot decode base64 data: %w", err)
	}
	finfo, err := os.Stat(path)
	if err != nil && !errors.Is(err, fs.ErrNotExist) {
		return fmt.Errorf("cannot stat file %q: %w", path, err)
	}
	fileSize := int64(0)
	if finfo != nil {
		fileSize = finfo.Size()
	}
	offset := fileSize
	if data.At != nil {
		if data.At.Offset > 0 {
			offset = min(data.At.Offset, fileSize)
		}
	}

<<<<<<< HEAD
	file, err := os.OpenFile(path, os.O_CREATE|os.O_WRONLY, createMode)
	if err != nil {
		return fmt.Errorf("cannot open file %q: %w", path, err)
	}
	offsetWriter := io.NewOffsetWriter(file, offset)
	n, err = offsetWriter.Write(dataBytes[:n])
=======
	openFlags := os.O_CREATE | os.O_WRONLY
	if data.Info.Opts.Truncate {
		openFlags |= os.O_TRUNC
	}
	if data.Info.Opts.Append {
		openFlags |= os.O_APPEND
	}

	file, err := os.OpenFile(path, openFlags, createMode)
	if err != nil {
		return fmt.Errorf("cannot open file %q: %w", path, err)
	}
	if offset > 0 && !data.Info.Opts.Append {
		n, err = file.WriteAt(dataBytes[:n], offset)
	} else {
		n, err = file.Write(dataBytes[:n])
	}
>>>>>>> 286783fb
	if err != nil {
		return fmt.Errorf("cannot write to file %q: %w", path, err)
	}
	log.Printf("wrote %d bytes to file %q at offset %q\n", n, path, offset)
	return nil
}

func (*ServerImpl) RemoteFileDeleteCommand(ctx context.Context, path string) error {
	expandedPath, err := wavebase.ExpandHomeDir(path)
	if err != nil {
		return fmt.Errorf("cannot delete file %q: %w", path, err)
	}
	cleanedPath := filepath.Clean(expandedPath)
	err = os.Remove(cleanedPath)
	if err != nil {
		return fmt.Errorf("cannot delete file %q: %w", path, err)
	}
	return nil
}

func (*ServerImpl) RemoteGetInfoCommand(ctx context.Context) (wshrpc.RemoteInfo, error) {
	return wshutil.GetInfo(), nil
}

func (*ServerImpl) RemoteInstallRcFilesCommand(ctx context.Context) error {
	return wshutil.InstallRcFiles()
}<|MERGE_RESOLUTION|>--- conflicted
+++ resolved
@@ -4,6 +4,7 @@
 package wshremote
 
 import (
+	"archive/tar"
 	"archive/tar"
 	"context"
 	"encoding/base64"
@@ -16,12 +17,9 @@
 	"path/filepath"
 	"strings"
 	"time"
-
-<<<<<<< HEAD
+	"time"
+
 	"github.com/wavetermdev/waveterm/pkg/remote/fileshare"
-=======
-	"github.com/wavetermdev/waveterm/pkg/remote/connparse"
->>>>>>> 286783fb
 	"github.com/wavetermdev/waveterm/pkg/util/fileutil"
 	"github.com/wavetermdev/waveterm/pkg/util/iochan"
 	"github.com/wavetermdev/waveterm/pkg/util/utilfn"
@@ -109,24 +107,17 @@
 		innerFileInfo := statToFileInfo(filepath.Join(path, innerFileInfoInt.Name()), innerFileInfoInt, false)
 		fileInfoArr = append(fileInfoArr, innerFileInfo)
 		if len(fileInfoArr) >= wshrpc.DirChunkSize {
-<<<<<<< HEAD
-=======
-			log.Printf("sending %d entries\n", len(fileInfoArr))
->>>>>>> 286783fb
 			dataCallback(fileInfoArr, nil, byteRange)
 			fileInfoArr = nil
 		}
 	}
 	if len(fileInfoArr) > 0 {
-<<<<<<< HEAD
-=======
-		log.Printf("sending %d entries\n", len(fileInfoArr))
->>>>>>> 286783fb
 		dataCallback(fileInfoArr, nil, byteRange)
 	}
 	return nil
 }
 
+func (impl *ServerImpl) remoteStreamFileRegular(ctx context.Context, path string, byteRange ByteRangeType, dataCallback func(fileInfo []*wshrpc.FileInfo, data []byte, byteRange ByteRangeType)) error {
 func (impl *ServerImpl) remoteStreamFileRegular(ctx context.Context, path string, byteRange ByteRangeType, dataCallback func(fileInfo []*wshrpc.FileInfo, data []byte, byteRange ByteRangeType)) error {
 	fd, err := os.Open(path)
 	if err != nil {
@@ -142,6 +133,7 @@
 		filePos = byteRange.Start
 	}
 	buf := make([]byte, wshrpc.FileChunkSize)
+	buf := make([]byte, wshrpc.FileChunkSize)
 	for {
 		if ctx.Err() != nil {
 			return ctx.Err()
@@ -153,6 +145,7 @@
 			}
 			filePos += int64(n)
 			dataCallback(nil, buf[:n], byteRange)
+			dataCallback(nil, buf[:n], byteRange)
 		}
 		if !byteRange.All && filePos >= byteRange.End {
 			break
@@ -168,6 +161,7 @@
 }
 
 func (impl *ServerImpl) remoteStreamFileInternal(ctx context.Context, data wshrpc.CommandRemoteStreamFileData, dataCallback func(fileInfo []*wshrpc.FileInfo, data []byte, byteRange ByteRangeType)) error {
+func (impl *ServerImpl) remoteStreamFileInternal(ctx context.Context, data wshrpc.CommandRemoteStreamFileData, dataCallback func(fileInfo []*wshrpc.FileInfo, data []byte, byteRange ByteRangeType)) error {
 	byteRange, err := parseByteRange(data.ByteRange)
 	if err != nil {
 		return err
@@ -180,10 +174,12 @@
 	if err != nil {
 		return fmt.Errorf("cannot stat file %q: %w", path, err)
 	}
+	dataCallback([]*wshrpc.FileInfo{finfo}, nil, byteRange)
 	dataCallback([]*wshrpc.FileInfo{finfo}, nil, byteRange)
 	if finfo.NotFound {
 		return nil
 	}
+	if finfo.Size > wshrpc.MaxFileSize {
 	if finfo.Size > wshrpc.MaxFileSize {
 		return fmt.Errorf("file %q is too large to read, use /wave/stream-file", path)
 	}
@@ -196,31 +192,22 @@
 
 func (impl *ServerImpl) RemoteStreamFileCommand(ctx context.Context, data wshrpc.CommandRemoteStreamFileData) chan wshrpc.RespOrErrorUnion[wshrpc.FileData] {
 	ch := make(chan wshrpc.RespOrErrorUnion[wshrpc.FileData], 16)
+func (impl *ServerImpl) RemoteStreamFileCommand(ctx context.Context, data wshrpc.CommandRemoteStreamFileData) chan wshrpc.RespOrErrorUnion[wshrpc.FileData] {
+	ch := make(chan wshrpc.RespOrErrorUnion[wshrpc.FileData], 16)
 	go func() {
 		defer close(ch)
-<<<<<<< HEAD
-		err := impl.remoteStreamFileInternal(ctx, data, func(fileInfo []*wshrpc.FileInfo, data []byte, byteRange ByteRangeType) {
-			resp := wshrpc.FileData{}
-			fileInfoLen := len(fileInfo)
-			if fileInfoLen > 1 {
-				resp.Info = fileInfo[0]
-=======
 		firstPk := true
 		err := impl.remoteStreamFileInternal(ctx, data, func(fileInfo []*wshrpc.FileInfo, data []byte, byteRange ByteRangeType) {
 			resp := wshrpc.FileData{}
 			fileInfoLen := len(fileInfo)
 			if fileInfoLen > 1 || !firstPk {
->>>>>>> 286783fb
 				resp.Entries = fileInfo
 			} else if fileInfoLen == 1 {
 				resp.Info = fileInfo[0]
 			}
-<<<<<<< HEAD
-=======
 			if firstPk {
 				firstPk = false
 			}
->>>>>>> 286783fb
 			if len(data) > 0 {
 				resp.Data64 = base64.StdEncoding.EncodeToString(data)
 				resp.At = &wshrpc.FileDataAt{Offset: byteRange.Start, Size: len(data)}
@@ -238,14 +225,10 @@
 func (impl *ServerImpl) RemoteTarStreamCommand(ctx context.Context, data wshrpc.CommandRemoteStreamTarData) <-chan wshrpc.RespOrErrorUnion[[]byte] {
 	path := data.Path
 	opts := data.Opts
-<<<<<<< HEAD
-	recursive := opts != nil && opts.Recursive
-=======
 	if opts == nil {
 		opts = &wshrpc.FileCopyOpts{}
 	}
 	recursive := opts.Recursive
->>>>>>> 286783fb
 	log.Printf("RemoteTarStreamCommand: path=%s\n", path)
 	path, err := wavebase.ExpandHomeDir(path)
 	if err != nil {
@@ -260,11 +243,7 @@
 	tarWriter := tar.NewWriter(pipeWriter)
 	timeout := time.Millisecond * 100
 	if opts.Timeout > 0 {
-<<<<<<< HEAD
-		timeout = time.Duration(opts.Timeout)
-=======
 		timeout = time.Duration(opts.Timeout) * time.Millisecond
->>>>>>> 286783fb
 	}
 	readerCtx, _ := context.WithTimeout(context.Background(), timeout)
 	rtn := iochan.ReaderChan(readerCtx, pipeReader, wshrpc.FileChunkSize, func() {
@@ -333,15 +312,6 @@
 }
 
 func (impl *ServerImpl) RemoteFileCopyCommand(ctx context.Context, data wshrpc.CommandRemoteFileCopyData) error {
-<<<<<<< HEAD
-	log.Printf("RemoteFileCopyCommand: src=%s, dest=%s\n", data.SrcUri, data.DestPath)
-	opts := data.Opts
-	destPath := data.DestPath
-	srcUri := data.SrcUri
-	merge := opts != nil && opts.Merge
-	overwrite := opts != nil && opts.Overwrite
-	destPathCleaned := filepath.Clean(wavebase.ExpandHomeDirSafe(destPath))
-=======
 	log.Printf("RemoteFileCopyCommand: src=%s, dest=%s\n", data.SrcUri, data.DestUri)
 	opts := data.Opts
 	if opts == nil {
@@ -357,36 +327,19 @@
 		return fmt.Errorf("cannot parse destination URI %q: %w", srcUri, err)
 	}
 	destPathCleaned := filepath.Clean(wavebase.ExpandHomeDirSafe(destConn.Path))
->>>>>>> 286783fb
 	destinfo, err := os.Stat(destPathCleaned)
 	if err == nil {
 		if !destinfo.IsDir() {
 			if !overwrite {
-<<<<<<< HEAD
-				return fmt.Errorf("destination %q already exists, use overwrite option", destPath)
-			} else {
-				err := os.Remove(destPathCleaned)
-				if err != nil {
-					return fmt.Errorf("cannot remove file %q: %w", destPath, err)
-=======
 				return fmt.Errorf("destination %q already exists, use overwrite option", destPathCleaned)
 			} else {
 				err := os.Remove(destPathCleaned)
 				if err != nil {
 					return fmt.Errorf("cannot remove file %q: %w", destPathCleaned, err)
->>>>>>> 286783fb
 				}
 			}
 		}
 	} else if !errors.Is(err, fs.ErrNotExist) {
-<<<<<<< HEAD
-		return fmt.Errorf("cannot stat destination %q: %w", destPath, err)
-	}
-	log.Printf("copying %q to %q\n", srcUri, destPath)
-	timeout := time.Millisecond * 100
-	if opts.Timeout > 0 {
-		timeout = time.Duration(opts.Timeout)
-=======
 		return fmt.Errorf("cannot stat destination %q: %w", destPathCleaned, err)
 	}
 	log.Printf("copying %q to %q\n", srcUri, destUri)
@@ -408,7 +361,6 @@
 	timeout := time.Millisecond * 100
 	if opts.Timeout > 0 {
 		timeout = time.Duration(opts.Timeout) * time.Millisecond
->>>>>>> 286783fb
 	}
 	readCtx, _ := context.WithTimeout(ctx, timeout)
 	readCtx, cancel := context.WithCancelCause(readCtx)
@@ -516,12 +468,8 @@
 				}
 			}
 		}
-<<<<<<< HEAD
-	}
-=======
 	}*/
 	return nil
->>>>>>> 286783fb
 }
 
 func (impl *ServerImpl) RemoteListEntriesCommand(ctx context.Context, data wshrpc.CommandRemoteListEntriesData) chan wshrpc.RespOrErrorUnion[wshrpc.CommandRemoteListEntriesRtnData] {
@@ -593,6 +541,7 @@
 }
 
 func statToFileInfo(fullPath string, finfo fs.FileInfo, extended bool) *wshrpc.FileInfo {
+	mimeType := fileutil.DetectMimeType(fullPath, finfo, extended)
 	mimeType := fileutil.DetectMimeType(fullPath, finfo, extended)
 	rtn := &wshrpc.FileInfo{
 		Path:          wavebase.ReplaceHomeDir(fullPath),
@@ -605,6 +554,16 @@
 		IsDir:         finfo.IsDir(),
 		MimeType:      mimeType,
 		SupportsMkdir: true,
+		Path:          wavebase.ReplaceHomeDir(fullPath),
+		Dir:           computeDirPart(fullPath, finfo.IsDir()),
+		Name:          finfo.Name(),
+		Size:          finfo.Size(),
+		Mode:          finfo.Mode(),
+		ModeStr:       finfo.Mode().String(),
+		ModTime:       finfo.ModTime().UnixMilli(),
+		IsDir:         finfo.IsDir(),
+		MimeType:      mimeType,
+		SupportsMkdir: true,
 	}
 	if finfo.IsDir() {
 		rtn.Size = -1
@@ -777,9 +736,12 @@
 
 func (*ServerImpl) RemoteWriteFileCommand(ctx context.Context, data wshrpc.FileData) error {
 	path, err := wavebase.ExpandHomeDir(data.Info.Path)
+func (*ServerImpl) RemoteWriteFileCommand(ctx context.Context, data wshrpc.FileData) error {
+	path, err := wavebase.ExpandHomeDir(data.Info.Path)
 	if err != nil {
 		return err
 	}
+	createMode := data.Info.Mode
 	createMode := data.Info.Mode
 	if createMode == 0 {
 		createMode = 0644
@@ -805,14 +767,6 @@
 		}
 	}
 
-<<<<<<< HEAD
-	file, err := os.OpenFile(path, os.O_CREATE|os.O_WRONLY, createMode)
-	if err != nil {
-		return fmt.Errorf("cannot open file %q: %w", path, err)
-	}
-	offsetWriter := io.NewOffsetWriter(file, offset)
-	n, err = offsetWriter.Write(dataBytes[:n])
-=======
 	openFlags := os.O_CREATE | os.O_WRONLY
 	if data.Info.Opts.Truncate {
 		openFlags |= os.O_TRUNC
@@ -830,10 +784,11 @@
 	} else {
 		n, err = file.Write(dataBytes[:n])
 	}
->>>>>>> 286783fb
 	if err != nil {
 		return fmt.Errorf("cannot write to file %q: %w", path, err)
-	}
+		return fmt.Errorf("cannot write to file %q: %w", path, err)
+	}
+	log.Printf("wrote %d bytes to file %q at offset %q\n", n, path, offset)
 	log.Printf("wrote %d bytes to file %q at offset %q\n", n, path, offset)
 	return nil
 }
