--- conflicted
+++ resolved
@@ -335,13 +335,8 @@
 
 func (ws *WshServer) FileAppendIJsonCommand(ctx context.Context, data wshrpc.CommandAppendIJsonData) error {
 	tryCreate := true
-<<<<<<< HEAD
 	if data.FileName == wavebase.BlockFile_VDom && tryCreate {
-		err := filestore.WFS.MakeFile(ctx, data.ZoneId, data.FileName, nil, filestore.FileOptsType{MaxSize: blockcontroller.DefaultHtmlMaxFileSize, IJson: true})
-=======
-	if data.FileName == blockcontroller.BlockFile_VDom && tryCreate {
 		err := filestore.WFS.MakeFile(ctx, data.ZoneId, data.FileName, nil, wshrpc.FileOpts{MaxSize: blockcontroller.DefaultHtmlMaxFileSize, IJson: true})
->>>>>>> 286783fb
 		if err != nil && err != fs.ErrExist {
 			return fmt.Errorf("error creating blockfile[vdom]: %w", err)
 		}
@@ -511,11 +506,7 @@
 	if err != nil {
 		return fmt.Errorf("error parsing connection name: %w", err)
 	}
-<<<<<<< HEAD
 	conn := conncontroller.GetConn(connOpts)
-=======
-	conn := conncontroller.GetConn(ctx, connOpts, &wconfig.ConnKeywords{})
->>>>>>> 286783fb
 	if conn == nil {
 		return fmt.Errorf("connection not found: %s", connName)
 	}
@@ -561,11 +552,7 @@
 	if err != nil {
 		return fmt.Errorf("error parsing connection name: %w", err)
 	}
-<<<<<<< HEAD
 	conn := conncontroller.GetConn(connOpts)
-=======
-	conn := conncontroller.GetConn(ctx, connOpts, &wconfig.ConnKeywords{})
->>>>>>> 286783fb
 	if conn == nil {
 		return fmt.Errorf("connection not found: %s", connName)
 	}
@@ -602,11 +589,7 @@
 	if err != nil {
 		return false, fmt.Errorf("error parsing connection name: %w", err)
 	}
-<<<<<<< HEAD
 	conn := conncontroller.GetConn(connOpts)
-=======
-	conn := conncontroller.GetConn(ctx, connOpts, &wconfig.ConnKeywords{})
->>>>>>> 286783fb
 	if conn == nil {
 		return false, fmt.Errorf("connection not found: %s", connName)
 	}
