--- conflicted
+++ resolved
@@ -568,10 +568,6 @@
 	}, nil
 }
 
-<<<<<<< HEAD
-func (ws *WshServer) WorkspaceListCommand(ctx context.Context) (workspace.WorkspaceList, error) {
-	return workspace.List()
-=======
 func (ws *WshServer) WaveInfoCommand(ctx context.Context) (*wshrpc.WaveInfoData, error) {
 	client, err := wstore.DBGetSingleton[*waveobj.Client](ctx)
 	if err != nil {
@@ -584,5 +580,8 @@
 		ConfigDir: wavebase.GetWaveConfigDir(),
 		DataDir:   wavebase.GetWaveDataDir(),
 	}, nil
->>>>>>> 14249b33
+}
+
+func (ws *WshServer) WorkspaceListCommand(ctx context.Context) (workspace.WorkspaceList, error) {
+	return workspace.List()
 }