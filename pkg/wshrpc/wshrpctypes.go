--- conflicted
+++ resolved
@@ -66,14 +66,11 @@
 	Command_RemoteFileDelete  = "remotefiledelete"
 	Command_RemoteFileJoin    = "remotefilejoin"
 	Command_WaveInfo          = "waveinfo"
-<<<<<<< HEAD
-	Command_RemoteMkdir       = "remotemkdir"
-=======
 	Command_WshActivity       = "wshactivity"
 	Command_Activity          = "activity"
 	Command_GetVar            = "getvar"
 	Command_SetVar            = "setvar"
->>>>>>> 82f53dc1
+	Command_RemoteMkdir       = "remotemkdir"
 
 	Command_ConnStatus       = "connstatus"
 	Command_WslStatus        = "wslstatus"
