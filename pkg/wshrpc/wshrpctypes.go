// Copyright 2025, Command Line Inc.
// SPDX-License-Identifier: Apache-2.0

// types and methods for wsh rpc calls
package wshrpc

import (
	"bytes"
	"context"
	"encoding/json"
	"log"
	"os"
	"reflect"

	"github.com/wavetermdev/waveterm/pkg/ijson"
	"github.com/wavetermdev/waveterm/pkg/telemetry/telemetrydata"
	"github.com/wavetermdev/waveterm/pkg/util/iochan/iochantypes"
	"github.com/wavetermdev/waveterm/pkg/vdom"
	"github.com/wavetermdev/waveterm/pkg/waveobj"
	"github.com/wavetermdev/waveterm/pkg/wconfig"
	"github.com/wavetermdev/waveterm/pkg/wps"
)

const (
	// MaxFileSize is the maximum file size that can be read
	MaxFileSize = 50 * 1024 * 1024 // 50M
	// MaxDirSize is the maximum number of entries that can be read in a directory
	MaxDirSize = 1024
	// FileChunkSize is the size of the file chunk to read
	FileChunkSize = 64 * 1024
	// DirChunkSize is the size of the directory chunk to read
	DirChunkSize = 128
)

const LocalConnName = "local"

const (
	RpcType_Call             = "call"             // single response (regular rpc)
	RpcType_ResponseStream   = "responsestream"   // stream of responses (streaming rpc)
	RpcType_StreamingRequest = "streamingrequest" // streaming request
	RpcType_Complex          = "complex"          // streaming request/response
)

// TODO generate these constants from the interface
const (
	Command_Authenticate         = "authenticate"      // special
	Command_AuthenticateToken    = "authenticatetoken" // special
	Command_Dispose              = "dispose"           // special (disposes of the route, for multiproxy only)
	Command_RouteAnnounce        = "routeannounce"     // special (for routing)
	Command_RouteUnannounce      = "routeunannounce"   // special (for routing)
	Command_Message              = "message"
	Command_GetMeta              = "getmeta"
	Command_SetMeta              = "setmeta"
	Command_SetView              = "setview"
	Command_ControllerInput      = "controllerinput"
	Command_ControllerRestart    = "controllerrestart"
	Command_ControllerStop       = "controllerstop"
	Command_ControllerResync     = "controllerresync"
	Command_FileAppend           = "fileappend"
	Command_FileAppendIJson      = "fileappendijson"
	Command_Mkdir                = "mkdir"
	Command_ResolveIds           = "resolveids"
	Command_BlockInfo            = "blockinfo"
	Command_CreateBlock          = "createblock"
	Command_DeleteBlock          = "deleteblock"
	Command_FileWrite            = "filewrite"
	Command_FileRead             = "fileread"
	Command_FileReadStream       = "filereadstream"
	Command_FileMove             = "filemove"
	Command_FileCopy             = "filecopy"
	Command_FileStreamTar        = "filestreamtar"
	Command_FileShareCapability  = "filesharecapability"
	Command_EventPublish         = "eventpublish"
	Command_EventRecv            = "eventrecv"
	Command_EventSub             = "eventsub"
	Command_EventUnsub           = "eventunsub"
	Command_EventUnsubAll        = "eventunsuball"
	Command_EventReadHistory     = "eventreadhistory"
	Command_StreamTest           = "streamtest"
	Command_StreamWaveAi         = "streamwaveai"
	Command_StreamCpuData        = "streamcpudata"
	Command_Test                 = "test"
	Command_SetConfig            = "setconfig"
	Command_SetConnectionsConfig = "connectionsconfig"
	Command_GetFullConfig        = "getfullconfig"
	Command_RemoteStreamFile     = "remotestreamfile"
	Command_RemoteTarStream      = "remotetarstream"
	Command_RemoteFileInfo       = "remotefileinfo"
	Command_RemoteFileTouch      = "remotefiletouch"
	Command_RemoteWriteFile      = "remotewritefile"

	Command_RemoteFileDelete     = "remotefiledelete"
	Command_RemoteFileJoin       = "remotefilejoin"
	Command_WaveInfo             = "waveinfo"
	Command_WshActivity          = "wshactivity"
	Command_Activity             = "activity"
	Command_GetVar               = "getvar"
	Command_SetVar               = "setvar"
	Command_RemoteMkdir          = "remotemkdir"
	Command_RemoteGetInfo        = "remotegetinfo"
	Command_RemoteInstallRcfiles = "remoteinstallrcfiles"

	Command_ConnStatus       = "connstatus"
	Command_WslStatus        = "wslstatus"
	Command_ConnEnsure       = "connensure"
	Command_ConnReinstallWsh = "connreinstallwsh"
	Command_ConnConnect      = "connconnect"
	Command_ConnDisconnect   = "conndisconnect"
	Command_ConnList         = "connlist"
	Command_WslList          = "wsllist"
	Command_WslDefaultDistro = "wsldefaultdistro"
	Command_DismissWshFail   = "dismisswshfail"
	Command_ConnUpdateWsh    = "updatewsh"

	Command_WorkspaceList = "workspacelist"

	Command_WebSelector      = "webselector"
	Command_Notify           = "notify"
	Command_FocusWindow      = "focuswindow"
	Command_GetUpdateChannel = "getupdatechannel"

	Command_VDomCreateContext   = "vdomcreatecontext"
	Command_VDomAsyncInitiation = "vdomasyncinitiation"
	Command_VDomRender          = "vdomrender"
	Command_VDomUrlRequest      = "vdomurlrequest"

	Command_AiSendMessage = "aisendmessage"
)

type RespOrErrorUnion[T any] struct {
	Response T
	Error    error
}

type WshRpcInterface interface {
	AuthenticateCommand(ctx context.Context, data string) (CommandAuthenticateRtnData, error)
	AuthenticateTokenCommand(ctx context.Context, data CommandAuthenticateTokenData) (CommandAuthenticateRtnData, error)
	DisposeCommand(ctx context.Context, data CommandDisposeData) error
	RouteAnnounceCommand(ctx context.Context) error   // (special) announces a new route to the main router
	RouteUnannounceCommand(ctx context.Context) error // (special) unannounces a route to the main router

	MessageCommand(ctx context.Context, data CommandMessageData) error
	GetMetaCommand(ctx context.Context, data CommandGetMetaData) (waveobj.MetaMapType, error)
	SetMetaCommand(ctx context.Context, data CommandSetMetaData) error
	SetViewCommand(ctx context.Context, data CommandBlockSetViewData) error
	ControllerInputCommand(ctx context.Context, data CommandBlockInputData) error
	ControllerStopCommand(ctx context.Context, blockId string) error
	ControllerResyncCommand(ctx context.Context, data CommandControllerResyncData) error
	ControllerAppendOutputCommand(ctx context.Context, data CommandControllerAppendOutputData) error
	ResolveIdsCommand(ctx context.Context, data CommandResolveIdsData) (CommandResolveIdsRtnData, error)
	CreateBlockCommand(ctx context.Context, data CommandCreateBlockData) (waveobj.ORef, error)
	CreateSubBlockCommand(ctx context.Context, data CommandCreateSubBlockData) (waveobj.ORef, error)
	DeleteBlockCommand(ctx context.Context, data CommandDeleteBlockData) error
	DeleteSubBlockCommand(ctx context.Context, data CommandDeleteBlockData) error
	WaitForRouteCommand(ctx context.Context, data CommandWaitForRouteData) (bool, error)
	FileMkdirCommand(ctx context.Context, data FileData) error
	FileCreateCommand(ctx context.Context, data FileData) error
	FileDeleteCommand(ctx context.Context, data CommandDeleteFileData) error
	FileAppendCommand(ctx context.Context, data FileData) error
	FileAppendIJsonCommand(ctx context.Context, data CommandAppendIJsonData) error
	FileWriteCommand(ctx context.Context, data FileData) error
	FileReadCommand(ctx context.Context, data FileData) (*FileData, error)
	FileReadStreamCommand(ctx context.Context, data FileData) <-chan RespOrErrorUnion[FileData]
	FileStreamTarCommand(ctx context.Context, data CommandRemoteStreamTarData) <-chan RespOrErrorUnion[iochantypes.Packet]
	FileMoveCommand(ctx context.Context, data CommandFileCopyData) error
	FileCopyCommand(ctx context.Context, data CommandFileCopyData) error
	FileInfoCommand(ctx context.Context, data FileData) (*FileInfo, error)
	FileListCommand(ctx context.Context, data FileListData) ([]*FileInfo, error)
	FileListStreamCommand(ctx context.Context, data FileListData) <-chan RespOrErrorUnion[CommandRemoteListEntriesRtnData]
	FileShareCapabilityCommand(ctx context.Context, path string) (FileShareCapability, error)
	EventPublishCommand(ctx context.Context, data wps.WaveEvent) error
	EventSubCommand(ctx context.Context, data wps.SubscriptionRequest) error
	EventUnsubCommand(ctx context.Context, data string) error
	EventUnsubAllCommand(ctx context.Context) error
	EventReadHistoryCommand(ctx context.Context, data CommandEventReadHistoryData) ([]*wps.WaveEvent, error)
	StreamTestCommand(ctx context.Context) chan RespOrErrorUnion[int]
	StreamWaveAiCommand(ctx context.Context, request WaveAIStreamRequest) chan RespOrErrorUnion[WaveAIPacketType]
	StreamCpuDataCommand(ctx context.Context, request CpuDataRequest) chan RespOrErrorUnion[TimeSeriesData]
	TestCommand(ctx context.Context, data string) error
	SetConfigCommand(ctx context.Context, data MetaSettingsType) error
	SetConnectionsConfigCommand(ctx context.Context, data ConnConfigRequest) error
	GetFullConfigCommand(ctx context.Context) (wconfig.FullConfigType, error)
	BlockInfoCommand(ctx context.Context, blockId string) (*BlockInfoData, error)
	WaveInfoCommand(ctx context.Context) (*WaveInfoData, error)
	WshActivityCommand(ct context.Context, data map[string]int) error
	ActivityCommand(ctx context.Context, data ActivityUpdate) error
	RecordTEventCommand(ctx context.Context, data telemetrydata.TEvent) error
	GetVarCommand(ctx context.Context, data CommandVarData) (*CommandVarResponseData, error)
	SetVarCommand(ctx context.Context, data CommandVarData) error
	PathCommand(ctx context.Context, data PathCommandData) (string, error)
	SendTelemetryCommand(ctx context.Context) error
	FetchSuggestionsCommand(ctx context.Context, data FetchSuggestionsData) (*FetchSuggestionsResponse, error)

	// connection functions
	ConnStatusCommand(ctx context.Context) ([]ConnStatus, error)
	WslStatusCommand(ctx context.Context) ([]ConnStatus, error)
	ConnEnsureCommand(ctx context.Context, data ConnExtData) error
	ConnReinstallWshCommand(ctx context.Context, data ConnExtData) error
	ConnConnectCommand(ctx context.Context, connRequest ConnRequest) error
	ConnDisconnectCommand(ctx context.Context, connName string) error
	ConnListCommand(ctx context.Context) ([]string, error)
	WslListCommand(ctx context.Context) ([]string, error)
	WslDefaultDistroCommand(ctx context.Context) (string, error)
	DismissWshFailCommand(ctx context.Context, connName string) error
	ConnUpdateWshCommand(ctx context.Context, remoteInfo RemoteInfo) (bool, error)

	// eventrecv is special, it's handled internally by WshRpc with EventListener
	EventRecvCommand(ctx context.Context, data wps.WaveEvent) error

	// remotes
	RemoteStreamFileCommand(ctx context.Context, data CommandRemoteStreamFileData) chan RespOrErrorUnion[FileData]
	RemoteTarStreamCommand(ctx context.Context, data CommandRemoteStreamTarData) <-chan RespOrErrorUnion[iochantypes.Packet]
	RemoteFileCopyCommand(ctx context.Context, data CommandRemoteFileCopyData) error
	RemoteListEntriesCommand(ctx context.Context, data CommandRemoteListEntriesData) chan RespOrErrorUnion[CommandRemoteListEntriesRtnData]
	RemoteFileInfoCommand(ctx context.Context, path string) (*FileInfo, error)
	RemoteFileTouchCommand(ctx context.Context, path string) error
	RemoteFileMoveCommand(ctx context.Context, data CommandRemoteFileCopyData) error
	RemoteFileDeleteCommand(ctx context.Context, data CommandDeleteFileData) error
	RemoteWriteFileCommand(ctx context.Context, data FileData) error
	RemoteFileJoinCommand(ctx context.Context, paths []string) (*FileInfo, error)
	RemoteMkdirCommand(ctx context.Context, path string) error
	RemoteStreamCpuDataCommand(ctx context.Context) chan RespOrErrorUnion[TimeSeriesData]
	RemoteGetInfoCommand(ctx context.Context) (RemoteInfo, error)
	RemoteInstallRcFilesCommand(ctx context.Context) error

	// emain
	WebSelectorCommand(ctx context.Context, data CommandWebSelectorData) ([]string, error)
	NotifyCommand(ctx context.Context, notificationOptions WaveNotificationOptions) error
	FocusWindowCommand(ctx context.Context, windowId string) error

	WorkspaceListCommand(ctx context.Context) ([]WorkspaceInfoData, error)
	GetUpdateChannelCommand(ctx context.Context) (string, error)

	// terminal
	VDomCreateContextCommand(ctx context.Context, data vdom.VDomCreateContext) (*waveobj.ORef, error)
	VDomAsyncInitiationCommand(ctx context.Context, data vdom.VDomAsyncInitiationRequest) error

	// ai
	AiSendMessageCommand(ctx context.Context, data AiMessageData) error

	// proc
	VDomRenderCommand(ctx context.Context, data vdom.VDomFrontendUpdate) chan RespOrErrorUnion[*vdom.VDomBackendUpdate]
	VDomUrlRequestCommand(ctx context.Context, data VDomUrlRequestData) chan RespOrErrorUnion[VDomUrlRequestResponse]
}

// for frontend
type WshServerCommandMeta struct {
	CommandType string `json:"commandtype"`
}

type RpcOpts struct {
	Timeout    int64  `json:"timeout,omitempty"`
	NoResponse bool   `json:"noresponse,omitempty"`
	Route      string `json:"route,omitempty"`

	StreamCancelFn func() `json:"-"` // this is an *output* parameter, set by the handler
}

const (
	ClientType_ConnServer      = "connserver"
	ClientType_BlockController = "blockcontroller"
)

type RpcContext struct {
	ClientType string `json:"ctype,omitempty"`
	BlockId    string `json:"blockid,omitempty"`
	TabId      string `json:"tabid,omitempty"`
	Conn       string `json:"conn,omitempty"`
}

func HackRpcContextIntoData(dataPtr any, rpcContext RpcContext) {
	dataVal := reflect.ValueOf(dataPtr).Elem()
	if dataVal.Kind() != reflect.Struct {
		return
	}
	dataType := dataVal.Type()
	for i := 0; i < dataVal.NumField(); i++ {
		field := dataVal.Field(i)
		if !field.IsZero() {
			continue
		}
		fieldType := dataType.Field(i)
		tag := fieldType.Tag.Get("wshcontext")
		if tag == "" {
			continue
		}
		switch tag {
		case "BlockId":
			field.SetString(rpcContext.BlockId)
		case "TabId":
			field.SetString(rpcContext.TabId)
		case "BlockORef":
			if rpcContext.BlockId != "" {
				field.Set(reflect.ValueOf(waveobj.MakeORef(waveobj.OType_Block, rpcContext.BlockId)))
			}
		default:
			log.Printf("invalid wshcontext tag: %q in type(%T)", tag, dataPtr)
		}
	}
}

type CommandAuthenticateRtnData struct {
	RouteId   string `json:"routeid"`
	AuthToken string `json:"authtoken,omitempty"`

	// these fields are only set when doing a token swap
	Env            map[string]string `json:"env,omitempty"`
	InitScriptText string            `json:"initscripttext,omitempty"`
}

type CommandAuthenticateTokenData struct {
	Token string `json:"token"`
}

type CommandDisposeData struct {
	RouteId string `json:"routeid"`
	// auth token travels in the packet directly
}

type CommandMessageData struct {
	ORef    waveobj.ORef `json:"oref" wshcontext:"BlockORef"`
	Message string       `json:"message"`
}

type CommandGetMetaData struct {
	ORef waveobj.ORef `json:"oref" wshcontext:"BlockORef"`
}

type CommandSetMetaData struct {
	ORef waveobj.ORef        `json:"oref" wshcontext:"BlockORef"`
	Meta waveobj.MetaMapType `json:"meta"`
}

type CommandResolveIdsData struct {
	BlockId string   `json:"blockid" wshcontext:"BlockId"`
	Ids     []string `json:"ids"`
}

type CommandResolveIdsRtnData struct {
	ResolvedIds map[string]waveobj.ORef `json:"resolvedids"`
}

type CommandCreateBlockData struct {
	TabId     string               `json:"tabid" wshcontext:"TabId"`
	BlockDef  *waveobj.BlockDef    `json:"blockdef"`
	RtOpts    *waveobj.RuntimeOpts `json:"rtopts,omitempty"`
	Magnified bool                 `json:"magnified,omitempty"`
	Ephemeral bool                 `json:"ephemeral,omitempty"`
}

type CommandCreateSubBlockData struct {
	ParentBlockId string            `json:"parentblockid"`
	BlockDef      *waveobj.BlockDef `json:"blockdef"`
}

type CommandBlockSetViewData struct {
	BlockId string `json:"blockid" wshcontext:"BlockId"`
	View    string `json:"view"`
}

type CommandControllerResyncData struct {
	ForceRestart bool                 `json:"forcerestart,omitempty"`
	TabId        string               `json:"tabid" wshcontext:"TabId"`
	BlockId      string               `json:"blockid" wshcontext:"BlockId"`
	RtOpts       *waveobj.RuntimeOpts `json:"rtopts,omitempty"`
}

type CommandControllerAppendOutputData struct {
	BlockId string `json:"blockid"`
	Data64  string `json:"data64"`
}

type CommandBlockInputData struct {
	BlockId     string            `json:"blockid" wshcontext:"BlockId"`
	InputData64 string            `json:"inputdata64,omitempty"`
	SigName     string            `json:"signame,omitempty"`
	TermSize    *waveobj.TermSize `json:"termsize,omitempty"`
}

type FileDataAt struct {
	Offset int64 `json:"offset"`
	Size   int   `json:"size,omitempty"`
}

type FileData struct {
	Info    *FileInfo   `json:"info,omitempty"`
	Data64  string      `json:"data64,omitempty"`
	Entries []*FileInfo `json:"entries,omitempty"`
	At      *FileDataAt `json:"at,omitempty"` // if set, this turns read/write ops to ReadAt/WriteAt ops (len is only used for ReadAt)
}

type FileInfo struct {
	Path          string      `json:"path"`          // cleaned path (may have "~")
	Dir           string      `json:"dir,omitempty"` // returns the directory part of the path (if this is a a directory, it will be equal to Path).  "~" will be expanded, and separators will be normalized to "/"
	Name          string      `json:"name,omitempty"`
	NotFound      bool        `json:"notfound,omitempty"`
	Opts          *FileOpts   `json:"opts,omitempty"`
	Size          int64       `json:"size,omitempty"`
	Meta          *FileMeta   `json:"meta,omitempty"`
	Mode          os.FileMode `json:"mode,omitempty"`
	ModeStr       string      `json:"modestr,omitempty"`
	ModTime       int64       `json:"modtime,omitempty"`
	IsDir         bool        `json:"isdir,omitempty"`
	SupportsMkdir bool        `json:"supportsmkdir,omitempty"`
	MimeType      string      `json:"mimetype,omitempty"`
	ReadOnly      bool        `json:"readonly,omitempty"` // this is not set for fileinfo's returned from directory listings
}

type FileOpts struct {
	MaxSize     int64 `json:"maxsize,omitempty"`
	Circular    bool  `json:"circular,omitempty"`
	IJson       bool  `json:"ijson,omitempty"`
	IJsonBudget int   `json:"ijsonbudget,omitempty"`
	Truncate    bool  `json:"truncate,omitempty"`
	Append      bool  `json:"append,omitempty"`
}

type FileMeta = map[string]any

type FileListStreamResponse <-chan RespOrErrorUnion[CommandRemoteListEntriesRtnData]

type FileListData struct {
	Path string        `json:"path"`
	Opts *FileListOpts `json:"opts,omitempty"`
}

type FileListOpts struct {
	All    bool `json:"all,omitempty"`
	Offset int  `json:"offset,omitempty"`
	Limit  int  `json:"limit,omitempty"`
}

type FileCreateData struct {
	Path string         `json:"path"`
	Meta map[string]any `json:"meta,omitempty"`
	Opts *FileOpts      `json:"opts,omitempty"`
}

type CommandAppendIJsonData struct {
	ZoneId   string        `json:"zoneid" wshcontext:"BlockId"`
	FileName string        `json:"filename"`
	Data     ijson.Command `json:"data"`
}

type CommandWaitForRouteData struct {
	RouteId string `json:"routeid"`
	WaitMs  int    `json:"waitms"`
}

type CommandDeleteBlockData struct {
	BlockId string `json:"blockid" wshcontext:"BlockId"`
}

type CommandEventReadHistoryData struct {
	Event    string `json:"event"`
	Scope    string `json:"scope"`
	MaxItems int    `json:"maxitems"`
}

type WaveAIStreamRequest struct {
	ClientId string                    `json:"clientid,omitempty"`
	Opts     *WaveAIOptsType           `json:"opts"`
	Prompt   []WaveAIPromptMessageType `json:"prompt"`
}

type WaveAIPromptMessageType struct {
	Role    string `json:"role"`
	Content string `json:"content"`
	Name    string `json:"name,omitempty"`
}

type WaveAIOptsType struct {
	Model      string `json:"model"`
	APIType    string `json:"apitype,omitempty"`
	APIToken   string `json:"apitoken"`
	OrgID      string `json:"orgid,omitempty"`
	APIVersion string `json:"apiversion,omitempty"`
	BaseURL    string `json:"baseurl,omitempty"`
	MaxTokens  int    `json:"maxtokens,omitempty"`
	MaxChoices int    `json:"maxchoices,omitempty"`
	TimeoutMs  int    `json:"timeoutms,omitempty"`
}

type WaveAIPacketType struct {
	Type         string           `json:"type"`
	Model        string           `json:"model,omitempty"`
	Created      int64            `json:"created,omitempty"`
	FinishReason string           `json:"finish_reason,omitempty"`
	Usage        *WaveAIUsageType `json:"usage,omitempty"`
	Index        int              `json:"index,omitempty"`
	Text         string           `json:"text,omitempty"`
	Error        string           `json:"error,omitempty"`
}

type WaveAIUsageType struct {
	PromptTokens     int `json:"prompt_tokens,omitempty"`
	CompletionTokens int `json:"completion_tokens,omitempty"`
	TotalTokens      int `json:"total_tokens,omitempty"`
}

type CpuDataRequest struct {
	Id    string `json:"id"`
	Count int    `json:"count"`
}

type CpuDataType struct {
	Time  int64   `json:"time"`
	Value float64 `json:"value"`
}

type CommandDeleteFileData struct {
	Path      string `json:"path"`
	Recursive bool   `json:"recursive"`
}

type CommandFileCopyData struct {
	SrcUri  string        `json:"srcuri"`
	DestUri string        `json:"desturi"`
	Opts    *FileCopyOpts `json:"opts,omitempty"`
}

type CommandRemoteFileCopyData struct {
	SrcUri  string        `json:"srcuri"`
	DestUri string        `json:"desturi"`
	Opts    *FileCopyOpts `json:"opts,omitempty"`
}

type CommandRemoteStreamTarData struct {
	Path string        `json:"path"`
	Opts *FileCopyOpts `json:"opts,omitempty"`
}

type FileCopyOpts struct {
	Overwrite bool  `json:"overwrite,omitempty"`
	Recursive bool  `json:"recursive,omitempty"`
	Merge     bool  `json:"merge,omitempty"`
	Timeout   int64 `json:"timeout,omitempty"`
}

type CommandRemoteStreamFileData struct {
	Path      string `json:"path"`
	ByteRange string `json:"byterange,omitempty"`
}

type CommandRemoteListEntriesData struct {
	Path string        `json:"path"`
	Opts *FileListOpts `json:"opts,omitempty"`
}

type CommandRemoteListEntriesRtnData struct {
	FileInfo []*FileInfo `json:"fileinfo,omitempty"`
}

type ConnRequest struct {
	Host       string               `json:"host"`
	Keywords   wconfig.ConnKeywords `json:"keywords,omitempty"`
	LogBlockId string               `json:"logblockid,omitempty"`
}

type RemoteInfo struct {
	ClientArch    string `json:"clientarch"`
	ClientOs      string `json:"clientos"`
	ClientVersion string `json:"clientversion"`
	Shell         string `json:"shell"`
}

const (
	TimeSeries_Cpu = "cpu"
)

type TimeSeriesData struct {
	Ts     int64              `json:"ts"`
	Values map[string]float64 `json:"values"`
}

type MetaSettingsType struct {
	waveobj.MetaMapType
}

func (m *MetaSettingsType) UnmarshalJSON(data []byte) error {
	var metaMap waveobj.MetaMapType
	decoder := json.NewDecoder(bytes.NewReader(data))
	decoder.UseNumber()
	if err := decoder.Decode(&metaMap); err != nil {
		return err
	}
	*m = MetaSettingsType{MetaMapType: metaMap}
	return nil
}

func (m MetaSettingsType) MarshalJSON() ([]byte, error) {
	return json.Marshal(m.MetaMapType)
}

type ConnConfigRequest struct {
	Host        string              `json:"host"`
	MetaMapType waveobj.MetaMapType `json:"metamaptype"`
}

type ConnStatus struct {
	Status        string `json:"status"`
	WshEnabled    bool   `json:"wshenabled"`
	Connection    string `json:"connection"`
	Connected     bool   `json:"connected"`
	HasConnected  bool   `json:"hasconnected"` // true if it has *ever* connected successfully
	ActiveConnNum int    `json:"activeconnnum"`
	Error         string `json:"error,omitempty"`
	WshError      string `json:"wsherror,omitempty"`
	NoWshReason   string `json:"nowshreason,omitempty"`
	WshVersion    string `json:"wshversion,omitempty"`
}

type WebSelectorOpts struct {
	All   bool `json:"all,omitempty"`
	Inner bool `json:"inner,omitempty"`
}

type CommandWebSelectorData struct {
	WorkspaceId string           `json:"workspaceid"`
	BlockId     string           `json:"blockid" wshcontext:"BlockId"`
	TabId       string           `json:"tabid" wshcontext:"TabId"`
	Selector    string           `json:"selector"`
	Opts        *WebSelectorOpts `json:"opts,omitempty"`
}

type BlockInfoData struct {
	BlockId     string         `json:"blockid"`
	TabId       string         `json:"tabid"`
	WorkspaceId string         `json:"workspaceid"`
	Block       *waveobj.Block `json:"block"`
	Files       []*FileInfo    `json:"files"`
}

type WaveNotificationOptions struct {
	Title  string `json:"title,omitempty"`
	Body   string `json:"body,omitempty"`
	Silent bool   `json:"silent,omitempty"`
}

type VDomUrlRequestData struct {
	Method  string            `json:"method"`
	URL     string            `json:"url"`
	Headers map[string]string `json:"headers"`
	Body    []byte            `json:"body,omitempty"`
}

type VDomUrlRequestResponse struct {
	StatusCode int               `json:"statuscode,omitempty"`
	Headers    map[string]string `json:"headers,omitempty"`
	Body       []byte            `json:"body,omitempty"`
}

type WaveInfoData struct {
	Version   string `json:"version"`
	ClientId  string `json:"clientid"`
	BuildTime string `json:"buildtime"`
	ConfigDir string `json:"configdir"`
	DataDir   string `json:"datadir"`
}

type WorkspaceInfoData struct {
	WindowId      string             `json:"windowid"`
	WorkspaceData *waveobj.Workspace `json:"workspacedata"`
}

type AiMessageData struct {
	Message string `json:"message,omitempty"`
}

type CommandVarData struct {
	Key      string `json:"key"`
	Val      string `json:"val,omitempty"`
	Remove   bool   `json:"remove,omitempty"`
	ZoneId   string `json:"zoneid"`
	FileName string `json:"filename"`
}

type CommandVarResponseData struct {
	Key    string `json:"key"`
	Val    string `json:"val"`
	Exists bool   `json:"exists"`
}

type PathCommandData struct {
	PathType     string `json:"pathtype"`
	Open         bool   `json:"open"`
	OpenExternal bool   `json:"openexternal"`
	TabId        string `json:"tabid" wshcontext:"TabId"`
}

type ActivityDisplayType struct {
	Width    int     `json:"width"`
	Height   int     `json:"height"`
	DPR      float64 `json:"dpr"`
	Internal bool    `json:"internal,omitempty"`
}

type ActivityUpdate struct {
	FgMinutes     int                   `json:"fgminutes,omitempty"`
	ActiveMinutes int                   `json:"activeminutes,omitempty"`
	OpenMinutes   int                   `json:"openminutes,omitempty"`
	NumTabs       int                   `json:"numtabs,omitempty"`
	NewTab        int                   `json:"newtab,omitempty"`
	NumBlocks     int                   `json:"numblocks,omitempty"`
	NumWindows    int                   `json:"numwindows,omitempty"`
	NumWS         int                   `json:"numws,omitempty"`
	NumWSNamed    int                   `json:"numwsnamed,omitempty"`
	NumSSHConn    int                   `json:"numsshconn,omitempty"`
	NumWSLConn    int                   `json:"numwslconn,omitempty"`
	NumMagnify    int                   `json:"nummagnify,omitempty"`
	NumPanics     int                   `json:"numpanics,omitempty"`
	NumAIReqs     int                   `json:"numaireqs,omitempty"`
	Startup       int                   `json:"startup,omitempty"`
	Shutdown      int                   `json:"shutdown,omitempty"`
	SetTabTheme   int                   `json:"settabtheme,omitempty"`
	BuildTime     string                `json:"buildtime,omitempty"`
	Displays      []ActivityDisplayType `json:"displays,omitempty"`
	Renderers     map[string]int        `json:"renderers,omitempty"`
	Blocks        map[string]int        `json:"blocks,omitempty"`
	WshCmds       map[string]int        `json:"wshcmds,omitempty"`
	Conn          map[string]int        `json:"conn,omitempty"`
}

type ConnExtData struct {
	ConnName   string `json:"connname"`
	LogBlockId string `json:"logblockid,omitempty"`
}

<<<<<<< HEAD
type FileShareCapability struct {
	CanAppend bool
	CanMkdir  bool
=======
type FetchSuggestionsData struct {
	SuggestionType string `json:"suggestiontype"`
	Query          string `json:"query"`
	WidgetId       string `json:"widgetid"`
	ReqNum         int    `json:"reqnum"`
	FileCwd        string `json:"file:cwd,omitempty"`
	FileDirOnly    bool   `json:"file:dironly,omitempty"`
	FileConnection string `json:"file:connection,omitempty"`
}

type FetchSuggestionsResponse struct {
	ReqNum        int              `json:"reqnum"`
	Suggestions   []SuggestionType `json:"suggestions"`
	HighlightTerm string           `json:"highlightterm,omitempty"`
}

type SuggestionType struct {
	Type           string `json:"type"`
	SuggestionId   string `json:"suggestionid"`
	Icon           string `json:"icon,omitempty"`
	IconColor      string `json:"iconcolor,omitempty"`
	FileMimeType   string `json:"file:mimetype,omitempty"`
	FileName       string `json:"file:name,omitempty"`
	FilePath       string `json:"file:path,omitempty"`
	MatchPositions []int  `json:"matchpositions,omitempty"`
	Score          int    `json:"score,omitempty"`
>>>>>>> 6139feea
}<|MERGE_RESOLUTION|>--- conflicted
+++ resolved
@@ -726,11 +726,6 @@
 	LogBlockId string `json:"logblockid,omitempty"`
 }
 
-<<<<<<< HEAD
-type FileShareCapability struct {
-	CanAppend bool
-	CanMkdir  bool
-=======
 type FetchSuggestionsData struct {
 	SuggestionType string `json:"suggestiontype"`
 	Query          string `json:"query"`
@@ -757,5 +752,9 @@
 	FilePath       string `json:"file:path,omitempty"`
 	MatchPositions []int  `json:"matchpositions,omitempty"`
 	Score          int    `json:"score,omitempty"`
->>>>>>> 6139feea
+}
+
+type FileShareCapability struct {
+	CanAppend bool
+	CanMkdir  bool
 }