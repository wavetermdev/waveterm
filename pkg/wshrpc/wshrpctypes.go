--- conflicted
+++ resolved
@@ -736,22 +736,6 @@
 }
 
 type SuggestionType struct {
-<<<<<<< HEAD
-	Type           string `json:"type"`
-	SuggestionId   string `json:"suggestionid"`
-	Icon           string `json:"icon,omitempty"`
-	IconColor      string `json:"iconcolor,omitempty"`
-	FileMimeType   string `json:"file:mimetype,omitempty"`
-	FileName       string `json:"file:name,omitempty"`
-	FilePath       string `json:"file:path,omitempty"`
-	MatchPositions []int  `json:"matchpositions,omitempty"`
-	Score          int    `json:"score,omitempty"`
-}
-
-type FileShareCapability struct {
-	CanAppend bool
-	CanMkdir  bool
-=======
 	Type         string `json:"type"`
 	SuggestionId string `json:"suggestionid"`
 	Display      string `json:"display"`
@@ -766,5 +750,9 @@
 	FilePath     string `json:"file:path,omitempty"`
 	FileName     string `json:"file:name,omitempty"`
 	UrlUrl       string `json:"url:url,omitempty"`
->>>>>>> b0ce1c2d
+}
+
+type FileShareCapability struct {
+	CanAppend bool
+	CanMkdir  bool
 }