// Copyright 2024, Command Line Inc.
// SPDX-License-Identifier: Apache-2.0

package wavebase

import (
	"context"
	"errors"
	"fmt"
	"io/fs"
	"log"
	"os"
	"os/exec"
	"path/filepath"
	"regexp"
	"runtime"
	"strings"
	"sync"
	"time"

	"github.com/wavetermdev/waveterm/pkg/util/panic"
)

// set by main-server.go
var WaveVersion = "0.0.0"
var BuildTime = "0"

const WaveConfigHomeEnvVar = "WAVETERM_CONFIG_HOME"
const WaveDataHomeEnvVar = "WAVETERM_DATA_HOME"
const WaveDevVarName = "WAVETERM_DEV"
const WaveLockFile = "wave.lock"
const DomainSocketBaseName = "wave.sock"
const RemoteDomainSocketBaseName = "wave-remote.sock"
const WaveDBDir = "db"
const JwtSecret = "waveterm" // TODO generate and store this
const ConfigDir = "config"

const WaveAppPathVarName = "WAVETERM_APP_PATH"
const AppPathBinDir = "bin"

var baseLock = &sync.Mutex{}
var ensureDirCache = map[string]bool{}

type FDLock interface {
	Close() error
}

func IsDevMode() bool {
	pdev := os.Getenv(WaveDevVarName)
	return pdev != ""
}

func GetWaveAppPath() string {
	return os.Getenv(WaveAppPathVarName)
}

func GetWaveAppBinPath() string {
	return filepath.Join(GetWaveAppPath(), AppPathBinDir)
}

func GetHomeDir() string {
	homeVar, err := os.UserHomeDir()
	if err != nil {
		return "/"
	}
	return homeVar
}

func ExpandHomeDir(pathStr string) (string, error) {
	if pathStr != "~" && !strings.HasPrefix(pathStr, "~/") && (!strings.HasPrefix(pathStr, `~\`) || runtime.GOOS != "windows") {
		return filepath.Clean(pathStr), nil
	}
	homeDir := GetHomeDir()
	if pathStr == "~" {
		return homeDir, nil
	}
	expandedPath := filepath.Clean(filepath.Join(homeDir, pathStr[2:]))
	absPath, err := filepath.Abs(filepath.Join(homeDir, expandedPath))
	if err != nil || !strings.HasPrefix(absPath, homeDir) {
		return "", fmt.Errorf("potential path traversal detected for path %s", pathStr)
	}
	return expandedPath, nil
}

func ExpandHomeDirSafe(pathStr string) string {
	path, _ := ExpandHomeDir(pathStr)
	return path
}

func ReplaceHomeDir(pathStr string) string {
	homeDir := GetHomeDir()
	if pathStr == homeDir {
		return "~"
	}
	if strings.HasPrefix(pathStr, homeDir+"/") {
		return "~" + pathStr[len(homeDir):]
	}
	return pathStr
}

func GetDomainSocketName() string {
	return filepath.Join(GetWaveDataDir(), DomainSocketBaseName)
}

<<<<<<< HEAD
func GetRemoteDomainSocketName() string {
	return filepath.Join(GetWaveHomeDir(), RemoteDomainSocketBaseName)
}

func GetWaveHomeDir() string {
	homeVar := os.Getenv(WaveHomeVarName)
	if homeVar != "" {
		return ExpandHomeDirSafe(homeVar)
=======
func GetWaveDataDir() string {
	retVal, found := os.LookupEnv(WaveDataHomeEnvVar)
	if !found {
		panic.Panic(WaveDataHomeEnvVar + " not set")
>>>>>>> 33f05c6e
	}
	return retVal
}

func GetWaveConfigDir() string {
	retVal, found := os.LookupEnv(WaveConfigHomeEnvVar)
	if !found {
		panic.Panic(WaveConfigHomeEnvVar + " not set")
	}
	return retVal
}

func EnsureWaveDataDir() error {
	return CacheEnsureDir(GetWaveDataDir(), "wavehome", 0700, "wave home directory")
}

func EnsureWaveDBDir() error {
	return CacheEnsureDir(filepath.Join(GetWaveDataDir(), WaveDBDir), "wavedb", 0700, "wave db directory")
}

func EnsureWaveConfigDir() error {
	return CacheEnsureDir(GetWaveConfigDir(), "waveconfig", 0700, "wave config directory")
}

func EnsureWavePresetsDir() error {
	return CacheEnsureDir(filepath.Join(GetWaveConfigDir(), "presets"), "wavepresets", 0700, "wave presets directory")
}

func CacheEnsureDir(dirName string, cacheKey string, perm os.FileMode, dirDesc string) error {
	baseLock.Lock()
	ok := ensureDirCache[cacheKey]
	baseLock.Unlock()
	if ok {
		return nil
	}
	err := TryMkdirs(dirName, perm, dirDesc)
	if err != nil {
		return err
	}
	baseLock.Lock()
	ensureDirCache[cacheKey] = true
	baseLock.Unlock()
	return nil
}

func TryMkdirs(dirName string, perm os.FileMode, dirDesc string) error {
	info, err := os.Stat(dirName)
	if errors.Is(err, fs.ErrNotExist) {
		err = os.MkdirAll(dirName, perm)
		if err != nil {
			return fmt.Errorf("cannot make %s %q: %w", dirDesc, dirName, err)
		}
		info, err = os.Stat(dirName)
	}
	if err != nil {
		return fmt.Errorf("error trying to stat %s: %w", dirDesc, err)
	}
	if !info.IsDir() {
		return fmt.Errorf("%s %q must be a directory", dirDesc, dirName)
	}
	return nil
}

var osLangOnce = &sync.Once{}
var osLang string

func determineLang() string {
	ctx, cancelFn := context.WithTimeout(context.Background(), 2*time.Second)
	defer cancelFn()
	if runtime.GOOS == "darwin" {
		out, err := exec.CommandContext(ctx, "defaults", "read", "-g", "AppleLocale").CombinedOutput()
		if err != nil {
			log.Printf("error executing 'defaults read -g AppleLocale': %v\n", err)
			return ""
		}
		strOut := string(out)
		truncOut := strings.Split(strOut, "@")[0]
		return strings.TrimSpace(truncOut) + ".UTF-8"
	} else if runtime.GOOS == "win32" {
		out, err := exec.CommandContext(ctx, "Get-Culture", "|", "select", "-exp", "Name").CombinedOutput()
		if err != nil {
			log.Printf("error executing 'Get-Culture | select -exp Name': %v\n", err)
			return ""
		}
		return strings.TrimSpace(string(out)) + ".UTF-8"
	} else {
		// this is specifically to get the wavesrv LANG so waveshell
		// on a remote uses the same LANG
		return os.Getenv("LANG")
	}
}

func DetermineLang() string {
	osLangOnce.Do(func() {
		osLang = determineLang()
	})
	return osLang
}

func DetermineLocale() string {
	truncated := strings.Split(DetermineLang(), ".")[0]
	if truncated == "" {
		return "C"
	}
	return strings.Replace(truncated, "_", "-", -1)
}

func ClientArch() string {
	return fmt.Sprintf("%s/%s", runtime.GOOS, runtime.GOARCH)
}

var releaseRegex = regexp.MustCompile(`^(\d+\.\d+\.\d+)`)
var osReleaseOnce = &sync.Once{}
var osRelease string

func unameKernelRelease() string {
	ctx, cancelFn := context.WithTimeout(context.Background(), 2*time.Second)
	defer cancelFn()
	out, err := exec.CommandContext(ctx, "uname", "-r").CombinedOutput()
	if err != nil {
		log.Printf("error executing uname -r: %v\n", err)
		return "-"
	}
	releaseStr := strings.TrimSpace(string(out))
	m := releaseRegex.FindStringSubmatch(releaseStr)
	if m == nil || len(m) < 2 {
		log.Printf("invalid uname -r output: [%s]\n", releaseStr)
		return "-"
	}
	return m[1]
}

func UnameKernelRelease() string {
	osReleaseOnce.Do(func() {
		osRelease = unameKernelRelease()
	})
	return osRelease
}<|MERGE_RESOLUTION|>--- conflicted
+++ resolved
@@ -34,6 +34,7 @@
 const WaveDBDir = "db"
 const JwtSecret = "waveterm" // TODO generate and store this
 const ConfigDir = "config"
+const RemoteWaveHome = "~/.waveterm"
 
 const WaveAppPathVarName = "WAVETERM_APP_PATH"
 const AppPathBinDir = "bin"
@@ -102,21 +103,14 @@
 	return filepath.Join(GetWaveDataDir(), DomainSocketBaseName)
 }
 
-<<<<<<< HEAD
 func GetRemoteDomainSocketName() string {
-	return filepath.Join(GetWaveHomeDir(), RemoteDomainSocketBaseName)
-}
-
-func GetWaveHomeDir() string {
-	homeVar := os.Getenv(WaveHomeVarName)
-	if homeVar != "" {
-		return ExpandHomeDirSafe(homeVar)
-=======
+	return filepath.Join(RemoteWaveHome, RemoteDomainSocketBaseName)
+}
+
 func GetWaveDataDir() string {
 	retVal, found := os.LookupEnv(WaveDataHomeEnvVar)
 	if !found {
 		panic.Panic(WaveDataHomeEnvVar + " not set")
->>>>>>> 33f05c6e
 	}
 	return retVal
 }
