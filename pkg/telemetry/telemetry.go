// Copyright 2024, Command Line Inc.
// SPDX-License-Identifier: Apache-2.0

package telemetry

import (
	"context"
	"database/sql/driver"
	"log"
	"time"

	"github.com/wavetermdev/waveterm/pkg/panichandler"
	"github.com/wavetermdev/waveterm/pkg/util/daystr"
	"github.com/wavetermdev/waveterm/pkg/util/dbutil"
	"github.com/wavetermdev/waveterm/pkg/wavebase"
	"github.com/wavetermdev/waveterm/pkg/wconfig"
	"github.com/wavetermdev/waveterm/pkg/wshrpc"
	"github.com/wavetermdev/waveterm/pkg/wstore"
)

const MaxTzNameLen = 50

<<<<<<< HEAD
=======
type ActivityDisplayType struct {
	Width    int     `json:"width"`
	Height   int     `json:"height"`
	DPR      float64 `json:"dpr"`
	Internal bool    `json:"internal,omitempty"`
}

type ActivityUpdate struct {
	FgMinutes     int                   `json:"fgminutes,omitempty"`
	ActiveMinutes int                   `json:"activeminutes,omitempty"`
	OpenMinutes   int                   `json:"openminutes,omitempty"`
	NumTabs       int                   `json:"numtabs,omitempty"`
	NewTab        int                   `json:"newtab,omitempty"`
	NumBlocks     int                   `json:"numblocks,omitempty"`
	NumWindows    int                   `json:"numwindows,omitempty"`
	NumSSHConn    int                   `json:"numsshconn,omitempty"`
	NumWSLConn    int                   `json:"numwslconn,omitempty"`
	NumMagnify    int                   `json:"nummagnify,omitempty"`
	NumPanics     int                   `json:"numpanics,omitempty"`
	Startup       int                   `json:"startup,omitempty"`
	Shutdown      int                   `json:"shutdown,omitempty"`
	SetTabTheme   int                   `json:"settabtheme,omitempty"`
	BuildTime     string                `json:"buildtime,omitempty"`
	Displays      []ActivityDisplayType `json:"displays,omitempty"`
	Renderers     map[string]int        `json:"renderers,omitempty"`
	Blocks        map[string]int        `json:"blocks,omitempty"`
	WshCmds       map[string]int        `json:"wshcmds,omitempty"`
	Conn          map[string]int        `json:"conn,omitempty"`
}

>>>>>>> c37d2922
type ActivityType struct {
	Day           string        `json:"day"`
	Uploaded      bool          `json:"-"`
	TData         TelemetryData `json:"tdata"`
	TzName        string        `json:"tzname"`
	TzOffset      int           `json:"tzoffset"`
	ClientVersion string        `json:"clientversion"`
	ClientArch    string        `json:"clientarch"`
	BuildTime     string        `json:"buildtime"`
	OSRelease     string        `json:"osrelease"`
}

type TelemetryData struct {
<<<<<<< HEAD
	ActiveMinutes int                          `json:"activeminutes"`
	FgMinutes     int                          `json:"fgminutes"`
	OpenMinutes   int                          `json:"openminutes"`
	NumTabs       int                          `json:"numtabs"`
	NumBlocks     int                          `json:"numblocks,omitempty"`
	NumWindows    int                          `json:"numwindows,omitempty"`
	NumSSHConn    int                          `json:"numsshconn,omitempty"`
	NumWSLConn    int                          `json:"numwslconn,omitempty"`
	NumMagnify    int                          `json:"nummagnify,omitempty"`
	NewTab        int                          `json:"newtab"`
	NumStartup    int                          `json:"numstartup,omitempty"`
	NumShutdown   int                          `json:"numshutdown,omitempty"`
	NumPanics     int                          `json:"numpanics,omitempty"`
	SetTabTheme   int                          `json:"settabtheme,omitempty"`
	Displays      []wshrpc.ActivityDisplayType `json:"displays,omitempty"`
	Renderers     map[string]int               `json:"renderers,omitempty"`
	WshCmds       map[string]int               `json:"wshcmds,omitempty"`
	Conn          map[string]int               `json:"conn,omitempty"`
=======
	ActiveMinutes int                   `json:"activeminutes"`
	FgMinutes     int                   `json:"fgminutes"`
	OpenMinutes   int                   `json:"openminutes"`
	NumTabs       int                   `json:"numtabs"`
	NumBlocks     int                   `json:"numblocks,omitempty"`
	NumWindows    int                   `json:"numwindows,omitempty"`
	NumSSHConn    int                   `json:"numsshconn,omitempty"`
	NumWSLConn    int                   `json:"numwslconn,omitempty"`
	NumMagnify    int                   `json:"nummagnify,omitempty"`
	NewTab        int                   `json:"newtab"`
	NumStartup    int                   `json:"numstartup,omitempty"`
	NumShutdown   int                   `json:"numshutdown,omitempty"`
	NumPanics     int                   `json:"numpanics,omitempty"`
	SetTabTheme   int                   `json:"settabtheme,omitempty"`
	Displays      []ActivityDisplayType `json:"displays,omitempty"`
	Renderers     map[string]int        `json:"renderers,omitempty"`
	Blocks        map[string]int        `json:"blocks,omitempty"`
	WshCmds       map[string]int        `json:"wshcmds,omitempty"`
	Conn          map[string]int        `json:"conn,omitempty"`
>>>>>>> c37d2922
}

func (tdata TelemetryData) Value() (driver.Value, error) {
	return dbutil.QuickValueJson(tdata)
}

func (tdata *TelemetryData) Scan(val interface{}) error {
	return dbutil.QuickScanJson(tdata, val)
}

func IsTelemetryEnabled() bool {
	settings := wconfig.GetWatcher().GetFullConfig()
	return settings.Settings.TelemetryEnabled
}

func IsAutoUpdateEnabled() bool {
	settings := wconfig.GetWatcher().GetFullConfig()
	return settings.Settings.AutoUpdateEnabled
}

func AutoUpdateChannel() string {
	settings := wconfig.GetWatcher().GetFullConfig()
	return settings.Settings.AutoUpdateChannel
}

// Wraps UpdateCurrentActivity, spawns goroutine, and logs errors
func GoUpdateActivityWrap(update wshrpc.ActivityUpdate, debugStr string) {
	go func() {
		defer panichandler.PanicHandlerNoTelemetry("GoUpdateActivityWrap")
		ctx, cancelFn := context.WithTimeout(context.Background(), 5*time.Second)
		defer cancelFn()
		err := UpdateActivity(ctx, update)
		if err != nil {
			// ignore error, just log, since this is not critical
			log.Printf("error updating current activity (%s): %v\n", debugStr, err)
		}
	}()
}

func UpdateActivity(ctx context.Context, update wshrpc.ActivityUpdate) error {
	now := time.Now()
	dayStr := daystr.GetCurDayStr()
	txErr := wstore.WithTx(ctx, func(tx *wstore.TxWrap) error {
		var tdata TelemetryData
		query := `SELECT tdata FROM db_activity WHERE day = ?`
		found := tx.Get(&tdata, query, dayStr)
		if !found {
			query = `INSERT INTO db_activity (day, uploaded, tdata, tzname, tzoffset, clientversion, clientarch, buildtime, osrelease)
                                      VALUES (  ?,        0,     ?,      ?,        ?,             ?,          ?,         ?,         ?)`
			tzName, tzOffset := now.Zone()
			if len(tzName) > MaxTzNameLen {
				tzName = tzName[0:MaxTzNameLen]
			}
			tx.Exec(query, dayStr, tdata, tzName, tzOffset, wavebase.WaveVersion, wavebase.ClientArch(), wavebase.BuildTime, wavebase.UnameKernelRelease())
		}
		tdata.FgMinutes += update.FgMinutes
		tdata.ActiveMinutes += update.ActiveMinutes
		tdata.OpenMinutes += update.OpenMinutes
		tdata.NewTab += update.NewTab
		tdata.NumStartup += update.Startup
		tdata.NumShutdown += update.Shutdown
		tdata.SetTabTheme += update.SetTabTheme
		tdata.NumMagnify += update.NumMagnify
		tdata.NumPanics += update.NumPanics
		if update.NumTabs > 0 {
			tdata.NumTabs = update.NumTabs
		}
		if update.NumBlocks > 0 {
			tdata.NumBlocks = update.NumBlocks
		}
		if update.NumWindows > 0 {
			tdata.NumWindows = update.NumWindows
		}
		if update.NumSSHConn > 0 && update.NumSSHConn > tdata.NumSSHConn {
			tdata.NumSSHConn = update.NumSSHConn
		}
		if update.NumWSLConn > 0 && update.NumWSLConn > tdata.NumWSLConn {
			tdata.NumWSLConn = update.NumWSLConn
		}
		if len(update.Renderers) > 0 {
			if tdata.Renderers == nil {
				tdata.Renderers = make(map[string]int)
			}
			for key, val := range update.Renderers {
				tdata.Renderers[key] += val
			}
		}
		if len(update.WshCmds) > 0 {
			if tdata.WshCmds == nil {
				tdata.WshCmds = make(map[string]int)
			}
			for key, val := range update.WshCmds {
				tdata.WshCmds[key] += val
			}
		}
		if len(update.Conn) > 0 {
			if tdata.Conn == nil {
				tdata.Conn = make(map[string]int)
			}
			for key, val := range update.Conn {
				tdata.Conn[key] += val
			}
		}
		if len(update.Displays) > 0 {
			tdata.Displays = update.Displays
		}
		if len(update.Blocks) > 0 {
			tdata.Blocks = update.Blocks
		}
		query = `UPDATE db_activity
                 SET tdata = ?,
                     clientversion = ?,
                     buildtime = ?
                 WHERE day = ?`
		tx.Exec(query, tdata, wavebase.WaveVersion, wavebase.BuildTime, dayStr)
		return nil
	})
	if txErr != nil {
		return txErr
	}
	return nil
}

func GetNonUploadedActivity(ctx context.Context) ([]*ActivityType, error) {
	var rtn []*ActivityType
	txErr := wstore.WithTx(ctx, func(tx *wstore.TxWrap) error {
		query := `SELECT * FROM db_activity WHERE uploaded = 0 ORDER BY day DESC LIMIT 30`
		tx.Select(&rtn, query)
		return nil
	})
	if txErr != nil {
		return nil, txErr
	}
	return rtn, nil
}

func MarkActivityAsUploaded(ctx context.Context, activityArr []*ActivityType) error {
	dayStr := daystr.GetCurDayStr()
	txErr := wstore.WithTx(ctx, func(tx *wstore.TxWrap) error {
		query := `UPDATE db_activity SET uploaded = 1 WHERE day = ?`
		for _, activity := range activityArr {
			if activity.Day == dayStr {
				continue
			}
			tx.Exec(query, activity.Day)
		}
		return nil
	})
	return txErr
}<|MERGE_RESOLUTION|>--- conflicted
+++ resolved
@@ -20,39 +20,6 @@
 
 const MaxTzNameLen = 50
 
-<<<<<<< HEAD
-=======
-type ActivityDisplayType struct {
-	Width    int     `json:"width"`
-	Height   int     `json:"height"`
-	DPR      float64 `json:"dpr"`
-	Internal bool    `json:"internal,omitempty"`
-}
-
-type ActivityUpdate struct {
-	FgMinutes     int                   `json:"fgminutes,omitempty"`
-	ActiveMinutes int                   `json:"activeminutes,omitempty"`
-	OpenMinutes   int                   `json:"openminutes,omitempty"`
-	NumTabs       int                   `json:"numtabs,omitempty"`
-	NewTab        int                   `json:"newtab,omitempty"`
-	NumBlocks     int                   `json:"numblocks,omitempty"`
-	NumWindows    int                   `json:"numwindows,omitempty"`
-	NumSSHConn    int                   `json:"numsshconn,omitempty"`
-	NumWSLConn    int                   `json:"numwslconn,omitempty"`
-	NumMagnify    int                   `json:"nummagnify,omitempty"`
-	NumPanics     int                   `json:"numpanics,omitempty"`
-	Startup       int                   `json:"startup,omitempty"`
-	Shutdown      int                   `json:"shutdown,omitempty"`
-	SetTabTheme   int                   `json:"settabtheme,omitempty"`
-	BuildTime     string                `json:"buildtime,omitempty"`
-	Displays      []ActivityDisplayType `json:"displays,omitempty"`
-	Renderers     map[string]int        `json:"renderers,omitempty"`
-	Blocks        map[string]int        `json:"blocks,omitempty"`
-	WshCmds       map[string]int        `json:"wshcmds,omitempty"`
-	Conn          map[string]int        `json:"conn,omitempty"`
-}
-
->>>>>>> c37d2922
 type ActivityType struct {
 	Day           string        `json:"day"`
 	Uploaded      bool          `json:"-"`
@@ -66,7 +33,6 @@
 }
 
 type TelemetryData struct {
-<<<<<<< HEAD
 	ActiveMinutes int                          `json:"activeminutes"`
 	FgMinutes     int                          `json:"fgminutes"`
 	OpenMinutes   int                          `json:"openminutes"`
@@ -83,29 +49,9 @@
 	SetTabTheme   int                          `json:"settabtheme,omitempty"`
 	Displays      []wshrpc.ActivityDisplayType `json:"displays,omitempty"`
 	Renderers     map[string]int               `json:"renderers,omitempty"`
+	Blocks        map[string]int               `json:"blocks,omitempty"`
 	WshCmds       map[string]int               `json:"wshcmds,omitempty"`
 	Conn          map[string]int               `json:"conn,omitempty"`
-=======
-	ActiveMinutes int                   `json:"activeminutes"`
-	FgMinutes     int                   `json:"fgminutes"`
-	OpenMinutes   int                   `json:"openminutes"`
-	NumTabs       int                   `json:"numtabs"`
-	NumBlocks     int                   `json:"numblocks,omitempty"`
-	NumWindows    int                   `json:"numwindows,omitempty"`
-	NumSSHConn    int                   `json:"numsshconn,omitempty"`
-	NumWSLConn    int                   `json:"numwslconn,omitempty"`
-	NumMagnify    int                   `json:"nummagnify,omitempty"`
-	NewTab        int                   `json:"newtab"`
-	NumStartup    int                   `json:"numstartup,omitempty"`
-	NumShutdown   int                   `json:"numshutdown,omitempty"`
-	NumPanics     int                   `json:"numpanics,omitempty"`
-	SetTabTheme   int                   `json:"settabtheme,omitempty"`
-	Displays      []ActivityDisplayType `json:"displays,omitempty"`
-	Renderers     map[string]int        `json:"renderers,omitempty"`
-	Blocks        map[string]int        `json:"blocks,omitempty"`
-	WshCmds       map[string]int        `json:"wshcmds,omitempty"`
-	Conn          map[string]int        `json:"conn,omitempty"`
->>>>>>> c37d2922
 }
 
 func (tdata TelemetryData) Value() (driver.Value, error) {
