--- conflicted
+++ resolved
@@ -156,28 +156,12 @@
 	if windowId != "" {
 
 		UnclaimedWorkspace, findAfter := "", false
-<<<<<<< HEAD
-		for i, ws := range workspaces {
-			if workspaceId == ws.WorkspaceId {
-				for N := i; N >= 0; N-- {
-					if workspaces[N].WindowId == "" {
-						UnclaimedWorkspace = workspaces[N].WorkspaceId
-						break
-					}
-				}
-=======
 		for _, ws := range workspaces {
 			if ws.WorkspaceId == workspaceId {
->>>>>>> b51ff834
 				if UnclaimedWorkspace != "" {
 					break
 				}
 				findAfter = true
-<<<<<<< HEAD
-			} else if findAfter && workspaces[i].WindowId == "" {
-				UnclaimedWorkspace = workspaces[i].WorkspaceId
-				break
-=======
 				continue
 			}
 			if findAfter && ws.WindowId == "" {
@@ -185,7 +169,6 @@
 				break
 			} else if ws.WindowId == "" {
 				UnclaimedWorkspace = ws.WorkspaceId
->>>>>>> b51ff834
 			}
 		}
 
