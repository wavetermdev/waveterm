package wcore

import (
	"context"
	"fmt"
	"log"
	"time"

	"github.com/google/uuid"
	"github.com/wavetermdev/waveterm/pkg/eventbus"
	"github.com/wavetermdev/waveterm/pkg/telemetry"
	"github.com/wavetermdev/waveterm/pkg/util/utilfn"
	"github.com/wavetermdev/waveterm/pkg/waveobj"
	"github.com/wavetermdev/waveterm/pkg/wshrpc"
	"github.com/wavetermdev/waveterm/pkg/wstore"
)

func CreateWorkspace(ctx context.Context, name string, icon string, color string) (*waveobj.Workspace, error) {
	log.Println("CreateWorkspace")
	ws := &waveobj.Workspace{
		OID:          uuid.NewString(),
		TabIds:       []string{},
		PinnedTabIds: []string{},
		Name:         name,
		Icon:         icon,
		Color:        color,
	}
	wstore.DBInsert(ctx, ws)
	return ws, nil
}

// If force is true, it will delete even if workspace is named.
// If workspace is empty, it will be deleted, even if it is named.
// Returns true if workspace was deleted, false if it was not deleted.
func DeleteWorkspace(ctx context.Context, workspaceId string, force bool) (bool, error) {
	log.Printf("DeleteWorkspace %s\n", workspaceId)
	workspace, err := wstore.DBMustGet[*waveobj.Workspace](ctx, workspaceId)
	if err != nil {
		return false, fmt.Errorf("error getting workspace: %w", err)
	}
	if workspace.Name != "" && workspace.Icon != "" && !force && len(workspace.TabIds) > 0 {
		log.Printf("Ignoring DeleteWorkspace for workspace %s as it is named\n", workspaceId)
		return false, nil
	}

	// delete all pinned and unpinned tabs
	for _, tabId := range append(workspace.TabIds, workspace.PinnedTabIds...) {
		log.Printf("deleting tab %s\n", tabId)
		_, err := DeleteTab(ctx, workspaceId, tabId, false)
		if err != nil {
			return false, fmt.Errorf("error closing tab: %w", err)
		}
	}
	err = wstore.DBDelete(ctx, waveobj.OType_Workspace, workspaceId)
	if err != nil {
		return false, fmt.Errorf("error deleting workspace: %w", err)
	}
	log.Printf("deleted workspace %s\n", workspaceId)
	return true, nil
}

func GetWorkspace(ctx context.Context, wsID string) (*waveobj.Workspace, error) {
	return wstore.DBMustGet[*waveobj.Workspace](ctx, wsID)
}

// returns tabid
func CreateTab(ctx context.Context, workspaceId string, tabName string, activateTab bool, pinned bool) (string, error) {
	if tabName == "" {
		ws, err := GetWorkspace(ctx, workspaceId)
		if err != nil {
			return "", fmt.Errorf("workspace %s not found: %w", workspaceId, err)
		}
		tabName = "T" + fmt.Sprint(len(ws.TabIds)+1)
	}
	tab, err := createTabObj(ctx, workspaceId, tabName, pinned)
	if err != nil {
		return "", fmt.Errorf("error creating tab: %w", err)
	}
	if activateTab {
		err = SetActiveTab(ctx, workspaceId, tab.OID)
		if err != nil {
			return "", fmt.Errorf("error setting active tab: %w", err)
		}
	}
	telemetry.GoUpdateActivityWrap(wshrpc.ActivityUpdate{NewTab: 1}, "createtab")
	return tab.OID, nil
}

func createTabObj(ctx context.Context, workspaceId string, name string, pinned bool) (*waveobj.Tab, error) {
	ws, err := GetWorkspace(ctx, workspaceId)
	if err != nil {
		return nil, fmt.Errorf("workspace %s not found: %w", workspaceId, err)
	}
	layoutStateId := uuid.NewString()
	tab := &waveobj.Tab{
		OID:         uuid.NewString(),
		Name:        name,
		BlockIds:    []string{},
		LayoutState: layoutStateId,
	}
	layoutState := &waveobj.LayoutState{
		OID: layoutStateId,
	}
	if pinned {
		ws.PinnedTabIds = append(ws.PinnedTabIds, tab.OID)
	} else {
		ws.TabIds = append(ws.TabIds, tab.OID)
	}
	wstore.DBInsert(ctx, tab)
	wstore.DBInsert(ctx, layoutState)
	wstore.DBUpdate(ctx, ws)
	return tab, nil
}

// Must delete all blocks individually first.
// Also deletes LayoutState.
// recursive: if true, will recursively close parent window, workspace, if they are empty.
// Returns new active tab id, error.
func DeleteTab(ctx context.Context, workspaceId string, tabId string, recursive bool) (string, error) {
	ws, _ := wstore.DBGet[*waveobj.Workspace](ctx, workspaceId)
	if ws == nil {
		return "", fmt.Errorf("workspace not found: %q", workspaceId)
	}

	// ensure tab is in workspace
	tabIdx := utilfn.FindStringInSlice(ws.TabIds, tabId)
	tabIdxPinned := utilfn.FindStringInSlice(ws.PinnedTabIds, tabId)
	if tabIdx != -1 {
		ws.TabIds = append(ws.TabIds[:tabIdx], ws.TabIds[tabIdx+1:]...)
	} else if tabIdxPinned != -1 {
		ws.PinnedTabIds = append(ws.PinnedTabIds[:tabIdxPinned], ws.PinnedTabIds[tabIdxPinned+1:]...)
	} else {
		return "", fmt.Errorf("tab %s not found in workspace %s", tabId, workspaceId)
	}

	// close blocks (sends events + stops block controllers)
	tab, _ := wstore.DBGet[*waveobj.Tab](ctx, tabId)
	if tab == nil {
		return "", fmt.Errorf("tab not found: %q", tabId)
	}
	for _, blockId := range tab.BlockIds {
		err := DeleteBlock(ctx, blockId, false)
		if err != nil {
			return "", fmt.Errorf("error deleting block %s: %w", blockId, err)
		}
	}

	// if the tab is active, determine new active tab
	newActiveTabId := ws.ActiveTabId
	if ws.ActiveTabId == tabId {
		if len(ws.TabIds) > 0 && tabIdx != -1 {
			newActiveTabId = ws.TabIds[max(0, min(tabIdx-1, len(ws.TabIds)-1))]
		} else if len(ws.PinnedTabIds) > 0 {
			newActiveTabId = ws.PinnedTabIds[0]
		} else {
			newActiveTabId = ""
		}
	}
	ws.ActiveTabId = newActiveTabId

	wstore.DBUpdate(ctx, ws)
	wstore.DBDelete(ctx, waveobj.OType_Tab, tabId)
	wstore.DBDelete(ctx, waveobj.OType_LayoutState, tab.LayoutState)

<<<<<<< HEAD
	// if no tabs remaining, close window
	if newActiveTabId == "" {
		log.Printf("no tabs remaining in workspace %s, closing window\n", workspaceId)
=======
	if newActiveTabId == "" && recursive {
>>>>>>> a72d3e5c
		windowId, err := wstore.DBFindWindowForWorkspaceId(ctx, workspaceId)
		if err != nil {
			return newActiveTabId, fmt.Errorf("unable to find window for workspace id %v: %w", workspaceId, err)
		}
		err = CloseWindow(ctx, windowId, false)
		if err != nil {
			return newActiveTabId, err
		}
	}
	return newActiveTabId, nil
}

func SetActiveTab(ctx context.Context, workspaceId string, tabId string) error {
	if tabId != "" && workspaceId != "" {
		workspace, err := GetWorkspace(ctx, workspaceId)
		if err != nil {
			return fmt.Errorf("workspace %s not found: %w", workspaceId, err)
		}
		tab, _ := wstore.DBGet[*waveobj.Tab](ctx, tabId)
		if tab == nil {
			return fmt.Errorf("tab not found: %q", tabId)
		}
		workspace.ActiveTabId = tabId
		wstore.DBUpdate(ctx, workspace)
	}
	return nil
}

func ChangeTabPinning(ctx context.Context, workspaceId string, tabId string, pinned bool) error {
	if tabId != "" && workspaceId != "" {
		workspace, err := GetWorkspace(ctx, workspaceId)
		if err != nil {
			return fmt.Errorf("workspace %s not found: %w", workspaceId, err)
		}
		if pinned && utilfn.FindStringInSlice(workspace.PinnedTabIds, tabId) == -1 {
			if utilfn.FindStringInSlice(workspace.TabIds, tabId) == -1 {
				return fmt.Errorf("tab %s not found in workspace %s", tabId, workspaceId)
			}
			workspace.TabIds = utilfn.RemoveElemFromSlice(workspace.TabIds, tabId)
			workspace.PinnedTabIds = append(workspace.PinnedTabIds, tabId)
		} else if !pinned && utilfn.FindStringInSlice(workspace.PinnedTabIds, tabId) != -1 {
			if utilfn.FindStringInSlice(workspace.PinnedTabIds, tabId) == -1 {
				return fmt.Errorf("tab %s not found in workspace %s", tabId, workspaceId)
			}
			workspace.PinnedTabIds = utilfn.RemoveElemFromSlice(workspace.PinnedTabIds, tabId)
			workspace.TabIds = append([]string{tabId}, workspace.TabIds...)
		}
		wstore.DBUpdate(ctx, workspace)
	}
	return nil
}

func SendActiveTabUpdate(ctx context.Context, workspaceId string, newActiveTabId string) {
	eventbus.SendEventToElectron(eventbus.WSEventType{
		EventType: eventbus.WSEvent_ElectronUpdateActiveTab,
		Data:      &waveobj.ActiveTabUpdate{WorkspaceId: workspaceId, NewActiveTabId: newActiveTabId},
	})
}

func UpdateWorkspaceTabIds(ctx context.Context, workspaceId string, tabIds []string, pinnedTabIds []string) error {
	ws, _ := wstore.DBGet[*waveobj.Workspace](ctx, workspaceId)
	if ws == nil {
		return fmt.Errorf("workspace not found: %q", workspaceId)
	}
	ws.TabIds = tabIds
	ws.PinnedTabIds = pinnedTabIds
	wstore.DBUpdate(ctx, ws)
	return nil
}

func ListWorkspaces(ctx context.Context) (waveobj.WorkspaceList, error) {
	workspaces, err := wstore.DBGetAllObjsByType[*waveobj.Workspace](ctx, waveobj.OType_Workspace)
	if err != nil {
		return nil, err
	}

	log.Println("got workspaces")

	windows, err := wstore.DBGetAllObjsByType[*waveobj.Window](ctx, waveobj.OType_Window)
	if err != nil {
		return nil, err
	}

	workspaceToWindow := make(map[string]string)
	for _, window := range windows {
		workspaceToWindow[window.WorkspaceId] = window.OID
	}

	var wl waveobj.WorkspaceList
	for _, workspace := range workspaces {
		if workspace.Name == "" || workspace.Icon == "" || workspace.Color == "" {
			continue
		}
		windowId, ok := workspaceToWindow[workspace.OID]
		if !ok {
			windowId = ""
		}
		wl = append(wl, &waveobj.WorkspaceListEntry{
			WorkspaceId: workspace.OID,
			WindowId:    windowId,
		})
	}
	return wl, nil
}

func SetIcon(workspaceId string, icon string) error {
	ctx, cancel := context.WithTimeout(context.Background(), 2*time.Second)
	defer cancel()
	ws, e := wstore.DBGet[*waveobj.Workspace](ctx, workspaceId)
	if e != nil {
		return e
	}
	if ws == nil {
		return fmt.Errorf("workspace not found: %q", workspaceId)
	}
	ws.Icon = icon
	wstore.DBUpdate(ctx, ws)
	return nil
}

func SetColor(workspaceId string, color string) error {
	ctx, cancel := context.WithTimeout(context.Background(), 2*time.Second)
	defer cancel()
	ws, e := wstore.DBGet[*waveobj.Workspace](ctx, workspaceId)
	if e != nil {
		return e
	}
	if ws == nil {
		return fmt.Errorf("workspace not found: %q", workspaceId)
	}
	ws.Color = color
	wstore.DBUpdate(ctx, ws)
	return nil
}

func SetName(workspaceId string, name string) error {
	ctx, cancel := context.WithTimeout(context.Background(), 2*time.Second)
	defer cancel()
	ws, e := wstore.DBGet[*waveobj.Workspace](ctx, workspaceId)
	if e != nil {
		return e
	}
	if ws == nil {
		return fmt.Errorf("workspace not found: %q", workspaceId)
	}
	ws.Name = name
	wstore.DBUpdate(ctx, ws)
	return nil
}<|MERGE_RESOLUTION|>--- conflicted
+++ resolved
@@ -38,7 +38,7 @@
 	if err != nil {
 		return false, fmt.Errorf("error getting workspace: %w", err)
 	}
-	if workspace.Name != "" && workspace.Icon != "" && !force && len(workspace.TabIds) > 0 {
+	if workspace.Name != "" && workspace.Icon != "" && !force && len(workspace.TabIds) > 0 && len(workspace.PinnedTabIds) > 0 {
 		log.Printf("Ignoring DeleteWorkspace for workspace %s as it is named\n", workspaceId)
 		return false, nil
 	}
@@ -162,13 +162,9 @@
 	wstore.DBDelete(ctx, waveobj.OType_Tab, tabId)
 	wstore.DBDelete(ctx, waveobj.OType_LayoutState, tab.LayoutState)
 
-<<<<<<< HEAD
 	// if no tabs remaining, close window
-	if newActiveTabId == "" {
+	if newActiveTabId == "" && recursive {
 		log.Printf("no tabs remaining in workspace %s, closing window\n", workspaceId)
-=======
-	if newActiveTabId == "" && recursive {
->>>>>>> a72d3e5c
 		windowId, err := wstore.DBFindWindowForWorkspaceId(ctx, workspaceId)
 		if err != nil {
 			return newActiveTabId, fmt.Errorf("unable to find window for workspace id %v: %w", workspaceId, err)
