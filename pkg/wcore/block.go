// Copyright 2025, Command Line Inc.
// SPDX-License-Identifier: Apache-2.0

package wcore

import (
	"context"
	"fmt"
	"log"
	"time"

	"github.com/google/uuid"
	"github.com/wavetermdev/waveterm/pkg/blockcontroller"
	"github.com/wavetermdev/waveterm/pkg/filestore"
	"github.com/wavetermdev/waveterm/pkg/panichandler"
	"github.com/wavetermdev/waveterm/pkg/telemetry"
	"github.com/wavetermdev/waveterm/pkg/util/utilfn"
	"github.com/wavetermdev/waveterm/pkg/waveobj"
	"github.com/wavetermdev/waveterm/pkg/wps"
	"github.com/wavetermdev/waveterm/pkg/wshrpc"
	"github.com/wavetermdev/waveterm/pkg/wstore"
)

func CreateSubBlock(ctx context.Context, blockId string, blockDef *waveobj.BlockDef) (*waveobj.Block, error) {
	if blockDef == nil {
		return nil, fmt.Errorf("blockDef is nil")
	}
	if blockDef.Meta == nil || blockDef.Meta.GetString(waveobj.MetaKey_View, "") == "" {
		return nil, fmt.Errorf("no view provided for new block")
	}
	blockData, err := createSubBlockObj(ctx, blockId, blockDef)
	if err != nil {
		return nil, fmt.Errorf("error creating sub block: %w", err)
	}
	return blockData, nil
}

func createSubBlockObj(ctx context.Context, parentBlockId string, blockDef *waveobj.BlockDef) (*waveobj.Block, error) {
	return wstore.WithTxRtn(ctx, func(tx *wstore.TxWrap) (*waveobj.Block, error) {
		parentBlock, _ := wstore.DBGet[*waveobj.Block](tx.Context(), parentBlockId)
		if parentBlock == nil {
			return nil, fmt.Errorf("parent block not found: %q", parentBlockId)
		}
		blockId := uuid.NewString()
		blockData := &waveobj.Block{
			OID:         blockId,
			ParentORef:  waveobj.MakeORef(waveobj.OType_Block, parentBlockId).String(),
			RuntimeOpts: nil,
			Meta:        blockDef.Meta,
		}
		wstore.DBInsert(tx.Context(), blockData)
		parentBlock.SubBlockIds = append(parentBlock.SubBlockIds, blockId)
		wstore.DBUpdate(tx.Context(), parentBlock)
		return blockData, nil
	})
}

func CreateBlock(ctx context.Context, tabId string, blockDef *waveobj.BlockDef, rtOpts *waveobj.RuntimeOpts) (rtnBlock *waveobj.Block, rtnErr error) {
	var blockCreated bool
	var newBlockOID string
	defer func() {
		if rtnErr == nil {
			return
		}
		// if there was an error, and we created the block, clean it up since the function failed
		if blockCreated && newBlockOID != "" {
			deleteBlockObj(ctx, newBlockOID)
			filestore.WFS.DeleteZone(ctx, newBlockOID)
		}
	}()
	if blockDef == nil {
		return nil, fmt.Errorf("blockDef is nil")
	}
	if blockDef.Meta == nil || blockDef.Meta.GetString(waveobj.MetaKey_View, "") == "" {
		return nil, fmt.Errorf("no view provided for new block")
	}
	blockData, err := createBlockObj(ctx, tabId, blockDef, rtOpts)
	if err != nil {
		return nil, fmt.Errorf("error creating block: %w", err)
	}
	blockCreated = true
	newBlockOID = blockData.OID
	// upload the files if present
	if len(blockDef.Files) > 0 {
		for fileName, fileDef := range blockDef.Files {
<<<<<<< HEAD
			err := filestore.WFS.MakeFile(ctx, newBlockOID, fileName, fileDef.Meta, wshrpc.FileOptsType{})
=======
			err := filestore.WFS.MakeFile(ctx, newBlockOID, fileName, fileDef.Meta, wshrpc.FileOpts{})
>>>>>>> 286783fb
			if err != nil {
				return nil, fmt.Errorf("error making blockfile %q: %w", fileName, err)
			}
			err = filestore.WFS.WriteFile(ctx, newBlockOID, fileName, []byte(fileDef.Content))
			if err != nil {
				return nil, fmt.Errorf("error writing blockfile %q: %w", fileName, err)
			}
		}
	}
	go func() {
		defer func() {
			panichandler.PanicHandler("CreateBlock:telemetry", recover())
		}()
		blockView := blockDef.Meta.GetString(waveobj.MetaKey_View, "")
		if blockView == "" {
			return
		}
		tctx, cancelFn := context.WithTimeout(context.Background(), 2*time.Second)
		defer cancelFn()
		telemetry.UpdateActivity(tctx, wshrpc.ActivityUpdate{
			Renderers: map[string]int{blockView: 1},
		})
	}()
	return blockData, nil
}

func createBlockObj(ctx context.Context, tabId string, blockDef *waveobj.BlockDef, rtOpts *waveobj.RuntimeOpts) (*waveobj.Block, error) {
	return wstore.WithTxRtn(ctx, func(tx *wstore.TxWrap) (*waveobj.Block, error) {
		tab, _ := wstore.DBGet[*waveobj.Tab](tx.Context(), tabId)
		if tab == nil {
			return nil, fmt.Errorf("tab not found: %q", tabId)
		}
		blockId := uuid.NewString()
		blockData := &waveobj.Block{
			OID:         blockId,
			ParentORef:  waveobj.MakeORef(waveobj.OType_Tab, tabId).String(),
			RuntimeOpts: rtOpts,
			Meta:        blockDef.Meta,
		}
		wstore.DBInsert(tx.Context(), blockData)
		tab.BlockIds = append(tab.BlockIds, blockId)
		wstore.DBUpdate(tx.Context(), tab)
		return blockData, nil
	})
}

// Must delete all blocks individually first.
// Also deletes LayoutState.
// recursive: if true, will recursively close parent tab, window, workspace, if they are empty.
// Returns new active tab id, error.
func DeleteBlock(ctx context.Context, blockId string, recursive bool) error {
	block, err := wstore.DBMustGet[*waveobj.Block](ctx, blockId)
	if err != nil {
		return fmt.Errorf("error getting block: %w", err)
	}
	if block == nil {
		return nil
	}
	if len(block.SubBlockIds) > 0 {
		for _, subBlockId := range block.SubBlockIds {
			err := DeleteBlock(ctx, subBlockId, recursive)
			if err != nil {
				return fmt.Errorf("error deleting subblock %s: %w", subBlockId, err)
			}
		}
	}
	parentBlockCount, err := deleteBlockObj(ctx, blockId)
	if err != nil {
		return fmt.Errorf("error deleting block: %w", err)
	}
	log.Printf("DeleteBlock: parentBlockCount: %d", parentBlockCount)
	parentORef := waveobj.ParseORefNoErr(block.ParentORef)

	if recursive && parentORef.OType == waveobj.OType_Tab && parentBlockCount == 0 {
		// if parent tab has no blocks, delete the tab
		log.Printf("DeleteBlock: parent tab has no blocks, deleting tab %s", parentORef.OID)
		parentWorkspaceId, err := wstore.DBFindWorkspaceForTabId(ctx, parentORef.OID)
		if err != nil {
			return fmt.Errorf("error finding workspace for tab to delete %s: %w", parentORef.OID, err)
		}
		newActiveTabId, err := DeleteTab(ctx, parentWorkspaceId, parentORef.OID, true)
		if err != nil {
			return fmt.Errorf("error deleting tab %s: %w", parentORef.OID, err)
		}
		SendActiveTabUpdate(ctx, parentWorkspaceId, newActiveTabId)
	}
	go blockcontroller.StopBlockController(blockId)
	sendBlockCloseEvent(blockId)
	return nil
}

// returns the updated block count for the parent object
func deleteBlockObj(ctx context.Context, blockId string) (int, error) {
	return wstore.WithTxRtn(ctx, func(tx *wstore.TxWrap) (int, error) {
		block, err := wstore.DBGet[*waveobj.Block](tx.Context(), blockId)
		if err != nil {
			return -1, fmt.Errorf("error getting block: %w", err)
		}
		if block == nil {
			return -1, fmt.Errorf("block not found: %q", blockId)
		}
		if len(block.SubBlockIds) > 0 {
			return -1, fmt.Errorf("block has subblocks, must delete subblocks first")
		}
		parentORef := waveobj.ParseORefNoErr(block.ParentORef)
		parentBlockCount := -1
		if parentORef != nil {
			if parentORef.OType == waveobj.OType_Tab {
				tab, _ := wstore.DBGet[*waveobj.Tab](tx.Context(), parentORef.OID)
				if tab != nil {
					tab.BlockIds = utilfn.RemoveElemFromSlice(tab.BlockIds, blockId)
					wstore.DBUpdate(tx.Context(), tab)
					parentBlockCount = len(tab.BlockIds)
				}
			} else if parentORef.OType == waveobj.OType_Block {
				parentBlock, _ := wstore.DBGet[*waveobj.Block](tx.Context(), parentORef.OID)
				if parentBlock != nil {
					parentBlock.SubBlockIds = utilfn.RemoveElemFromSlice(parentBlock.SubBlockIds, blockId)
					wstore.DBUpdate(tx.Context(), parentBlock)
					parentBlockCount = len(parentBlock.SubBlockIds)
				}
			}
		}
		wstore.DBDelete(tx.Context(), waveobj.OType_Block, blockId)
		return parentBlockCount, nil
	})
}

func sendBlockCloseEvent(blockId string) {
	waveEvent := wps.WaveEvent{
		Event: wps.Event_BlockClose,
		Scopes: []string{
			waveobj.MakeORef(waveobj.OType_Block, blockId).String(),
		},
		Data: blockId,
	}
	wps.Broker.Publish(waveEvent)
}<|MERGE_RESOLUTION|>--- conflicted
+++ resolved
@@ -83,11 +83,7 @@
 	// upload the files if present
 	if len(blockDef.Files) > 0 {
 		for fileName, fileDef := range blockDef.Files {
-<<<<<<< HEAD
-			err := filestore.WFS.MakeFile(ctx, newBlockOID, fileName, fileDef.Meta, wshrpc.FileOptsType{})
-=======
 			err := filestore.WFS.MakeFile(ctx, newBlockOID, fileName, fileDef.Meta, wshrpc.FileOpts{})
->>>>>>> 286783fb
 			if err != nil {
 				return nil, fmt.Errorf("error making blockfile %q: %w", fileName, err)
 			}
