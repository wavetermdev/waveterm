--- conflicted
+++ resolved
@@ -369,33 +369,6 @@
 	return "skipping wsh installation"
 }
 
-<<<<<<< HEAD
-func (conn *SSHConn) UpdateWsh(ctx context.Context, clientDisplayName string, opts *WshInstallOpts) error {
-	if opts == nil {
-		opts = &WshInstallOpts{}
-	}
-	client := conn.GetClient()
-	if client == nil {
-		return fmt.Errorf("client is nil")
-	}
-	clientOs, clientArch, err := remote.GetClientPlatform(ctx, genconn.MakeSSHShellClient(client))
-	if err != nil {
-		return err
-	}
-	// should be able to GetClientPlatform in other ways, but this works for now
-	err = remote.CpWshToRemote(ctx, client, clientOs, clientArch)
-	if err != nil {
-		return fmt.Errorf("error installing wsh to remote: %w", err)
-	}
-	log.Printf("successfully installed wsh on %s\n", conn.GetName())
-	return nil
-
-}
-
-func (conn *SSHConn) CheckAndInstallWsh(ctx context.Context, clientDisplayName string, opts *WshInstallOpts) error {
-	if opts == nil {
-		opts = &WshInstallOpts{}
-=======
 var queryTextTemplate = strings.TrimSpace(`
 Wave requires Wave Shell Extensions to be
 installed on %q
@@ -403,6 +376,28 @@
 
 Would you like to install them?
 `)
+
+func (conn *SSHConn) UpdateWsh(ctx context.Context, clientDisplayName string, opts *WshInstallOpts) error {
+	if opts == nil {
+		opts = &WshInstallOpts{}
+	}
+	client := conn.GetClient()
+	if client == nil {
+		return fmt.Errorf("client is nil")
+	}
+	clientOs, clientArch, err := remote.GetClientPlatform(ctx, genconn.MakeSSHShellClient(client))
+	if err != nil {
+		return err
+	}
+	// should be able to GetClientPlatform in other ways, but this works for now
+	err = remote.CpWshToRemote(ctx, client, clientOs, clientArch)
+	if err != nil {
+		return fmt.Errorf("error installing wsh to remote: %w", err)
+	}
+	log.Printf("successfully installed wsh on %s\n", conn.GetName())
+	return nil
+
+}
 
 // returns (allowed, error)
 func (conn *SSHConn) getPermissionToInstallWsh(ctx context.Context, clientDisplayName string) (bool, error) {
@@ -423,7 +418,6 @@
 	if err != nil {
 		conn.Infof(ctx, "error getting user input: %v\n", err)
 		return false, err
->>>>>>> 0812c6ac
 	}
 	conn.Infof(ctx, "user response to allowing wsh: %v\n", response.Confirm)
 	meta := make(map[string]any)
