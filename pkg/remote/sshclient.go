--- conflicted
+++ resolved
@@ -731,16 +731,6 @@
 		parsedKeywords.SshPort = &opts.SSHPort
 	}
 
-<<<<<<< HEAD
-	rawName := opts.String()
-	fullConfig := wconfig.GetWatcher().GetFullConfig()
-	internalSshConfigKeywords, ok := fullConfig.Connections[rawName]
-	if !ok {
-		internalSshConfigKeywords = wconfig.ConnKeywords{}
-	}
-
-=======
->>>>>>> 286783fb
 	// cascade order:
 	//   ssh config -> (optional) internal config -> specified flag keywords -> parsed keywords
 	partialMerged := sshConfigKeywords
