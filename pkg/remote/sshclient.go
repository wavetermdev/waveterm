// Copyright 2025, Command Line Inc.
// SPDX-License-Identifier: Apache-2.0

package remote

import (
	"bytes"
	"context"
	"crypto/rand"
	"crypto/rsa"
	"encoding/base64"
	"fmt"
	"log"
	"math"
	"net"
	"os"
	"os/exec"
	"os/user"
	"path/filepath"
	"strings"
	"sync"
	"time"

	"github.com/kevinburke/ssh_config"
	"github.com/skeema/knownhosts"
	"github.com/wavetermdev/waveterm/pkg/blocklogger"
	"github.com/wavetermdev/waveterm/pkg/panichandler"
	"github.com/wavetermdev/waveterm/pkg/trimquotes"
	"github.com/wavetermdev/waveterm/pkg/userinput"
	"github.com/wavetermdev/waveterm/pkg/util/shellutil"
	"github.com/wavetermdev/waveterm/pkg/util/utilfn"
	"github.com/wavetermdev/waveterm/pkg/wavebase"
	"github.com/wavetermdev/waveterm/pkg/wconfig"
	"golang.org/x/crypto/ssh"
	"golang.org/x/crypto/ssh/agent"
	xknownhosts "golang.org/x/crypto/ssh/knownhosts"
)

const SshProxyJumpMaxDepth = 10

var waveSshConfigUserSettingsInternal *ssh_config.UserSettings
var configUserSettingsOnce = &sync.Once{}

func WaveSshConfigUserSettings() *ssh_config.UserSettings {
	configUserSettingsOnce.Do(func() {
		waveSshConfigUserSettingsInternal = ssh_config.DefaultUserSettings
		waveSshConfigUserSettingsInternal.IgnoreMatchDirective = true
	})
	return waveSshConfigUserSettingsInternal
}

type UserInputCancelError struct {
	Err error
}

type HostKeyAlgorithms = func(hostWithPort string) (algos []string)

func (uice UserInputCancelError) Error() string {
	return uice.Err.Error()
}

type ConnectionDebugInfo struct {
	CurrentClient *ssh.Client
	NextOpts      *SSHOpts
	JumpNum       int32
}

type ConnectionError struct {
	*ConnectionDebugInfo
	Err error
}

func (ce ConnectionError) Error() string {
	if ce.CurrentClient == nil {
		return fmt.Sprintf("Connecting to %s, Error: %v", ce.NextOpts, ce.Err)
	}
	return fmt.Sprintf("Connecting from %v to %s (jump number %d), Error: %v", ce.CurrentClient, ce.NextOpts, ce.JumpNum, ce.Err)
}

func SimpleMessageFromPossibleConnectionError(err error) string {
	if err == nil {
		return ""
	}
	if ce, ok := err.(ConnectionError); ok {
		return ce.Err.Error()
	}
	return err.Error()
}

// This exists to trick the ssh library into continuing to try
// different public keys even when the current key cannot be
// properly parsed
func createDummySigner() ([]ssh.Signer, error) {
	dummyKey, err := rsa.GenerateKey(rand.Reader, 2048)
	if err != nil {
		return nil, err
	}
	dummySigner, err := ssh.NewSignerFromKey(dummyKey)
	if err != nil {
		return nil, err
	}
	return []ssh.Signer{dummySigner}, nil

}

// This is a workaround to only process one identity file at a time,
// even if they have passphrases. It must be combined with retryable
// authentication to work properly
//
// Despite returning an array of signers, we only ever provide one since
// it allows proper user interaction in between attempts
//
// A significant number of errors end up returning dummy values as if
// they were successes. An error in this function prevents any other
// keys from being attempted. But if there's an error because of a dummy
// file, the library can still try again with a new key.
func createPublicKeyCallback(connCtx context.Context, sshKeywords *wconfig.ConnKeywords, authSockSignersExt []ssh.Signer, agentClient agent.ExtendedAgent, debugInfo *ConnectionDebugInfo) func() ([]ssh.Signer, error) {
	var identityFiles []string
	existingKeys := make(map[string][]byte)

	// checking the file early prevents us from needing to send a
	// dummy signer if there's a problem with the signer
	for _, identityFile := range sshKeywords.SshIdentityFile {
		filePath, err := wavebase.ExpandHomeDir(identityFile)
		if err != nil {
			continue
		}
		privateKey, err := os.ReadFile(filePath)
		if err != nil {
			// skip this key and try with the next
			continue
		}
		existingKeys[identityFile] = privateKey
		identityFiles = append(identityFiles, identityFile)
	}
	// require pointer to modify list in closure
	identityFilesPtr := &identityFiles

	var authSockSigners []ssh.Signer
	authSockSigners = append(authSockSigners, authSockSignersExt...)
	authSockSignersPtr := &authSockSigners

	return func() (outSigner []ssh.Signer, outErr error) {
		defer func() {
			panicErr := panichandler.PanicHandler("sshclient:publickey-callback", recover())
			if panicErr != nil {
				outErr = panicErr
			}
		}()
		// try auth sock
		if len(*authSockSignersPtr) != 0 {
			authSockSigner := (*authSockSignersPtr)[0]
			*authSockSignersPtr = (*authSockSignersPtr)[1:]
			return []ssh.Signer{authSockSigner}, nil
		}

		if len(*identityFilesPtr) == 0 {
			return nil, ConnectionError{ConnectionDebugInfo: debugInfo, Err: fmt.Errorf("no identity files remaining")}
		}
		identityFile := (*identityFilesPtr)[0]
		blocklogger.Infof(connCtx, "[conndebug] trying keyfile %q...\n", identityFile)
		*identityFilesPtr = (*identityFilesPtr)[1:]
		privateKey, ok := existingKeys[identityFile]
		if !ok {
			log.Printf("error with existingKeys, this should never happen")
			// skip this key and try with the next
			return createDummySigner()
		}

		unencryptedPrivateKey, err := ssh.ParseRawPrivateKey(privateKey)
		if err == nil {
			signer, err := ssh.NewSignerFromKey(unencryptedPrivateKey)
			if err == nil {
				if utilfn.SafeDeref(sshKeywords.SshAddKeysToAgent) && agentClient != nil {
					agentClient.Add(agent.AddedKey{
						PrivateKey: unencryptedPrivateKey,
					})
				}
				return []ssh.Signer{signer}, nil
			}
		}
		if _, ok := err.(*ssh.PassphraseMissingError); !ok {
			// skip this key and try with the next
			return createDummySigner()
		}

		// batch mode deactivates user input
		if utilfn.SafeDeref(sshKeywords.SshBatchMode) {
			// skip this key and try with the next
			return createDummySigner()
		}

		request := &userinput.UserInputRequest{
			ResponseType: "text",
			QueryText:    fmt.Sprintf("Enter passphrase for the SSH key: %s", identityFile),
			Title:        "Publickey Auth + Passphrase",
		}
		ctx, cancelFn := context.WithTimeout(connCtx, 60*time.Second)
		defer cancelFn()
		response, err := userinput.GetUserInput(ctx, request)
		if err != nil {
			// this is an error where we actually do want to stop
			// trying keys

			return nil, ConnectionError{ConnectionDebugInfo: debugInfo, Err: UserInputCancelError{Err: err}}
		}
		unencryptedPrivateKey, err = ssh.ParseRawPrivateKeyWithPassphrase(privateKey, []byte([]byte(response.Text)))
		if err != nil {
			// skip this key and try with the next
			return createDummySigner()
		}
		signer, err := ssh.NewSignerFromKey(unencryptedPrivateKey)
		if err != nil {
			// skip this key and try with the next
			return createDummySigner()
		}
		if utilfn.SafeDeref(sshKeywords.SshAddKeysToAgent) && agentClient != nil {
			agentClient.Add(agent.AddedKey{
				PrivateKey: unencryptedPrivateKey,
			})
		}
		return []ssh.Signer{signer}, nil
	}
}

func createInteractivePasswordCallbackPrompt(connCtx context.Context, remoteDisplayName string, debugInfo *ConnectionDebugInfo) func() (secret string, err error) {
	return func() (secret string, outErr error) {
		defer func() {
			panicErr := panichandler.PanicHandler("sshclient:password-callback", recover())
			if panicErr != nil {
				outErr = panicErr
			}
		}()
		blocklogger.Infof(connCtx, "[conndebug] Password Authentication requested from connection %s...\n", remoteDisplayName)
		ctx, cancelFn := context.WithTimeout(connCtx, 60*time.Second)
		defer cancelFn()
		queryText := fmt.Sprintf(
			"Password Authentication requested from connection  \n"+
				"%s\n\n"+
				"Password:", remoteDisplayName)
		request := &userinput.UserInputRequest{
			ResponseType: "text",
			QueryText:    queryText,
			Markdown:     true,
			Title:        "Password Authentication",
		}
		response, err := userinput.GetUserInput(ctx, request)
		if err != nil {
			blocklogger.Infof(connCtx, "[conndebug] ERROR Password Authentication failed: %v\n", SimpleMessageFromPossibleConnectionError(err))
			return "", ConnectionError{ConnectionDebugInfo: debugInfo, Err: err}
		}
		blocklogger.Infof(connCtx, "[conndebug] got password from user, sending to ssh\n")
		return response.Text, nil
	}
}

func createInteractiveKbdInteractiveChallenge(connCtx context.Context, remoteName string, debugInfo *ConnectionDebugInfo) func(name, instruction string, questions []string, echos []bool) (answers []string, err error) {
	return func(name, instruction string, questions []string, echos []bool) (answers []string, outErr error) {
		defer func() {
			panicErr := panichandler.PanicHandler("sshclient:kbdinteractive-callback", recover())
			if panicErr != nil {
				outErr = panicErr
			}
		}()
		if len(questions) != len(echos) {
			return nil, fmt.Errorf("bad response from server: questions has len %d, echos has len %d", len(questions), len(echos))
		}
		for i, question := range questions {
			echo := echos[i]
			answer, err := promptChallengeQuestion(connCtx, question, echo, remoteName)
			if err != nil {
				return nil, ConnectionError{ConnectionDebugInfo: debugInfo, Err: err}
			}
			answers = append(answers, answer)
		}
		return answers, nil
	}
}

func promptChallengeQuestion(connCtx context.Context, question string, echo bool, remoteName string) (answer string, err error) {
	// limited to 15 seconds for some reason. this should be investigated more
	// in the future
	ctx, cancelFn := context.WithTimeout(connCtx, 60*time.Second)
	defer cancelFn()
	queryText := fmt.Sprintf(
		"Keyboard Interactive Authentication requested from connection  \n"+
			"%s\n\n"+
			"%s", remoteName, question)
	request := &userinput.UserInputRequest{
		ResponseType: "text",
		QueryText:    queryText,
		Markdown:     true,
		Title:        "Keyboard Interactive Authentication",
		PublicText:   echo,
	}
	response, err := userinput.GetUserInput(ctx, request)
	if err != nil {
		return "", err
	}
	return response.Text, nil
}

func openKnownHostsForEdit(knownHostsFilename string) (*os.File, error) {
	path, _ := filepath.Split(knownHostsFilename)
	err := os.MkdirAll(path, 0700)
	if err != nil {
		return nil, err
	}
	return os.OpenFile(knownHostsFilename, os.O_APPEND|os.O_WRONLY|os.O_CREATE, 0644)
}

func writeToKnownHosts(knownHostsFile string, newLine string, getUserVerification func() (*userinput.UserInputResponse, error)) error {
	if getUserVerification == nil {
		getUserVerification = func() (*userinput.UserInputResponse, error) {
			return &userinput.UserInputResponse{
				Type:    "confirm",
				Confirm: true,
			}, nil
		}
	}

	path, _ := filepath.Split(knownHostsFile)
	err := os.MkdirAll(path, 0700)
	if err != nil {
		return err
	}
	f, err := os.OpenFile(knownHostsFile, os.O_APPEND|os.O_WRONLY|os.O_CREATE, 0644)
	if err != nil {
		return err
	}
	// do not close writeable files with defer

	// this file works, so let's ask the user for permission
	response, err := getUserVerification()
	if err != nil {
		f.Close()
		return UserInputCancelError{Err: err}
	}
	if !response.Confirm {
		f.Close()
		return UserInputCancelError{Err: fmt.Errorf("canceled by the user")}
	}

	_, err = f.WriteString(newLine + "\n")
	if err != nil {
		f.Close()
		return err
	}
	return f.Close()
}

func createUnknownKeyVerifier(ctx context.Context, knownHostsFile string, hostname string, remote string, key ssh.PublicKey) func() (*userinput.UserInputResponse, error) {
	base64Key := base64.StdEncoding.EncodeToString(key.Marshal())
	queryText := fmt.Sprintf(
		"The authenticity of host '%s (%s)' can't be established "+
			"as it **does not exist in any checked known_hosts files**. "+
			"The host you are attempting to connect to provides this %s key:  \n"+
			"%s.\n\n"+
			"**Would you like to continue connecting?** If so, the key will be permanently "+
			"added to the file %s "+
			"to protect from future man-in-the-middle attacks.", hostname, remote, key.Type(), base64Key, knownHostsFile)
	request := &userinput.UserInputRequest{
		ResponseType: "confirm",
		QueryText:    queryText,
		Markdown:     true,
		Title:        "Known Hosts Key Missing",
	}
	return func() (*userinput.UserInputResponse, error) {
		ctx, cancelFn := context.WithTimeout(ctx, 60*time.Second)
		defer cancelFn()
		resp, err := userinput.GetUserInput(ctx, request)
		if err != nil {
			return nil, err
		}
		if !resp.Confirm {
			return nil, fmt.Errorf("user selected no")
		}
		return resp, nil
	}
}

func createMissingKnownHostsVerifier(knownHostsFile string, hostname string, remote string, key ssh.PublicKey) func() (*userinput.UserInputResponse, error) {
	base64Key := base64.StdEncoding.EncodeToString(key.Marshal())
	queryText := fmt.Sprintf(
		"The authenticity of host '%s (%s)' can't be established "+
			"as **no known_hosts files could be found**. "+
			"The host you are attempting to connect to provides this %s key:  \n"+
			"%s.\n\n"+
			"**Would you like to continue connecting?** If so:  \n"+
			"- %s will be created  \n"+
			"- the key will be added to %s\n\n"+
			"This will protect from future man-in-the-middle attacks.", hostname, remote, key.Type(), base64Key, knownHostsFile, knownHostsFile)
	request := &userinput.UserInputRequest{
		ResponseType: "confirm",
		QueryText:    queryText,
		Markdown:     true,
		Title:        "Known Hosts File Missing",
	}
	return func() (*userinput.UserInputResponse, error) {
		ctx, cancelFn := context.WithTimeout(context.Background(), 60*time.Second)
		defer cancelFn()
		resp, err := userinput.GetUserInput(ctx, request)
		if err != nil {
			return nil, err
		}
		if !resp.Confirm {
			return nil, fmt.Errorf("user selected no")
		}
		return resp, nil
	}
}

func lineContainsMatch(line []byte, matches [][]byte) bool {
	for _, match := range matches {
		if bytes.Contains(line, match) {
			return true
		}
	}
	return false
}

func createHostKeyCallback(ctx context.Context, sshKeywords *wconfig.ConnKeywords) (ssh.HostKeyCallback, HostKeyAlgorithms, error) {
	globalKnownHostsFiles := sshKeywords.SshGlobalKnownHostsFile
	userKnownHostsFiles := sshKeywords.SshUserKnownHostsFile

	osUser, err := user.Current()
	if err != nil {
		return nil, nil, err
	}
	var unexpandedKnownHostsFiles []string
	if osUser.Username == "root" {
		unexpandedKnownHostsFiles = globalKnownHostsFiles
	} else {
		unexpandedKnownHostsFiles = append(userKnownHostsFiles, globalKnownHostsFiles...)
	}

	var knownHostsFiles []string
	for _, filename := range unexpandedKnownHostsFiles {
		filePath, err := wavebase.ExpandHomeDir(filename)
		if err != nil {
			continue
		}
		knownHostsFiles = append(knownHostsFiles, filePath)
	}

	// there are no good known hosts files
	if len(knownHostsFiles) == 0 {
		return nil, nil, fmt.Errorf("no known_hosts files provided by ssh. defaults are overridden")
	}

	var unreadableFiles []string

	// the library we use isn't very forgiving about files that are formatted
	// incorrectly. if a problem file is found, it is removed from our list
	// and we try again
	var basicCallback ssh.HostKeyCallback
	var hostKeyAlgorithms HostKeyAlgorithms
	for basicCallback == nil && len(knownHostsFiles) > 0 {
		keyDb, err := knownhosts.NewDB(knownHostsFiles...)
		if serr, ok := err.(*os.PathError); ok {
			badFile := serr.Path
			unreadableFiles = append(unreadableFiles, badFile)
			var okFiles []string
			for _, filename := range knownHostsFiles {
				if filename != badFile {
					okFiles = append(okFiles, filename)
				}
			}
			if len(okFiles) >= len(knownHostsFiles) {
				return nil, nil, fmt.Errorf("problem file (%s) doesn't exist. this should not be possible", badFile)
			}
			knownHostsFiles = okFiles
		} else if err != nil {
			// TODO handle obscure problems if possible
			return nil, nil, fmt.Errorf("known_hosts formatting error: %+v", err)
		} else {
			basicCallback = keyDb.HostKeyCallback()
			hostKeyAlgorithms = keyDb.HostKeyAlgorithms
		}
	}

	if basicCallback == nil {
		basicCallback = func(hostname string, remote net.Addr, key ssh.PublicKey) error {
			return &xknownhosts.KeyError{}
		}
		// need to return nil here to avoid null pointer from attempting to call
		// the one provided by the db if nothing was found
		hostKeyAlgorithms = func(hostWithPort string) (algos []string) {
			return nil
		}
	}

	waveHostKeyCallback := func(hostname string, remote net.Addr, key ssh.PublicKey) (outErr error) {
		defer func() {
			panicErr := panichandler.PanicHandler("sshclient:wave-hostkey-callback", recover())
			if panicErr != nil {
				outErr = panicErr
			}
		}()
		err := basicCallback(hostname, remote, key)
		if err == nil {
			// success
			return nil
		} else if _, ok := err.(*xknownhosts.RevokedError); ok {
			// revoked credentials are refused outright
			return err
		} else if _, ok := err.(*xknownhosts.KeyError); !ok {
			// this is an unknown error (note the !ok is opposite of usual)
			return err
		}
		serr, _ := err.(*xknownhosts.KeyError)
		if len(serr.Want) == 0 {
			// the key was not found

			// try to write to a file that could be read
			err := fmt.Errorf("placeholder, should not be returned") // a null value here can cause problems with empty slice
			for _, filename := range knownHostsFiles {
				newLine := xknownhosts.Line([]string{xknownhosts.Normalize(hostname)}, key)
				getUserVerification := createUnknownKeyVerifier(ctx, filename, hostname, remote.String(), key)
				err = writeToKnownHosts(filename, newLine, getUserVerification)
				if err == nil {
					break
				}
				if serr, ok := err.(UserInputCancelError); ok {
					return serr
				}
			}

			// try to write to a file that could not be read (file likely doesn't exist)
			// should catch cases where there is no known_hosts file
			if err != nil {
				for _, filename := range unreadableFiles {
					newLine := xknownhosts.Line([]string{xknownhosts.Normalize(hostname)}, key)
					getUserVerification := createMissingKnownHostsVerifier(filename, hostname, remote.String(), key)
					err = writeToKnownHosts(filename, newLine, getUserVerification)
					if err == nil {
						knownHostsFiles = []string{filename}
						break
					}
					if serr, ok := err.(UserInputCancelError); ok {
						return serr
					}
				}
			}
			if err != nil {
				return fmt.Errorf("unable to create new knownhost key: %e", err)
			}
		} else {
			// the key changed
			correctKeyFingerprint := base64.StdEncoding.EncodeToString(key.Marshal())
			var bulletListKnownHosts []string
			for _, knownHostName := range knownHostsFiles {
				withBulletPoint := "- " + knownHostName
				bulletListKnownHosts = append(bulletListKnownHosts, withBulletPoint)
			}
			var offendingKeysFmt []string
			for _, badKey := range serr.Want {
				formattedKey := "- " + base64.StdEncoding.EncodeToString(badKey.Key.Marshal())
				offendingKeysFmt = append(offendingKeysFmt, formattedKey)
			}
			// todo
			errorMsg := fmt.Sprintf("**WARNING: REMOTE HOST IDENTIFICATION HAS CHANGED!**\n\n"+
				"If this is not expected, it is possible that someone could be trying to "+
				"eavesdrop on you via a man-in-the-middle attack. "+
				"Alternatively, the host you are connecting to may have changed its key. "+
				"The %s key sent by the remote hist has the fingerprint:  \n"+
				"%s\n\n"+
				"If you are sure this is correct, please update your known_hosts files to "+
				"remove the lines with the offending before trying to connect again.  \n"+
				"**Known Hosts Files**  \n"+
				"%s\n\n"+
				"**Offending Keys**  \n"+
				"%s", key.Type(), correctKeyFingerprint, strings.Join(bulletListKnownHosts, "  \n"), strings.Join(offendingKeysFmt, "  \n"))

			log.Print(errorMsg)
			//update := scbus.MakeUpdatePacket()
			// create update into alert message

			//send update via bus?
			return fmt.Errorf("remote host identification has changed")
		}

		updatedCallback, err := xknownhosts.New(knownHostsFiles...)
		if err != nil {
			return err
		}
		// try one final time
		return updatedCallback(hostname, remote, key)
	}

	return waveHostKeyCallback, hostKeyAlgorithms, nil
}

func createClientConfig(connCtx context.Context, sshKeywords *wconfig.ConnKeywords, debugInfo *ConnectionDebugInfo) (*ssh.ClientConfig, error) {
	chosenUser := utilfn.SafeDeref(sshKeywords.SshUser)
	chosenHostName := utilfn.SafeDeref(sshKeywords.SshHostName)
	chosenPort := utilfn.SafeDeref(sshKeywords.SshPort)
	remoteName := xknownhosts.Normalize(chosenHostName + ":" + chosenPort)
	if chosenUser != "" {
		remoteName = chosenUser + "@" + remoteName
	}

	var authSockSigners []ssh.Signer
	var agentClient agent.ExtendedAgent

	// IdentitiesOnly indicates that only the keys listed in the identity and certificate files or passed as arguments should be used, even if there are matches in the SSH Agent, PKCS11Provider, or SecurityKeyProvider. See https://man.openbsd.org/ssh_config#IdentitiesOnly
	// TODO: Update if we decide to support PKCS11Provider and SecurityKeyProvider
	if !utilfn.SafeDeref(sshKeywords.SshIdentitiesOnly) {
		conn, err := net.Dial("unix", utilfn.SafeDeref(sshKeywords.SshIdentityAgent))
		if err != nil {
			log.Printf("Failed to open Identity Agent Socket: %v", err)
		} else {
			agentClient = agent.NewClient(conn)
			authSockSigners, _ = agentClient.Signers()
		}
	}

	publicKeyCallback := ssh.PublicKeysCallback(createPublicKeyCallback(connCtx, sshKeywords, authSockSigners, agentClient, debugInfo))
	keyboardInteractive := ssh.KeyboardInteractive(createInteractiveKbdInteractiveChallenge(connCtx, remoteName, debugInfo))
	passwordCallback := ssh.PasswordCallback(createInteractivePasswordCallbackPrompt(connCtx, remoteName, debugInfo))

	// exclude gssapi-with-mic and hostbased until implemented
	authMethodMap := map[string]ssh.AuthMethod{
		"publickey":            ssh.RetryableAuthMethod(publicKeyCallback, len(sshKeywords.SshIdentityFile)+len(authSockSigners)),
		"keyboard-interactive": ssh.RetryableAuthMethod(keyboardInteractive, 1),
		"password":             ssh.RetryableAuthMethod(passwordCallback, 1),
	}

	// note: batch mode turns off interactive input
	authMethodActiveMap := map[string]bool{
		"publickey":            utilfn.SafeDeref(sshKeywords.SshPubkeyAuthentication),
		"keyboard-interactive": utilfn.SafeDeref(sshKeywords.SshKbdInteractiveAuthentication) && !utilfn.SafeDeref(sshKeywords.SshBatchMode),
		"password":             utilfn.SafeDeref(sshKeywords.SshPasswordAuthentication) && !utilfn.SafeDeref(sshKeywords.SshBatchMode),
	}

	var authMethods []ssh.AuthMethod
	for _, authMethodName := range sshKeywords.SshPreferredAuthentications {
		authMethodActive, ok := authMethodActiveMap[authMethodName]
		if !ok || !authMethodActive {
			continue
		}
		authMethod, ok := authMethodMap[authMethodName]
		if !ok {
			continue
		}
		authMethods = append(authMethods, authMethod)
	}

	hostKeyCallback, hostKeyAlgorithms, err := createHostKeyCallback(connCtx, sshKeywords)
	if err != nil {
		return nil, err
	}

	networkAddr := chosenHostName + ":" + chosenPort
	return &ssh.ClientConfig{
		User:              chosenUser,
		Auth:              authMethods,
		HostKeyCallback:   hostKeyCallback,
		HostKeyAlgorithms: hostKeyAlgorithms(networkAddr),
	}, nil
}

func connectInternal(ctx context.Context, networkAddr string, clientConfig *ssh.ClientConfig, currentClient *ssh.Client) (*ssh.Client, error) {
	var clientConn net.Conn
	var err error
	if currentClient == nil {
		d := net.Dialer{Timeout: clientConfig.Timeout}
		blocklogger.Infof(ctx, "[conndebug] ssh dial %s\n", networkAddr)
		clientConn, err = d.DialContext(ctx, "tcp", networkAddr)
		if err != nil {
			blocklogger.Infof(ctx, "[conndebug] ERROR dial error: %v\n", err)
			return nil, err
		}
	} else {
		blocklogger.Infof(ctx, "[conndebug] ssh dial (from client) %s\n", networkAddr)
		clientConn, err = currentClient.DialContext(ctx, "tcp", networkAddr)
		if err != nil {
			blocklogger.Infof(ctx, "[conndebug] ERROR dial error: %v\n", err)
			return nil, err
		}
	}
	c, chans, reqs, err := ssh.NewClientConn(clientConn, networkAddr, clientConfig)
	if err != nil {
		blocklogger.Infof(ctx, "[conndebug] ERROR ssh auth/negotiation: %s\n", SimpleMessageFromPossibleConnectionError(err))
		return nil, err
	}
	blocklogger.Infof(ctx, "[conndebug] successful ssh connection to %s\n", networkAddr)
	return ssh.NewClient(c, chans, reqs), nil
}

func ConnectToClient(connCtx context.Context, opts *SSHOpts, currentClient *ssh.Client, jumpNum int32, connFlags *wconfig.ConnKeywords) (*ssh.Client, int32, error) {
	blocklogger.Infof(connCtx, "[conndebug] ConnectToClient %s (jump:%d)...\n", opts.String(), jumpNum)
	debugInfo := &ConnectionDebugInfo{
		CurrentClient: currentClient,
		NextOpts:      opts,
		JumpNum:       jumpNum,
	}
	if jumpNum > SshProxyJumpMaxDepth {
		return nil, jumpNum, ConnectionError{ConnectionDebugInfo: debugInfo, Err: fmt.Errorf("ProxyJump %d exceeds Wave's max depth of %d", jumpNum, SshProxyJumpMaxDepth)}
	}

	rawName := opts.String()
	fullConfig := wconfig.GetWatcher().GetFullConfig()
	internalSshConfigKeywords, ok := fullConfig.Connections[rawName]
	if !ok {
		internalSshConfigKeywords = wshrpc.ConnKeywords{}
	}

	var sshConfigKeywords *wshrpc.ConnKeywords
	if utilfn.SafeDeref(internalSshConfigKeywords.ConnIgnoreSshConfig) {
		var err error
		sshConfigKeywords, err = findSshDefaults(opts.SSHHost)
		if err != nil {
			err = fmt.Errorf("cannot determine default config keywords: %w", err)
			return nil, debugInfo.JumpNum, ConnectionError{ConnectionDebugInfo: debugInfo, Err: err}
		}
	} else {
		var err error
		sshConfigKeywords, err = findSshConfigKeywords(opts.SSHHost)
		if err != nil {
			err = fmt.Errorf("cannot determine config keywords: %w", err)
			return nil, debugInfo.JumpNum, ConnectionError{ConnectionDebugInfo: debugInfo, Err: err}
		}
	}

	parsedKeywords := &wconfig.ConnKeywords{}
	if opts.SSHUser != "" {
		parsedKeywords.SshUser = &opts.SSHUser
	}
	if opts.SSHPort != "" {
		parsedKeywords.SshPort = &opts.SSHPort
	}

<<<<<<< HEAD
	rawName := opts.String()
	fullConfig := wconfig.GetWatcher().GetFullConfig()
	internalSshConfigKeywords, ok := fullConfig.Connections[rawName]
	if !ok {
		internalSshConfigKeywords = wconfig.ConnKeywords{}
	}

=======
>>>>>>> a5fa098d
	// cascade order:
	//   ssh config -> (optional) internal config -> specified flag keywords -> parsed keywords
	partialMerged := sshConfigKeywords
	partialMerged = mergeKeywords(partialMerged, &internalSshConfigKeywords)
	partialMerged = mergeKeywords(partialMerged, connFlags)
	sshKeywords := mergeKeywords(partialMerged, parsedKeywords)

	// handle these separately since
	// - they append
	// - since they append, the order is reversed
	// - there is no reason to not include the internal config
	// - they are never part of the parsedKeywords
	sshKeywords.SshIdentityFile = append(sshKeywords.SshIdentityFile, connFlags.SshIdentityFile...)
	sshKeywords.SshIdentityFile = append(sshKeywords.SshIdentityFile, internalSshConfigKeywords.SshIdentityFile...)
	sshKeywords.SshIdentityFile = append(sshKeywords.SshIdentityFile, sshConfigKeywords.SshIdentityFile...)

	for _, proxyName := range sshKeywords.SshProxyJump {
		proxyOpts, err := ParseOpts(proxyName)
		if err != nil {
			return nil, debugInfo.JumpNum, ConnectionError{ConnectionDebugInfo: debugInfo, Err: err}
		}

		// ensure no overflow (this will likely never happen)
		if jumpNum < math.MaxInt32 {
			jumpNum += 1
		}

		// do not apply supplied keywords to proxies - ssh config must be used for that
		debugInfo.CurrentClient, jumpNum, err = ConnectToClient(connCtx, proxyOpts, debugInfo.CurrentClient, jumpNum, &wconfig.ConnKeywords{})
		if err != nil {
			// do not add a context on a recursive call
			// (this can cause a recursive nested context that's arbitrarily deep)
			return nil, jumpNum, err
		}
	}
	clientConfig, err := createClientConfig(connCtx, sshKeywords, debugInfo)
	if err != nil {
		return nil, debugInfo.JumpNum, ConnectionError{ConnectionDebugInfo: debugInfo, Err: err}
	}
	networkAddr := utilfn.SafeDeref(sshKeywords.SshHostName) + ":" + utilfn.SafeDeref(sshKeywords.SshPort)
	client, err := connectInternal(connCtx, networkAddr, clientConfig, debugInfo.CurrentClient)
	if err != nil {
		return client, debugInfo.JumpNum, ConnectionError{ConnectionDebugInfo: debugInfo, Err: err}
	}
	return client, debugInfo.JumpNum, nil
}

// note that a `var == "yes"` will default to false
// but `var != "no"` will default to true
// when given unexpected strings
func findSshConfigKeywords(hostPattern string) (connKeywords *wconfig.ConnKeywords, outErr error) {
	defer func() {
		panicErr := panichandler.PanicHandler("sshclient:find-ssh-config-keywords", recover())
		if panicErr != nil {
			outErr = panicErr
		}
	}()
	WaveSshConfigUserSettings().ReloadConfigs()
	sshKeywords := &wconfig.ConnKeywords{}
	var err error

	userRaw, err := WaveSshConfigUserSettings().GetStrict(hostPattern, "User")
	if err != nil {
		return nil, err
	}
	userClean := trimquotes.TryTrimQuotes(userRaw)
	if userClean == "" {
		userDetails, err := user.Current()
		if err != nil {
			return nil, err
		}
		userClean = userDetails.Username
	}
	sshKeywords.SshUser = &userClean

	hostNameRaw, err := WaveSshConfigUserSettings().GetStrict(hostPattern, "HostName")
	if err != nil {
		return nil, err
	}
	// manually implementing default HostName here as it is not handled by ssh_config library
	hostNameProcessed := trimquotes.TryTrimQuotes(hostNameRaw)
	if hostNameProcessed == "" {
		sshKeywords.SshHostName = &hostPattern
	} else {
		sshKeywords.SshHostName = &hostNameRaw
	}

	portRaw, err := WaveSshConfigUserSettings().GetStrict(hostPattern, "Port")
	if err != nil {
		return nil, err
	}
	sshKeywords.SshPort = utilfn.Ptr(trimquotes.TryTrimQuotes(portRaw))

	identityFileRaw := WaveSshConfigUserSettings().GetAll(hostPattern, "IdentityFile")
	for i := 0; i < len(identityFileRaw); i++ {
		identityFileRaw[i] = trimquotes.TryTrimQuotes(identityFileRaw[i])
	}
	sshKeywords.SshIdentityFile = identityFileRaw

	batchModeRaw, err := WaveSshConfigUserSettings().GetStrict(hostPattern, "BatchMode")
	if err != nil {
		return nil, err
	}
	sshKeywords.SshBatchMode = utilfn.Ptr(strings.ToLower(trimquotes.TryTrimQuotes(batchModeRaw)) == "yes")

	// we currently do not support host-bound or unbound but will use yes when they are selected
	pubkeyAuthenticationRaw, err := WaveSshConfigUserSettings().GetStrict(hostPattern, "PubkeyAuthentication")
	if err != nil {
		return nil, err
	}
	sshKeywords.SshPubkeyAuthentication = utilfn.Ptr(strings.ToLower(trimquotes.TryTrimQuotes(pubkeyAuthenticationRaw)) != "no")

	passwordAuthenticationRaw, err := WaveSshConfigUserSettings().GetStrict(hostPattern, "PasswordAuthentication")
	if err != nil {
		return nil, err
	}
	sshKeywords.SshPasswordAuthentication = utilfn.Ptr(strings.ToLower(trimquotes.TryTrimQuotes(passwordAuthenticationRaw)) != "no")

	kbdInteractiveAuthenticationRaw, err := WaveSshConfigUserSettings().GetStrict(hostPattern, "KbdInteractiveAuthentication")
	if err != nil {
		return nil, err
	}
	sshKeywords.SshKbdInteractiveAuthentication = utilfn.Ptr(strings.ToLower(trimquotes.TryTrimQuotes(kbdInteractiveAuthenticationRaw)) != "no")

	// these are parsed as a single string and must be separated
	// these are case sensitive in openssh so they are here too
	preferredAuthenticationsRaw, err := WaveSshConfigUserSettings().GetStrict(hostPattern, "PreferredAuthentications")
	if err != nil {
		return nil, err
	}
	sshKeywords.SshPreferredAuthentications = strings.Split(trimquotes.TryTrimQuotes(preferredAuthenticationsRaw), ",")
	addKeysToAgentRaw, err := WaveSshConfigUserSettings().GetStrict(hostPattern, "AddKeysToAgent")
	if err != nil {
		return nil, err
	}
	sshKeywords.SshAddKeysToAgent = utilfn.Ptr(strings.ToLower(trimquotes.TryTrimQuotes(addKeysToAgentRaw)) == "yes")

	identitiesOnly, err := WaveSshConfigUserSettings().GetStrict(hostPattern, "IdentitiesOnly")
	if err != nil {
		return nil, err
	}
	sshKeywords.SshIdentitiesOnly = utilfn.Ptr(strings.ToLower(trimquotes.TryTrimQuotes(identitiesOnly)) == "yes")

	identityAgentRaw, err := WaveSshConfigUserSettings().GetStrict(hostPattern, "IdentityAgent")
	if err != nil {
		return nil, err
	}
	if identityAgentRaw == "" {
		shellPath := shellutil.DetectLocalShellPath()
		authSockCommand := exec.Command(shellPath, "-c", "echo ${SSH_AUTH_SOCK}")
		sshAuthSock, err := authSockCommand.Output()
		if err == nil {
			agentPath, err := wavebase.ExpandHomeDir(trimquotes.TryTrimQuotes(strings.TrimSpace(string(sshAuthSock))))
			if err != nil {
				return nil, err
			}
			sshKeywords.SshIdentityAgent = utilfn.Ptr(agentPath)
		} else {
			log.Printf("unable to find SSH_AUTH_SOCK: %v\n", err)
		}
	} else {
		agentPath, err := wavebase.ExpandHomeDir(trimquotes.TryTrimQuotes(identityAgentRaw))
		if err != nil {
			return nil, err
		}
		sshKeywords.SshIdentityAgent = utilfn.Ptr(agentPath)
	}

	proxyJumpRaw, err := WaveSshConfigUserSettings().GetStrict(hostPattern, "ProxyJump")
	if err != nil {
		return nil, err
	}
	proxyJumpSplit := strings.Split(proxyJumpRaw, ",")
	for _, proxyJumpName := range proxyJumpSplit {
		proxyJumpName = strings.TrimSpace(proxyJumpName)
		if proxyJumpName == "" || strings.ToLower(proxyJumpName) == "none" {
			continue
		}
		sshKeywords.SshProxyJump = append(sshKeywords.SshProxyJump, proxyJumpName)
	}
	rawUserKnownHostsFile, _ := WaveSshConfigUserSettings().GetStrict(hostPattern, "UserKnownHostsFile")
	sshKeywords.SshUserKnownHostsFile = strings.Fields(rawUserKnownHostsFile) // TODO - smarter splitting escaped spaces and quotes
	rawGlobalKnownHostsFile, _ := WaveSshConfigUserSettings().GetStrict(hostPattern, "GlobalKnownHostsFile")
	sshKeywords.SshGlobalKnownHostsFile = strings.Fields(rawGlobalKnownHostsFile) // TODO - smarter splitting escaped spaces and quotes

	return sshKeywords, nil
}

func findSshDefaults(hostPattern string) (connKeywords *wshrpc.ConnKeywords, outErr error) {
	sshKeywords := &wshrpc.ConnKeywords{}

	userDetails, err := user.Current()
	if err != nil {
		return nil, err
	}
	sshKeywords.SshUser = &userDetails.Username
	sshKeywords.SshHostName = &hostPattern
	sshKeywords.SshPort = utilfn.Ptr(ssh_config.Default("Port"))
	sshKeywords.SshIdentityFile = ssh_config.DefaultAll("IdentityFile", hostPattern, ssh_config.DefaultUserSettings) // use the sshconfig here. should be different later
	sshKeywords.SshBatchMode = utilfn.Ptr(false)
	sshKeywords.SshPubkeyAuthentication = utilfn.Ptr(true)
	sshKeywords.SshPasswordAuthentication = utilfn.Ptr(true)
	sshKeywords.SshKbdInteractiveAuthentication = utilfn.Ptr(true)
	sshKeywords.SshPreferredAuthentications = strings.Split(ssh_config.Default("PreferredAuthentications"), ",")
	sshKeywords.SshAddKeysToAgent = utilfn.Ptr(false)
	sshKeywords.SshIdentitiesOnly = utilfn.Ptr(false)
	sshKeywords.SshIdentityAgent = utilfn.Ptr(ssh_config.Default("IdentityAgent"))
	sshKeywords.SshProxyJump = []string{}
	sshKeywords.SshUserKnownHostsFile = strings.Fields(ssh_config.Default("UserKnownHostsFile"))
	sshKeywords.SshGlobalKnownHostsFile = strings.Fields(ssh_config.Default("GlobalKnownHostsFile"))
	return sshKeywords, nil
}

type SSHOpts struct {
	SSHHost string `json:"sshhost"`
	SSHUser string `json:"sshuser"`
	SSHPort string `json:"sshport,omitempty"`
}

func (opts SSHOpts) String() string {
	stringRepr := ""
	if opts.SSHUser != "" {
		stringRepr = opts.SSHUser + "@"
	}
	stringRepr = stringRepr + opts.SSHHost
	if opts.SSHPort != "22" && opts.SSHPort != "" {
		stringRepr = stringRepr + ":" + fmt.Sprint(opts.SSHPort)
	}
	return stringRepr
}

func mergeKeywords(oldKeywords *wconfig.ConnKeywords, newKeywords *wconfig.ConnKeywords) *wconfig.ConnKeywords {
	if oldKeywords == nil {
		oldKeywords = &wconfig.ConnKeywords{}
	}
	if newKeywords == nil {
		return oldKeywords
	}
	outKeywords := *oldKeywords

	if newKeywords.SshHostName != nil {
		outKeywords.SshHostName = newKeywords.SshHostName
	}
	if newKeywords.SshUser != nil {
		outKeywords.SshUser = newKeywords.SshUser
	}
	if newKeywords.SshPort != nil {
		outKeywords.SshPort = newKeywords.SshPort
	}
	// skip identityfile (handled separately due to different behavior)
	if newKeywords.SshBatchMode != nil {
		outKeywords.SshBatchMode = newKeywords.SshBatchMode
	}
	if newKeywords.SshPubkeyAuthentication != nil {
		outKeywords.SshPubkeyAuthentication = newKeywords.SshPubkeyAuthentication
	}
	if newKeywords.SshPasswordAuthentication != nil {
		outKeywords.SshPasswordAuthentication = newKeywords.SshPasswordAuthentication
	}
	if newKeywords.SshKbdInteractiveAuthentication != nil {
		outKeywords.SshKbdInteractiveAuthentication = newKeywords.SshKbdInteractiveAuthentication
	}
	if newKeywords.SshPreferredAuthentications != nil {
		outKeywords.SshPreferredAuthentications = newKeywords.SshPreferredAuthentications
	}
	if newKeywords.SshAddKeysToAgent != nil {
		outKeywords.SshAddKeysToAgent = newKeywords.SshAddKeysToAgent
	}
	if newKeywords.SshIdentityAgent != nil {
		outKeywords.SshIdentityAgent = newKeywords.SshIdentityAgent
	}
	if newKeywords.SshIdentitiesOnly != nil {
		outKeywords.SshIdentitiesOnly = newKeywords.SshIdentitiesOnly
	}
	if newKeywords.SshProxyJump != nil {
		outKeywords.SshProxyJump = newKeywords.SshProxyJump
	}
	if newKeywords.SshUserKnownHostsFile != nil {
		outKeywords.SshUserKnownHostsFile = newKeywords.SshUserKnownHostsFile
	}
	if newKeywords.SshGlobalKnownHostsFile != nil {
		outKeywords.SshGlobalKnownHostsFile = newKeywords.SshGlobalKnownHostsFile
	}

	return &outKeywords
}<|MERGE_RESOLUTION|>--- conflicted
+++ resolved
@@ -703,10 +703,10 @@
 	fullConfig := wconfig.GetWatcher().GetFullConfig()
 	internalSshConfigKeywords, ok := fullConfig.Connections[rawName]
 	if !ok {
-		internalSshConfigKeywords = wshrpc.ConnKeywords{}
-	}
-
-	var sshConfigKeywords *wshrpc.ConnKeywords
+		internalSshConfigKeywords = wconfig.ConnKeywords{}
+	}
+
+	var sshConfigKeywords *wconfig.ConnKeywords
 	if utilfn.SafeDeref(internalSshConfigKeywords.ConnIgnoreSshConfig) {
 		var err error
 		sshConfigKeywords, err = findSshDefaults(opts.SSHHost)
@@ -731,16 +731,6 @@
 		parsedKeywords.SshPort = &opts.SSHPort
 	}
 
-<<<<<<< HEAD
-	rawName := opts.String()
-	fullConfig := wconfig.GetWatcher().GetFullConfig()
-	internalSshConfigKeywords, ok := fullConfig.Connections[rawName]
-	if !ok {
-		internalSshConfigKeywords = wconfig.ConnKeywords{}
-	}
-
-=======
->>>>>>> a5fa098d
 	// cascade order:
 	//   ssh config -> (optional) internal config -> specified flag keywords -> parsed keywords
 	partialMerged := sshConfigKeywords
@@ -929,8 +919,8 @@
 	return sshKeywords, nil
 }
 
-func findSshDefaults(hostPattern string) (connKeywords *wshrpc.ConnKeywords, outErr error) {
-	sshKeywords := &wshrpc.ConnKeywords{}
+func findSshDefaults(hostPattern string) (connKeywords *wconfig.ConnKeywords, outErr error) {
+	sshKeywords := &wconfig.ConnKeywords{}
 
 	userDetails, err := user.Current()
 	if err != nil {
