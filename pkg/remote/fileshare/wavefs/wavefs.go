// Copyright 2025, Command Line Inc.
// SPDX-License-Identifier: Apache-2.0

package wavefs

import (
	"archive/tar"
	"context"
	"encoding/base64"
	"errors"
	"fmt"
	"io"
	"io/fs"
	"log"
	"path"
	"strings"
	"time"

	"github.com/wavetermdev/waveterm/pkg/filestore"
	"github.com/wavetermdev/waveterm/pkg/remote/connparse"
	"github.com/wavetermdev/waveterm/pkg/remote/fileshare/fstype"
	"github.com/wavetermdev/waveterm/pkg/util/fileutil"
	"github.com/wavetermdev/waveterm/pkg/util/iochan/iochantypes"
	"github.com/wavetermdev/waveterm/pkg/util/tarcopy"
	"github.com/wavetermdev/waveterm/pkg/util/wavefileutil"
	"github.com/wavetermdev/waveterm/pkg/waveobj"
	"github.com/wavetermdev/waveterm/pkg/wps"
	"github.com/wavetermdev/waveterm/pkg/wshrpc"
	"github.com/wavetermdev/waveterm/pkg/wshutil"
)

type WaveClient struct{}

var _ fstype.FileShareClient = WaveClient{}

func NewWaveClient() *WaveClient {
	return &WaveClient{}
}

func (c WaveClient) ReadStream(ctx context.Context, conn *connparse.Connection, data wshrpc.FileData) <-chan wshrpc.RespOrErrorUnion[wshrpc.FileData] {
	ch := make(chan wshrpc.RespOrErrorUnion[wshrpc.FileData], 16)
	go func() {
		defer close(ch)
		rtnData, err := c.Read(ctx, conn, data)
		if err != nil {
			ch <- wshutil.RespErr[wshrpc.FileData](err)
			return
		}
		dataLen := len(rtnData.Data64)
		if !rtnData.Info.IsDir {
			for i := 0; i < dataLen; i += wshrpc.FileChunkSize {
				if ctx.Err() != nil {
					ch <- wshutil.RespErr[wshrpc.FileData](context.Cause(ctx))
					return
				}
				dataEnd := min(i+wshrpc.FileChunkSize, dataLen)
				ch <- wshrpc.RespOrErrorUnion[wshrpc.FileData]{Response: wshrpc.FileData{Data64: rtnData.Data64[i:dataEnd], Info: rtnData.Info, At: &wshrpc.FileDataAt{Offset: int64(i), Size: dataEnd - i}}}
			}
		} else {
			for i := 0; i < len(rtnData.Entries); i += wshrpc.DirChunkSize {
				if ctx.Err() != nil {
					ch <- wshutil.RespErr[wshrpc.FileData](context.Cause(ctx))
					return
				}
				ch <- wshrpc.RespOrErrorUnion[wshrpc.FileData]{Response: wshrpc.FileData{Entries: rtnData.Entries[i:min(i+wshrpc.DirChunkSize, len(rtnData.Entries))], Info: rtnData.Info}}
			}
		}
	}()
	return ch
}

func (c WaveClient) Read(ctx context.Context, conn *connparse.Connection, data wshrpc.FileData) (*wshrpc.FileData, error) {
	zoneId := conn.Host
	if zoneId == "" {
		return nil, fmt.Errorf("zoneid not found in connection")
	}
	fileName, err := cleanPath(conn.Path)
	if err != nil {
		return nil, fmt.Errorf("error cleaning path: %w", err)
	}
	if data.At != nil {
		_, dataBuf, err := filestore.WFS.ReadAt(ctx, zoneId, fileName, data.At.Offset, int64(data.At.Size))
		if err == nil {
			return &wshrpc.FileData{Info: data.Info, Data64: base64.StdEncoding.EncodeToString(dataBuf)}, nil
		} else if errors.Is(err, fs.ErrNotExist) {
			return nil, fmt.Errorf("NOTFOUND: %w", err)
		} else {
			return nil, fmt.Errorf("error reading blockfile: %w", err)
		}
	} else {
		_, dataBuf, err := filestore.WFS.ReadFile(ctx, zoneId, fileName)
		if err == nil {
			return &wshrpc.FileData{Info: data.Info, Data64: base64.StdEncoding.EncodeToString(dataBuf)}, nil
		} else if !errors.Is(err, fs.ErrNotExist) {
			return nil, fmt.Errorf("error reading blockfile: %w", err)
		}
	}
	list, err := c.ListEntries(ctx, conn, nil)
	if err != nil {
		return nil, fmt.Errorf("error listing blockfiles: %w", err)
	}
	return &wshrpc.FileData{Info: data.Info, Entries: list}, nil
}

func (c WaveClient) ReadTarStream(ctx context.Context, conn *connparse.Connection, opts *wshrpc.FileCopyOpts) <-chan wshrpc.RespOrErrorUnion[iochantypes.Packet] {
	log.Printf("ReadTarStream: conn: %v, opts: %v\n", conn, opts)
	list, err := c.ListEntries(ctx, conn, nil)
	if err != nil {
		return wshutil.SendErrCh[iochantypes.Packet](fmt.Errorf("error listing blockfiles: %w", err))
	}

	pathPrefix := getPathPrefix(conn)
	schemeAndHost := conn.GetSchemeAndHost() + "/"

	timeout := fstype.DefaultTimeout
	if opts.Timeout > 0 {
		timeout = time.Duration(opts.Timeout) * time.Millisecond
	}
	readerCtx, cancel := context.WithTimeout(context.Background(), timeout)
	rtn, writeHeader, fileWriter, tarClose := tarcopy.TarCopySrc(readerCtx, pathPrefix)

	go func() {
		defer func() {
			tarClose()
			cancel()
		}()
		for _, file := range list {
			if readerCtx.Err() != nil {
				rtn <- wshutil.RespErr[iochantypes.Packet](context.Cause(readerCtx))
				return
			}
			file.Mode = 0644

			if err = writeHeader(fileutil.ToFsFileInfo(file), file.Path, file.Path == conn.Path); err != nil {
				rtn <- wshutil.RespErr[iochantypes.Packet](fmt.Errorf("error writing tar header: %w", err))
				return
			}
			if file.IsDir {
				continue
			}

			log.Printf("ReadTarStream: reading file: %s\n", file.Path)

			internalPath := strings.TrimPrefix(file.Path, schemeAndHost)

			_, dataBuf, err := filestore.WFS.ReadFile(ctx, conn.Host, internalPath)
			if err != nil {
				rtn <- wshutil.RespErr[iochantypes.Packet](fmt.Errorf("error reading blockfile: %w", err))
				return
			}
			if _, err = fileWriter.Write(dataBuf); err != nil {
				rtn <- wshutil.RespErr[iochantypes.Packet](fmt.Errorf("error writing tar data: %w", err))
				return
			}
		}
	}()

	return rtn
}

func (c WaveClient) ListEntriesStream(ctx context.Context, conn *connparse.Connection, opts *wshrpc.FileListOpts) <-chan wshrpc.RespOrErrorUnion[wshrpc.CommandRemoteListEntriesRtnData] {
	ch := make(chan wshrpc.RespOrErrorUnion[wshrpc.CommandRemoteListEntriesRtnData], 16)
	go func() {
		defer close(ch)
		list, err := c.ListEntries(ctx, conn, opts)
		if err != nil {
			ch <- wshutil.RespErr[wshrpc.CommandRemoteListEntriesRtnData](err)
			return
		}
		for i := 0; i < len(list); i += wshrpc.DirChunkSize {
			ch <- wshrpc.RespOrErrorUnion[wshrpc.CommandRemoteListEntriesRtnData]{Response: wshrpc.CommandRemoteListEntriesRtnData{FileInfo: list[i:min(i+wshrpc.DirChunkSize, len(list))]}}
		}
	}()
	return ch
}

func (c WaveClient) ListEntries(ctx context.Context, conn *connparse.Connection, opts *wshrpc.FileListOpts) ([]*wshrpc.FileInfo, error) {
	log.Printf("ListEntries: conn: %v, opts: %v\n", conn, opts)
	zoneId := conn.Host
	if zoneId == "" {
		return nil, fmt.Errorf("zoneid not found in connection")
	}
	if opts == nil {
		opts = &wshrpc.FileListOpts{}
	}
	prefix, err := cleanPath(conn.Path)
	if err != nil {
		return nil, fmt.Errorf("error cleaning path: %w", err)
	}
	fileListOrig, err := filestore.WFS.ListFiles(ctx, zoneId)
	if err != nil {
		return nil, fmt.Errorf("error listing blockfiles: %w", err)
	}
	var fileList []*wshrpc.FileInfo
	for _, wf := range fileListOrig {
		fileList = append(fileList, wavefileutil.WaveFileToFileInfo(wf))
	}
	if prefix != "" {
		var filteredList []*wshrpc.FileInfo
		for _, file := range fileList {
			if strings.HasPrefix(file.Name, prefix) {
				filteredList = append(filteredList, file)
			}
		}
		fileList = filteredList
	}
	if !opts.All {
		var filteredList []*wshrpc.FileInfo
		dirMap := make(map[string]any) // the value is max modtime
		for _, file := range fileList {
			// if there is an extra "/" after the prefix, don't include it
			// first strip the prefix
			relPath := strings.TrimPrefix(file.Name, prefix)
			// then check if there is a "/" after the prefix
			if strings.Contains(relPath, "/") {
				dirPath := strings.Split(relPath, "/")[0]
				dirMap[dirPath] = struct{}{}
				continue
			}
			filteredList = append(filteredList, file)
		}
		for dir := range dirMap {
			dirName := prefix + dir + "/"
			filteredList = append(filteredList, &wshrpc.FileInfo{
				Path:          fmt.Sprintf(wavefileutil.WaveFilePathPattern, zoneId, dirName),
				Name:          dirName,
				Dir:           dirName,
				Size:          0,
				IsDir:         true,
				SupportsMkdir: false,
			})
		}
		fileList = filteredList
	}
	if opts.Offset > 0 {
		if opts.Offset >= len(fileList) {
			fileList = nil
		} else {
			fileList = fileList[opts.Offset:]
		}
	}
	if opts.Limit > 0 {
		if opts.Limit < len(fileList) {
			fileList = fileList[:opts.Limit]
		}
	}
	return fileList, nil
}

func (c WaveClient) Stat(ctx context.Context, conn *connparse.Connection) (*wshrpc.FileInfo, error) {
	zoneId := conn.Host
	if zoneId == "" {
		return nil, fmt.Errorf("zoneid not found in connection")
	}
	fileName, err := cleanPath(conn.Path)
	if err != nil {
		return nil, fmt.Errorf("error cleaning path: %w", err)
	}
	fileInfo, err := filestore.WFS.Stat(ctx, zoneId, fileName)
	if err != nil {
		if errors.Is(err, fs.ErrNotExist) {
			return nil, fmt.Errorf("NOTFOUND: %w", err)
		}
		return nil, fmt.Errorf("error getting file info: %w", err)
	}
	return wavefileutil.WaveFileToFileInfo(fileInfo), nil
}

func (c WaveClient) PutFile(ctx context.Context, conn *connparse.Connection, data wshrpc.FileData) error {
	dataBuf, err := base64.StdEncoding.DecodeString(data.Data64)
	if err != nil {
		return fmt.Errorf("error decoding data64: %w", err)
	}
	zoneId := conn.Host
	if zoneId == "" {
		return fmt.Errorf("zoneid not found in connection")
	}
	fileName, err := cleanPath(conn.Path)
	if err != nil {
		return fmt.Errorf("error cleaning path: %w", err)
	}
	_, err = filestore.WFS.Stat(ctx, zoneId, fileName)
	if err != nil {
		if !errors.Is(err, fs.ErrNotExist) {
			return fmt.Errorf("error getting blockfile info: %w", err)
		}
		var opts wshrpc.FileOpts
		var meta wshrpc.FileMeta
		if data.Info != nil {
			if data.Info.Opts != nil {
				opts = *data.Info.Opts
			}
			if data.Info.Meta != nil {
				meta = *data.Info.Meta
			}
		}
		err := filestore.WFS.MakeFile(ctx, zoneId, fileName, meta, opts)
		if err != nil {
			return fmt.Errorf("error making blockfile: %w", err)
		}
	}
	if data.At != nil && data.At.Offset >= 0 {
		err = filestore.WFS.WriteAt(ctx, zoneId, fileName, data.At.Offset, dataBuf)
		if errors.Is(err, fs.ErrNotExist) {
			return fmt.Errorf("NOTFOUND: %w", err)
		}
		if err != nil {
			return fmt.Errorf("error writing to blockfile: %w", err)
		}
	} else {
		err = filestore.WFS.WriteFile(ctx, zoneId, fileName, dataBuf)
		if errors.Is(err, fs.ErrNotExist) {
			return fmt.Errorf("NOTFOUND: %w", err)
		}
		if err != nil {
			return fmt.Errorf("error writing to blockfile: %w", err)
		}
	}
	wps.Broker.Publish(wps.WaveEvent{
		Event:  wps.Event_BlockFile,
		Scopes: []string{waveobj.MakeORef(waveobj.OType_Block, zoneId).String()},
		Data: &wps.WSFileEventData{
			ZoneId:   zoneId,
			FileName: fileName,
			FileOp:   wps.FileOp_Invalidate,
		},
	})
	return nil
}

func (c WaveClient) AppendFile(ctx context.Context, conn *connparse.Connection, data wshrpc.FileData) error {
	dataBuf, err := base64.StdEncoding.DecodeString(data.Data64)
	if err != nil {
		return fmt.Errorf("error decoding data64: %w", err)
	}
	zoneId := conn.Host
	if zoneId == "" {
		return fmt.Errorf("zoneid not found in connection")
	}
	fileName, err := cleanPath(conn.Path)
	if err != nil {
		return fmt.Errorf("error cleaning path: %w", err)
	}
	_, err = filestore.WFS.Stat(ctx, zoneId, fileName)
	if err != nil {
		if !errors.Is(err, fs.ErrNotExist) {
			return fmt.Errorf("error getting blockfile info: %w", err)
		}
		var opts wshrpc.FileOpts
		var meta wshrpc.FileMeta
		if data.Info != nil {
			if data.Info.Opts != nil {
				opts = *data.Info.Opts
			}
			if data.Info.Meta != nil {
				meta = *data.Info.Meta
			}
		}
		err := filestore.WFS.MakeFile(ctx, zoneId, fileName, meta, opts)
		if err != nil {
			return fmt.Errorf("error making blockfile: %w", err)
		}
	}
	err = filestore.WFS.AppendData(ctx, zoneId, fileName, dataBuf)
	if errors.Is(err, fs.ErrNotExist) {
		return fmt.Errorf("NOTFOUND: %w", err)
	}
	if err != nil {
		return fmt.Errorf("error writing to blockfile: %w", err)
	}
	wps.Broker.Publish(wps.WaveEvent{
		Event:  wps.Event_BlockFile,
		Scopes: []string{waveobj.MakeORef(waveobj.OType_Block, zoneId).String()},
		Data: &wps.WSFileEventData{
			ZoneId:   zoneId,
			FileName: fileName,
			FileOp:   wps.FileOp_Invalidate,
		},
	})
	return nil
}

// WaveFile does not support directories, only prefix-based listing
func (c WaveClient) Mkdir(ctx context.Context, conn *connparse.Connection) error {
	return errors.ErrUnsupported
}

func (c WaveClient) MoveInternal(ctx context.Context, srcConn, destConn *connparse.Connection, opts *wshrpc.FileCopyOpts) error {
	if srcConn.Host != destConn.Host {
		return fmt.Errorf("move internal, src and dest hosts do not match")
	}
	err := c.CopyInternal(ctx, srcConn, destConn, opts)
	if err != nil {
		return fmt.Errorf("error copying blockfile: %w", err)
	}
	err = c.Delete(ctx, srcConn, opts.Recursive)
	if err != nil {
		return fmt.Errorf("error deleting blockfile: %w", err)
	}
	return nil
}

func (c WaveClient) CopyInternal(ctx context.Context, srcConn, destConn *connparse.Connection, opts *wshrpc.FileCopyOpts) error {
	if srcConn.Host == destConn.Host {
		host := srcConn.Host
		srcFileName, err := cleanPath(srcConn.Path)
		if err != nil {
			return fmt.Errorf("error cleaning source path: %w", err)
		}
		destFileName, err := cleanPath(destConn.Path)
		if err != nil {
			return fmt.Errorf("error cleaning destination path: %w", err)
		}
		err = filestore.WFS.MakeFile(ctx, host, destFileName, wshrpc.FileMeta{}, wshrpc.FileOpts{})
		if err != nil {
			return fmt.Errorf("error making source blockfile: %w", err)
		}
		_, dataBuf, err := filestore.WFS.ReadFile(ctx, host, srcFileName)
		if err != nil {
			return fmt.Errorf("error reading source blockfile: %w", err)
		}
		err = filestore.WFS.WriteFile(ctx, host, destFileName, dataBuf)
		if err != nil {
			return fmt.Errorf("error writing to destination blockfile: %w", err)
		}
		wps.Broker.Publish(wps.WaveEvent{
			Event:  wps.Event_BlockFile,
			Scopes: []string{waveobj.MakeORef(waveobj.OType_Block, host).String()},
			Data: &wps.WSFileEventData{
				ZoneId:   host,
				FileName: destFileName,
				FileOp:   wps.FileOp_Invalidate,
			},
		})
		return nil
	} else {
		return fmt.Errorf("copy between different hosts not supported")
	}
}

func (c WaveClient) CopyRemote(ctx context.Context, srcConn, destConn *connparse.Connection, srcClient fstype.FileShareClient, opts *wshrpc.FileCopyOpts) error {
	zoneId := destConn.Host
	if zoneId == "" {
		return fmt.Errorf("zoneid not found in connection")
	}
	overwrite := opts != nil && opts.Overwrite
	merge := opts != nil && opts.Merge
<<<<<<< HEAD
=======
	destHasSlash := strings.HasSuffix(destConn.Path, "/")
>>>>>>> b0ce1c2d
	destPrefix := getPathPrefix(destConn)
	destPrefix = strings.TrimPrefix(destPrefix, destConn.GetSchemeAndHost()+"/")
	log.Printf("CopyRemote: srcConn: %v, destConn: %v, destPrefix: %s\n", srcConn, destConn, destPrefix)
	entries, err := c.ListEntries(ctx, srcConn, nil)
	if err != nil {
		return fmt.Errorf("error listing blockfiles: %w", err)
	}
	if len(entries) > 1 && !merge {
		return fmt.Errorf("more than one entry at destination prefix, use merge flag to copy")
	}
	readCtx, cancel := context.WithCancelCause(ctx)
	ioch := srcClient.ReadTarStream(readCtx, srcConn, opts)
<<<<<<< HEAD
	err = tarcopy.TarCopyDest(readCtx, cancel, ioch, func(next *tar.Header, reader *tar.Reader) error {
=======
	err = tarcopy.TarCopyDest(readCtx, cancel, ioch, func(next *tar.Header, reader *tar.Reader, singleFile bool) error {
>>>>>>> b0ce1c2d
		if next.Typeflag == tar.TypeDir {
			return nil
		}
		fileName, err := cleanPath(path.Join(destPrefix, next.Name))
		if singleFile && !destHasSlash {
			fileName, err = cleanPath(destConn.Path)
		}
		if err != nil {
			return fmt.Errorf("error cleaning path: %w", err)
		}
		if !overwrite {
			for _, entry := range entries {
				if entry.Name == fileName {
					return fmt.Errorf("destination already exists: %v", fileName)
				}
			}
		}
		log.Printf("CopyRemote: writing file: %s; size: %d\n", fileName, next.Size)
		dataBuf := make([]byte, next.Size)
		_, err = reader.Read(dataBuf)
		if err != nil {
			if !errors.Is(err, io.EOF) {
				return fmt.Errorf("error reading tar data: %w", err)
			}
		}
		err = filestore.WFS.WriteFile(ctx, zoneId, fileName, dataBuf)
		if err != nil {
			return fmt.Errorf("error writing to blockfile: %w", err)
		}
		wps.Broker.Publish(wps.WaveEvent{
			Event:  wps.Event_BlockFile,
			Scopes: []string{waveobj.MakeORef(waveobj.OType_Block, zoneId).String()},
			Data: &wps.WSFileEventData{
				ZoneId:   zoneId,
				FileName: fileName,
				FileOp:   wps.FileOp_Invalidate,
			},
		})
		return nil
	})
	if err != nil {
		return fmt.Errorf("error copying tar stream: %w", err)
	}
	return nil
}

func (c WaveClient) Delete(ctx context.Context, conn *connparse.Connection, recursive bool) error {
	zoneId := conn.Host
	if zoneId == "" {
		return fmt.Errorf("zoneid not found in connection")
	}
	schemeAndHost := conn.GetSchemeAndHost() + "/"

	entries, err := c.ListEntries(ctx, conn, nil)
	if err != nil {
		return fmt.Errorf("error listing blockfiles: %w", err)
	}
	if len(entries) > 0 {
		if !recursive {
			return fmt.Errorf("more than one entry, use recursive flag to delete")
		}
		errs := make([]error, 0)
		for _, entry := range entries {
			fileName := strings.TrimPrefix(entry.Path, schemeAndHost)
			err = filestore.WFS.DeleteFile(ctx, zoneId, fileName)
			if err != nil {
				errs = append(errs, fmt.Errorf("error deleting blockfile %s/%s: %w", zoneId, fileName, err))
				continue
			}
			wps.Broker.Publish(wps.WaveEvent{
				Event:  wps.Event_BlockFile,
				Scopes: []string{waveobj.MakeORef(waveobj.OType_Block, zoneId).String()},
				Data: &wps.WSFileEventData{
					ZoneId:   zoneId,
					FileName: fileName,
					FileOp:   wps.FileOp_Delete,
				},
			})
		}
		if len(errs) > 0 {
			return fmt.Errorf("error deleting blockfiles: %v", errs)
		}
	}
	return nil
}

func (c WaveClient) Join(ctx context.Context, conn *connparse.Connection, parts ...string) (string, error) {
	newPath := path.Join(append([]string{conn.Path}, parts...)...)
	newPath, err := cleanPath(newPath)
	if err != nil {
		return "", fmt.Errorf("error cleaning path: %w", err)
	}
	return newPath, nil
}

func (c WaveClient) GetCapability() wshrpc.FileShareCapability {
	return wshrpc.FileShareCapability{
		CanAppend: true,
		CanMkdir:  false,
	}
}

func cleanPath(path string) (string, error) {
	if path == "" {
		return "", fmt.Errorf("path is empty")
	}
	if strings.HasPrefix(path, "/") {
		path = path[1:]
	}
	if strings.HasPrefix(path, "~") || strings.HasPrefix(path, ".") || strings.HasPrefix(path, "..") {
		return "", fmt.Errorf("wavefile path cannot start with ~, ., or ..")
	}
	var newParts []string
	for _, part := range strings.Split(path, "/") {
		if part == ".." {
			if len(newParts) > 0 {
				newParts = newParts[:len(newParts)-1]
			}
		} else if part != "." {
			newParts = append(newParts, part)
		}
	}
	return strings.Join(newParts, "/"), nil
}

func (c WaveClient) GetConnectionType() string {
	return connparse.ConnectionTypeWave
}

func getPathPrefix(conn *connparse.Connection) string {
	fullUri := conn.GetFullURI()
	pathPrefix := fullUri
	lastSlash := strings.LastIndex(fullUri, "/")
	if lastSlash > 10 && lastSlash < len(fullUri)-1 {
		pathPrefix = fullUri[:lastSlash+1]
	}
	return pathPrefix
}<|MERGE_RESOLUTION|>--- conflicted
+++ resolved
@@ -445,10 +445,7 @@
 	}
 	overwrite := opts != nil && opts.Overwrite
 	merge := opts != nil && opts.Merge
-<<<<<<< HEAD
-=======
 	destHasSlash := strings.HasSuffix(destConn.Path, "/")
->>>>>>> b0ce1c2d
 	destPrefix := getPathPrefix(destConn)
 	destPrefix = strings.TrimPrefix(destPrefix, destConn.GetSchemeAndHost()+"/")
 	log.Printf("CopyRemote: srcConn: %v, destConn: %v, destPrefix: %s\n", srcConn, destConn, destPrefix)
@@ -461,11 +458,7 @@
 	}
 	readCtx, cancel := context.WithCancelCause(ctx)
 	ioch := srcClient.ReadTarStream(readCtx, srcConn, opts)
-<<<<<<< HEAD
-	err = tarcopy.TarCopyDest(readCtx, cancel, ioch, func(next *tar.Header, reader *tar.Reader) error {
-=======
 	err = tarcopy.TarCopyDest(readCtx, cancel, ioch, func(next *tar.Header, reader *tar.Reader, singleFile bool) error {
->>>>>>> b0ce1c2d
 		if next.Typeflag == tar.TypeDir {
 			return nil
 		}
