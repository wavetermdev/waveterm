--- conflicted
+++ resolved
@@ -466,11 +466,7 @@
 	// create a circular blockfile for the output
 	ctx, cancelFn := context.WithTimeout(context.Background(), 2*time.Second)
 	defer cancelFn()
-<<<<<<< HEAD
-	fsErr := filestore.WFS.MakeFile(ctx, bc.BlockId, wavebase.BlockFile_Term, nil, filestore.FileOptsType{MaxSize: DefaultTermMaxFileSize, Circular: true})
-=======
-	fsErr := filestore.WFS.MakeFile(ctx, bc.BlockId, BlockFile_Term, nil, wshrpc.FileOpts{MaxSize: DefaultTermMaxFileSize, Circular: true})
->>>>>>> 286783fb
+	fsErr := filestore.WFS.MakeFile(ctx, bc.BlockId, wavebase.BlockFile_Term, nil, wshrpc.FileOpts{MaxSize: DefaultTermMaxFileSize, Circular: true})
 	if fsErr != nil && fsErr != fs.ErrExist {
 		return nil, fmt.Errorf("error creating blockfile: %w", fsErr)
 	}
@@ -545,31 +541,14 @@
 				}
 			}
 		}
-<<<<<<< HEAD
 	} else if connUnion.ConnType == ConnType_Ssh {
 		conn := connUnion.SshConn
-		if !conn.WshEnabled.Load() {
+		if !connUnion.WshEnabled {
 			shellProc, err = shellexec.StartRemoteShellProcNoWsh(ctx, rc.TermSize, cmdStr, cmdOpts, conn)
 			if err != nil {
 				return nil, err
 			}
 		} else {
-=======
-	} else if remoteName != "" {
-		credentialCtx, cancelFunc := context.WithTimeout(context.Background(), 60*time.Second)
-		defer cancelFunc()
-
-		opts, err := remote.ParseOpts(remoteName)
-		if err != nil {
-			return nil, err
-		}
-		conn := conncontroller.GetConn(credentialCtx, opts, &wconfig.ConnKeywords{})
-		connStatus := conn.DeriveConnStatus()
-		if connStatus.Status != conncontroller.Status_Connected {
-			return nil, fmt.Errorf("not connected, cannot start shellproc")
-		}
-		if !blockMeta.GetBool(waveobj.MetaKey_CmdNoWsh, false) {
->>>>>>> 286783fb
 			sockName := conn.GetDomainSocketName()
 			rpcContext := wshrpc.RpcContext{TabId: bc.TabId, BlockId: bc.BlockId, Conn: conn.Opts.String()}
 			jwtStr, err := wshutil.MakeClientJWTToken(rpcContext, sockName)
@@ -922,11 +901,7 @@
 	if err != nil {
 		return fmt.Errorf("error parsing connection name: %w", err)
 	}
-<<<<<<< HEAD
 	conn := conncontroller.GetConn(opts)
-=======
-	conn := conncontroller.GetConn(context.Background(), opts, &wconfig.ConnKeywords{})
->>>>>>> 286783fb
 	connStatus := conn.DeriveConnStatus()
 	if connStatus.Status != conncontroller.Status_Connected {
 		return fmt.Errorf("not connected: %s", connStatus.Status)
