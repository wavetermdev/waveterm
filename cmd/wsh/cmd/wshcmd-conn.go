--- conflicted
+++ resolved
@@ -167,16 +167,7 @@
 	if err := validateConnectionName(connName); err != nil {
 		return err
 	}
-<<<<<<< HEAD
-	WriteStdout("disconnected %q\n", connName)
-	return nil
-}
-
-func connConnect(connName string) error {
 	err := wshclient.ConnConnectCommand(RpcClient, &wshrpc.SshKeywords{HostName: connName}, &wshrpc.RpcOpts{Timeout: 60000})
-=======
-	err := wshclient.ConnConnectCommand(RpcClient, connName, &wshrpc.RpcOpts{Timeout: 60000})
->>>>>>> b2b9432a
 	if err != nil {
 		return fmt.Errorf("connecting connection: %w", err)
 	}
